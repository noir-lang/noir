use crate::ssa::{
    block::{BlockId, BlockType},
    context::SsaContext,
    flatten::UnrollContext,
    inline::StackFrame,
    node::{Binary, BinaryOp, Instruction, Mark, NodeId, ObjectType, Opcode, Operation},
    {block, flatten, node, optimizations},
};
use crate::{errors, errors::RuntimeError};
use num_bigint::BigUint;
use num_traits::One;

// Functions that modify arrays work on a fresh array, which is copied to the original one,
// so that the writing to the array is made explicit and handled like all the other ones with store instructions
// we keep the original array name and add the _dup suffix for debugging purpose
const DUPLICATED: &str = "_dup";

#[derive(Debug, Clone)]
pub struct Assumption {
    pub parent: AssumptionId,
    pub val_true: Vec<AssumptionId>,
    pub val_false: Vec<AssumptionId>,
    pub condition: NodeId,
    pub entry_block: BlockId,
    pub exit_block: BlockId,
    value: Option<NodeId>,
}

impl Assumption {
    pub fn new(parent: AssumptionId) -> Assumption {
        Assumption {
            parent,
            val_true: Vec::new(),
            val_false: Vec::new(),
            condition: NodeId::dummy(),
            entry_block: BlockId::dummy(),
            exit_block: BlockId::dummy(),
            value: None,
        }
    }
}

#[derive(Debug, Copy, Clone, PartialEq, Eq, Hash)]
pub struct AssumptionId(pub arena::Index);

impl AssumptionId {
    pub fn dummy() -> AssumptionId {
        AssumptionId(SsaContext::dummy_id())
    }
}

//temporary data used to build the decision tree
pub struct TreeBuilder {
    pub join_to_process: Vec<BlockId>,
    pub stack: StackFrame,
}

impl TreeBuilder {
    pub fn new(entry: BlockId) -> TreeBuilder {
        TreeBuilder { join_to_process: Vec::new(), stack: StackFrame::new(entry) }
    }
}

#[derive(Debug, Clone)]
pub struct DecisionTree {
    arena: arena::Arena<Assumption>,
    pub root: AssumptionId,
}

impl std::ops::Index<AssumptionId> for DecisionTree {
    type Output = Assumption;

    fn index(&self, index: AssumptionId) -> &Self::Output {
        &self.arena[index.0]
    }
}

impl std::ops::IndexMut<AssumptionId> for DecisionTree {
    fn index_mut(&mut self, index: AssumptionId) -> &mut Self::Output {
        &mut self.arena[index.0]
    }
}

impl DecisionTree {
    pub fn new(ctx: &SsaContext) -> DecisionTree {
        let mut tree = DecisionTree { arena: arena::Arena::new(), root: AssumptionId::dummy() };
        let root_id = tree.new_decision_leaf(AssumptionId::dummy());
        tree.root = root_id;
        tree[root_id].value = Some(ctx.one());
        tree[root_id].condition = ctx.one();
        tree
    }

    pub fn new_decision_leaf(&mut self, parent: AssumptionId) -> AssumptionId {
        let node = Assumption::new(parent);
        AssumptionId(self.arena.insert(node))
    }

    pub fn is_true_branch(&self, assumption: AssumptionId) -> bool {
        assert_ne!(assumption, self.root);
        let parent_id = self[assumption].parent;
        debug_assert!(
            self[parent_id].val_true.contains(&assumption)
                != self[parent_id].val_false.contains(&assumption)
        );
        self[parent_id].val_true.contains(&assumption)
    }

    fn new_instruction(
        ctx: &mut SsaContext,
        block_id: BlockId,
        operator: BinaryOp,
        lhs: NodeId,
        rhs: NodeId,
        typ: ObjectType,
    ) -> Instruction {
        let operation = Operation::binary(operator, lhs, rhs);
        let mut i = Instruction::new(operation, typ, Some(block_id));
        super::optimizations::simplify(ctx, &mut i).unwrap();
        i
    }

    fn new_instruction_after_phi(
        ctx: &mut SsaContext,
        block_id: BlockId,
        operator: BinaryOp,
        lhs: NodeId,
        rhs: NodeId,
        typ: ObjectType,
    ) -> NodeId {
        let i = DecisionTree::new_instruction(ctx, block_id, operator, lhs, rhs, typ);
        if let node::Mark::ReplaceWith(replacement) = i.mark {
            return replacement;
        }
        ctx.insert_instruction_after_phi(i, block_id)
    }

    fn new_instruction_after(
        ctx: &mut SsaContext,
        block_id: BlockId,
        operator: BinaryOp,
        lhs: NodeId,
        rhs: NodeId,
        typ: ObjectType,
        after: NodeId,
    ) -> NodeId {
        let i = DecisionTree::new_instruction(ctx, block_id, operator, lhs, rhs, typ);
        if let node::Mark::ReplaceWith(replacement) = i.mark {
            return replacement;
        }
        let id = ctx.add_instruction(i);
        ctx.push_instruction_after(id, block_id, after)
    }

    pub fn compute_assumption(&mut self, ctx: &mut SsaContext, block_id: BlockId) -> NodeId {
        let block = &ctx[block_id];
        let assumption_id = block.assumption;
        let assumption = &self[block.assumption];
        if let Some(value) = assumption.value {
            return value;
        }
        let parent_value = self[assumption.parent].value.unwrap();
        let condition = self[assumption.parent].condition;
        let ins = if self.is_true_branch(block.assumption) {
            DecisionTree::new_instruction_after_phi(
                ctx,
                block_id,
                BinaryOp::Mul,
                parent_value,
                condition,
                ObjectType::boolean(),
            )
        } else {
            let not_condition = DecisionTree::new_instruction_after_phi(
                ctx,
                block_id,
                BinaryOp::Sub { max_rhs_value: BigUint::one() },
                ctx.one(),
                condition,
                ObjectType::boolean(),
            );
            DecisionTree::new_instruction_after(
                ctx,
                block_id,
                BinaryOp::Mul,
                parent_value,
                not_condition,
                ObjectType::boolean(),
                not_condition,
            )
        };
        self[assumption_id].value = Some(ins);
        ins
    }

    pub fn make_decision_tree(
        &mut self,
        ctx: &mut SsaContext,
        mut builder: TreeBuilder,
    ) -> Result<(), RuntimeError> {
        let entry_block = builder.stack.block;
        ctx[entry_block].assumption = self.root;
        self.decision_tree(ctx, entry_block, &mut builder)
    }

    //Returns a boolean to indicate if we should process the children (true) of not (false) of the block
    fn process_block(
        &mut self,
        ctx: &mut SsaContext,
        current: BlockId,
        data: &mut TreeBuilder,
    ) -> Result<Vec<BlockId>, RuntimeError> {
        data.stack.block = current;
        let mut block_assumption = ctx[current].assumption;
        let assumption = &self[block_assumption];
        let mut result = Vec::new();
        let current_block = &ctx[current];
        let mut if_assumption = None;
        let mut parent = AssumptionId::dummy();
        let mut sibling = true;
        let left = current_block.left;
        let right = current_block.right;
        // is it an exit block?
        if data.join_to_process.contains(&current) {
            debug_assert!(current == *data.join_to_process.last().unwrap());
            block_assumption = assumption.parent;
            data.join_to_process.pop();
        }
        // is it an IF block?
        if let Some(ins) = ctx.get_if_condition(current_block) {
            //add a new assumption for the IF
            if assumption.parent == AssumptionId::dummy() {
                //Root assumption
                parent = block_assumption;
                sibling = true;
            } else {
                parent = assumption.parent;
                sibling = self[assumption.parent].val_true.contains(&block_assumption);
            };
            let mut if_decision = Assumption::new(parent);
            if let Operation::Jeq(condition, _) = ins.operation {
                if_decision.condition = condition;
            } else {
                unreachable!();
            }

            //find exit node:
            let exit = block::find_join(ctx, current_block.id);
            debug_assert!(ctx[exit].kind == BlockType::IfJoin);
            if_decision.entry_block = current;
            if_decision.exit_block = exit;
            if_assumption = Some(if_decision);
            data.join_to_process.push(exit);
            result = vec![exit, right.unwrap(), left.unwrap()];
        }
        //Assumptions for the children
        if let Some(if_decision) = if_assumption {
            block_assumption = AssumptionId(self.arena.insert(if_decision));
            if sibling {
                self[parent].val_true.push(block_assumption);
            } else {
                self[parent].val_false.push(block_assumption);
            }
            //create the assumptions for else/then branches
            let left_assumption = self.new_decision_leaf(block_assumption);
            let right_assumption = self.new_decision_leaf(block_assumption);
            self[block_assumption].val_true.push(left_assumption);
            self[block_assumption].val_false.push(right_assumption);
            ctx[left.unwrap()].assumption = left_assumption;
            ctx[right.unwrap()].assumption = right_assumption;
        } else if let Some(left) = left {
            ctx[left].assumption = block_assumption;
            result = vec![left];
            debug_assert!(right.is_none()); //only IF block should have a right at this stage
        }

        ctx[current].assumption = block_assumption;
        self.compute_assumption(ctx, current);
        self.apply_condition_to_block(ctx, current, &mut data.stack)?;
        Ok(result)
    }

    fn decision_tree(
        &mut self,
        ctx: &mut SsaContext,
        current: BlockId,
        data: &mut TreeBuilder,
    ) -> Result<(), RuntimeError> {
        let mut queue = vec![current]; //Stack of elements to visit

        while let Some(current) = queue.pop() {
            let children = self.process_block(ctx, current, data)?;

            let mut test_and_push = |block_id: BlockId| {
                if !block_id.is_dummy() && !queue.contains(&block_id) {
                    queue.push(block_id);
                }
            };

            for i in children {
                test_and_push(i);
            }
        }
        Ok(())
    }

    pub fn reduce(
        &mut self,
        ctx: &mut SsaContext,
        node_id: AssumptionId,
    ) -> Result<(), RuntimeError> {
        //reduce children
        let assumption = self[node_id].clone();
        for i in assumption.val_true {
            self.reduce(ctx, i)?;
        }
        for i in assumption.val_false {
            self.reduce(ctx, i)?;
        }
        //reduce the node
        if !assumption.entry_block.is_dummy() {
            self.reduce_sub_graph(ctx, assumption.entry_block, assumption.exit_block)?;
        }
        Ok(())
    }

    //reduce if sub graph
    pub fn reduce_sub_graph(
        &self,
        ctx: &mut SsaContext,
        if_block_id: BlockId,
        exit_block_id: BlockId,
    ) -> Result<(), RuntimeError> {
        //basic reduction as a first step (i.e no optimization)
        let if_block = &ctx[if_block_id];
        let mut to_remove = Vec::new();
        let left = if_block.left.unwrap();
        let right = if_block.right.unwrap();
        let mut const_condition = None;
        if ctx.is_one(self[if_block.assumption].condition) {
            const_condition = Some(true);
        }
        if ctx.is_zero(self[if_block.assumption].condition) {
            const_condition = Some(false);
        }

        //merge then branch
        to_remove.extend(block::merge_path(
            ctx,
            left,
            exit_block_id,
            self[ctx[left].assumption].value,
        )?);

        //merge else branch
        to_remove.extend(block::merge_path(
            ctx,
            right,
            exit_block_id,
            self[ctx[right].assumption].value,
        )?);

        to_remove.push(right);
        let mut merged_ins;
        if let Some(const_condition) = const_condition {
            if const_condition {
                merged_ins = ctx[left].instructions.clone();
            } else {
                merged_ins = ctx[right].instructions.clone();
            }
        } else {
            let left_ins = ctx[left].instructions.clone();
            let right_ins = ctx[right].instructions.clone();
            merged_ins = self.synchronize(ctx, &left_ins, &right_ins, left);
        }
        let mut modified = false;
        super::optimizations::cse_block(ctx, left, &mut merged_ins, &mut modified)?;
        if modified {
            // A second round is necessary when the synchronization optimizes function calls between the two branches.
            // In that case, the first cse updates the result instructions to the same call and then
            // the second cse can (and must) then simplify identical result instructions.
            super::optimizations::cse_block(ctx, left, &mut merged_ins, &mut modified)?;
        }
        //housekeeping...
        let if_block = &mut ctx[if_block_id];
        if_block.dominated = vec![left];
        if_block.right = None;
        if_block.kind = BlockType::Normal;
        if_block.instructions.pop();

        block::rewire_block_left(ctx, left, exit_block_id);
        for i in to_remove {
            ctx.remove_block(i);
        }
        Ok(())
    }

    /// Apply the condition of the block to each instruction
    /// in the block.
    pub fn apply_condition_to_block(
        &self,
        ctx: &mut SsaContext,
        block: BlockId,
        stack: &mut StackFrame,
    ) -> Result<(), RuntimeError> {
        let assumption_id = ctx[block].assumption;
        let instructions = ctx[block].instructions.clone();
        self.apply_condition_to_instructions(ctx, &instructions, stack, assumption_id)?;
        ctx[block].instructions.clear();
        ctx[block].instructions.append(&mut stack.stack);
        assert!(stack.stack.is_empty());
        Ok(())
    }

    /// Applies a condition to each instruction
    /// and places into the stack frame.
    pub fn apply_condition_to_instructions(
        &self,
        ctx: &mut SsaContext,
        instructions: &[NodeId],
        result: &mut StackFrame,
        predicate: AssumptionId,
    ) -> Result<(), RuntimeError> {
        if predicate == AssumptionId::dummy() || self[predicate].value != Some(ctx.zero()) {
            let mut short_circuit = false;
            for i in instructions {
                if !self.apply_condition_to_instruction(
                    ctx,
                    result,
                    *i,
                    predicate,
                    short_circuit,
                )? {
                    short_circuit = true;
                }
            }
        }
        Ok(())
    }

    fn short_circuit(
        ctx: &mut SsaContext,
        stack: &mut StackFrame,
        condition: NodeId,
        error_msg: &str,
    ) -> Result<(), RuntimeError> {
        if ctx.under_assumption(condition) {
            let avoid = stack.stack.contains(&condition).then_some(&condition);
            block::zero_instructions(ctx, &stack.stack, avoid);
            let nop = stack.stack[0];
            stack.stack.clear();
            stack.stack.push(nop);
            if avoid.is_some() {
                stack.stack.push(condition);
            }
            let operation =
                Operation::Cond { condition, val_true: ctx.zero(), val_false: ctx.one() };
            let cond = ctx.add_instruction(Instruction::new(
                operation,
                ObjectType::boolean(),
                Some(stack.block),
            ));
            stack.push(cond);
            let unreachable = Operation::Constrain(cond, None);
            let ins2 = ctx.add_instruction(Instruction::new(
                unreachable,
                ObjectType::NotAnObject,
                Some(stack.block),
            ));
            stack.push(ins2);
            Ok(())
        } else {
            Err(errors::RuntimeErrorKind::Spanless(error_msg.to_string()).into())
        }
    }

    /// Applies a condition to the instruction
    /// For most instructions, this does nothing
    /// but for instructions with side-effects
    /// this will alter the behavior.
    pub fn apply_condition_to_instruction(
        &self,
        ctx: &mut SsaContext,
        stack: &mut StackFrame,
        ins_id: NodeId,
        predicate: AssumptionId,
        short_circuit: bool,
    ) -> Result<bool, RuntimeError> {
        let ass_cond;
        let ass_value;
        if predicate == AssumptionId::dummy() {
            ass_cond = NodeId::dummy();
            ass_value = NodeId::dummy();
        } else {
            ass_cond = self[predicate].condition;
            ass_value = self[predicate].value.unwrap_or_else(NodeId::dummy);
        }
        assert!(!ctx.is_zero(ass_value), "code should have been already simplified");
        let ins1 = ctx.instruction(ins_id);
        match &ins1.operation {
            Operation::Call { returned_arrays, .. } => {
                for a in returned_arrays {
                    stack.new_array(a.0);
                }
            }
            Operation::Store { array_id, index, .. } => {
                if *index != NodeId::dummy() {
                    stack.new_array(*array_id);
                }
            }
            _ => {
                if let ObjectType::Pointer(a) = ins1.res_type {
                    stack.new_array(a);
                }
            }
        }

        let ins = ins1.clone();
        if short_circuit {
            stack.set_zero(ctx, ins.res_type);
            let ins2 = ctx.instruction_mut(ins_id);
            if ins2.res_type == ObjectType::NotAnObject {
                ins2.mark = Mark::Deleted;
            } else {
                ins2.mark = Mark::ReplaceWith(stack.get_zero(ins2.res_type));
            }
        } else {
            match &ins.operation {
                Operation::Phi { block_args, .. } => {
                    if ctx[stack.block].kind == BlockType::IfJoin {
                        assert_eq!(block_args.len(), 2);
                        let ins2 = ctx.instruction_mut(ins_id);
                        ins2.operation = Operation::Cond {
                            condition: ass_cond,
                            val_true: block_args[0].0,
                            val_false: block_args[1].0,
                        };
                        optimizations::simplify_id(ctx, ins_id).unwrap();
                    }
                    stack.push(ins_id);
                }

                Operation::Load { array_id, index } => {
                    if let Some(idx) = ctx.get_as_constant(*index) {
                        if (idx.to_u128() as u32) >= ctx.mem[*array_id].len {
                            let error = format!(
                                "index out of bounds: the len is {} but the index is {}",
                                ctx.mem[*array_id].len,
                                idx.to_u128()
                            );
                            DecisionTree::short_circuit(ctx, stack, ass_value, &error)?;
                            return Ok(false);
                        }
                    }
                    stack.push(ins_id);
                }
                Operation::Binary(binary_op) => {
                    let mut cond = ass_value;
                    if let Some(pred) = binary_op.predicate {
                        assert_ne!(pred, NodeId::dummy());
                        if ass_value == NodeId::dummy() {
                            cond = pred;
                        } else {
                            let op = Operation::Binary(node::Binary {
                                lhs: ass_value,
                                rhs: pred,
                                operator: BinaryOp::Mul,
                                predicate: None,
                            });
                            cond = ctx.add_instruction(Instruction::new(
                                op,
                                ObjectType::boolean(),
                                Some(stack.block),
                            ));
                            optimizations::simplify_id(ctx, cond).unwrap();
                            stack.push(cond);
                        }
                    }
                    stack.push(ins_id);
                    match binary_op.operator {
                        BinaryOp::Udiv
                        | BinaryOp::Sdiv
                        | BinaryOp::Urem
                        | BinaryOp::Srem
                        | BinaryOp::Div => {
                            if ctx.is_zero(binary_op.rhs) {
                                DecisionTree::short_circuit(
                                    ctx,
                                    stack,
                                    cond,
                                    "attempt to divide by zero",
                                )?;
                                return Ok(false);
                            }
                            if ctx.under_assumption(cond) {
<<<<<<< HEAD
                                let ins2 = ctx.get_mut_instruction(ins_id);
                                ins2.operation = Operation::Binary(Binary {
=======
                                let ins2 = ctx.instruction_mut(ins_id);
                                ins2.operation = Operation::Binary(crate::node::Binary {
>>>>>>> 9c62fefb
                                    lhs: binary_op.lhs,
                                    rhs: binary_op.rhs,
                                    operator: binary_op.operator.clone(),
                                    predicate: Some(cond),
                                });
                            }
                        }
                        _ => (),
                    }
                }
                Operation::Store { array_id, index, value } => {
                    if !ins.operation.is_dummy_store() {
                        if let Some(idx) = ctx.get_as_constant(*index) {
                            if (idx.to_u128() as u32) >= ctx.mem[*array_id].len {
                                let error = format!(
                                    "index out of bounds: the len is {} but the index is {}",
                                    ctx.mem[*array_id].len,
                                    idx.to_u128()
                                );
                                DecisionTree::short_circuit(ctx, stack, ass_value, &error)?;
                                return Ok(false);
                            }
                        }
                        if !stack.is_new_array(ctx, array_id) && ctx.under_assumption(ass_value) {
                            let load = Operation::Load { array_id: *array_id, index: *index };
                            let e_type = ctx.mem[*array_id].element_type;
                            let dummy = ctx.add_instruction(Instruction::new(
                                load,
                                e_type,
                                Some(stack.block),
                            ));
                            let operation = Operation::Cond {
                                condition: ass_value,
                                val_true: *value,
                                val_false: dummy,
                            };
                            let cond = ctx.add_instruction(Instruction::new(
                                operation,
                                e_type,
                                Some(stack.block),
                            ));

                            stack.push(dummy);
                            stack.push(cond);
                            //store the conditional value
                            let ins2 = ctx.instruction_mut(ins_id);
                            ins2.operation = Operation::Store {
                                array_id: *array_id,
                                index: *index,
                                value: cond,
                            };
                        }
                    }
                    stack.push(ins_id);
                }
                Operation::Intrinsic(_, _) => {
                    stack.push(ins_id);
                    if ctx.under_assumption(ass_value) {
                        if let ObjectType::Pointer(a) = ins.res_type {
                            if stack.created_arrays[&a] != stack.block {
                                let array = &ctx.mem[a].clone();
                                let name = array.name.to_string() + DUPLICATED;
                                ctx.new_array(&name, array.element_type, array.len, None);
                                let array_dup = ctx.mem.last_id();
                                let ins2 = ctx.instruction_mut(ins_id);
                                ins2.res_type = ObjectType::Pointer(array_dup);

                                let mut memcpy_stack = StackFrame::new(stack.block);
                                ctx.memcpy_inline(
                                    ins.res_type,
                                    ObjectType::Pointer(array_dup),
                                    &mut memcpy_stack,
                                );
                                self.apply_condition_to_instructions(
                                    ctx,
                                    &memcpy_stack.stack,
                                    stack,
                                    predicate,
                                )?;
                            }
                        }
                    }
                }

                Operation::Call {
                    func: func_id,
                    arguments,
                    returned_arrays,
                    predicate: ins_pred,
                    location,
                } => {
                    if ctx.under_assumption(ass_value) {
                        assert!(*ins_pred == AssumptionId::dummy());
                        let mut ins2 = ctx.instruction_mut(ins_id);
                        ins2.operation = Operation::Call {
                            func: *func_id,
                            arguments: arguments.clone(),
                            returned_arrays: returned_arrays.clone(),
                            predicate,
                            location: *location,
                        };
                    }
                    stack.push(ins_id);
                }
                Operation::Constrain(expr, loc) => {
                    if ctx.under_assumption(ass_value) {
                        let operation = Operation::Cond {
                            condition: ass_value,
                            val_true: *expr,
                            val_false: ctx.one(),
                        };
                        if ctx.is_zero(*expr) {
                            stack.stack.clear();
                        }
                        let cond = ctx.add_instruction(Instruction::new(
                            operation,
                            ObjectType::boolean(),
                            Some(stack.block),
                        ));
                        stack.push(cond);
                        let ins2 = ctx.instruction_mut(ins_id);
                        ins2.operation = Operation::Constrain(cond, *loc);
                        if ctx.is_zero(*expr) {
                            stack.push(ins_id);
                            return Ok(false);
                        }
                    }
                    stack.push(ins_id);
                }
                _ => stack.push(ins_id),
            }
        }

        Ok(true)
    }

    pub fn get_assumption_value(&self, assumption: AssumptionId) -> Option<NodeId> {
        if assumption == AssumptionId::dummy() {
            None
        } else {
            self[assumption].value
        }
    }

    fn synchronize(
        &self,
        ctx: &mut SsaContext,
        left: &[NodeId],
        right: &[NodeId],
        block_id: BlockId,
    ) -> Vec<NodeId> {
        // 1. find potential matches between the two blocks
        let mut candidates = Vec::new();
        let keep_call_and_store = |node_id: NodeId| -> bool {
            let ins = ctx.instruction(node_id);
            matches!(ins.operation.opcode(), Opcode::Call(_) | Opcode::Store(_))
        };
        let l_iter = left.iter().enumerate().filter(|&i| keep_call_and_store(*i.1));
        let mut r_iter = right.iter().enumerate().filter(|&i| keep_call_and_store(*i.1));
        for left_node in l_iter {
            let left_ins = ctx.instruction(*left_node.1);
            for right_node in r_iter.by_ref() {
                let right_ins = ctx.instruction(*right_node.1);
                match (&left_ins.operation, &right_ins.operation) {
                    (
                        Operation::Call { func: left_func, returned_arrays: left_arrays, .. },
                        Operation::Call { func: right_func, returned_arrays: right_arrays, .. },
                    ) if left_func == right_func
                        && left_arrays.is_empty()
                        && right_arrays.is_empty() =>
                    {
                        candidates.push(Segment::new(left_node, right_node))
                    }

                    (
                        Operation::Store { array_id: left_array, index: left_index, .. },
                        Operation::Store { array_id: right_array, index: right_index, .. },
                    ) if left_array == right_array && left_index == right_index => {
                        candidates.push(Segment::new(left_node, right_node))
                    }
                    _ => (),
                }
            }
        }
        // 2. construct a solution
        let mut solution = Vec::new();
        // TODO: far from optimal greedy solution...
        for i in &candidates {
            if intersect(&solution, i).is_none() {
                solution.push(Segment { left: i.left, right: i.right });
            }
        }

        // 3. Merge the blocks using the solution
        let mut left_pos = 0;
        let mut right_pos = 0;
        let mut result = Vec::new();
        for i in solution {
            result.extend_from_slice(&left[left_pos..i.left.0]);
            left_pos = i.left.0;
            result.extend_from_slice(&right[right_pos..i.right.0]);
            right_pos = i.right.0;
            //merge i:
            let left_ins = ctx.instruction(left[left_pos]);
            let right_ins = ctx.instruction(right[right_pos]);
            let assumption = &self[ctx[block_id].assumption];

            let mut to_merge = Vec::new();
            let mut merged_op = match (&left_ins.operation, &right_ins.operation) {
                (
                    Operation::Call {
                        func: left_func,
                        arguments: left_arg,
                        returned_arrays: left_arrays,
                        location: left_location,
                        ..
                    },
                    Operation::Call { func: right_func, arguments: right_arg, .. },
                ) => {
                    debug_assert_eq!(left_func, right_func);
                    for a in left_arg.iter().enumerate() {
                        let op = Operation::Cond {
                            condition: self[assumption.parent].condition,
                            val_true: *a.1,
                            val_false: right_arg[a.0],
                        };
                        let typ = ctx.object_type(*a.1);
                        to_merge.push(Instruction::new(op, typ, Some(block_id)));
                    }
                    Operation::Call {
                        func: *left_func,
                        arguments: Vec::new(),
                        returned_arrays: left_arrays.clone(),
                        predicate: self.root,
                        location: *left_location,
                    }
                }
                (
                    Operation::Store { array_id: left_array, index: left_index, value: left_val },
                    Operation::Store { value: right_val, .. },
                ) => {
                    let op = Operation::Cond {
                        condition: self[assumption.parent].condition,
                        val_true: *left_val,
                        val_false: *right_val,
                    };
                    let merge =
                        Instruction::new(op, ctx.mem[*left_array].element_type, Some(block_id));
                    to_merge.push(merge);
                    Operation::Store {
                        array_id: *left_array,
                        index: *left_index,
                        value: NodeId::dummy(),
                    }
                }
                _ => unreachable!(),
            };

            let mut merge_ids = Vec::new();
            for merge in to_merge {
                let merge_id = ctx.add_instruction(merge);
                result.push(merge_id);
                merge_ids.push(merge_id);
            }
            if let Operation::Store { value, .. } = &mut merged_op {
                *value = *merge_ids.last().unwrap();
            } else {
                if let Operation::Call { arguments, .. } = &mut merged_op {
                    *arguments = merge_ids;
                }
                let left_ins = ctx.instruction_mut(left[left_pos]);
                left_ins.mark = node::Mark::ReplaceWith(right[right_pos]);
            }
            let ins1 = ctx.instruction_mut(right[right_pos]);
            ins1.operation = merged_op;
            result.push(ins1.id);
            left_pos += 1;
            right_pos += 1;
        }
        result.extend_from_slice(&left[left_pos..left.len()]);
        result.extend_from_slice(&right[right_pos..right.len()]);
        result
    }
}

//unroll an if sub-graph
pub fn unroll_if(
    ctx: &mut SsaContext,
    unroll_ctx: &mut UnrollContext,
) -> Result<BlockId, RuntimeError> {
    //1. find the join block
    let if_block = &ctx[unroll_ctx.to_unroll];
    let left = if_block.left.unwrap();
    let right = if_block.right.unwrap();
    debug_assert!(if_block.kind == BlockType::Normal);
    let exit = block::find_join(ctx, if_block.id);

    //2. create the IF subgraph
    let (new_entry, new_exit) =
        if unroll_ctx.unroll_into.is_dummy() || unroll_ctx.unroll_into == unroll_ctx.to_unroll {
            // simple mode:
            create_if_subgraph(ctx, unroll_ctx.to_unroll, true)
        } else {
            //the unroll_into is required and will be used as the prev block
            let prev = unroll_ctx.unroll_into;
            create_if_subgraph(ctx, prev, false)
        };
    unroll_ctx.unroll_into = new_entry;

    //3 Process the entry_block
    flatten::unroll_std_block(ctx, unroll_ctx)?;

    //4. Process the THEN branch
    let then_block = ctx[new_entry].left.unwrap();
    let else_block = ctx[new_entry].right.unwrap();
    unroll_ctx.to_unroll = left;
    unroll_ctx.unroll_into = then_block;
    flatten::unroll_until(ctx, unroll_ctx, exit)?;

    //Plug to the exit:
    ctx[unroll_ctx.unroll_into].left = Some(new_exit);
    ctx[new_exit].predecessor.push(unroll_ctx.unroll_into);

    //5. Process the ELSE branch
    unroll_ctx.to_unroll = right;
    unroll_ctx.unroll_into = else_block;
    flatten::unroll_until(ctx, unroll_ctx, exit)?;
    ctx[unroll_ctx.unroll_into].left = Some(new_exit);
    ctx[new_exit].predecessor.push(unroll_ctx.unroll_into);

    //6. Prepare the process for the JOIN
    unroll_ctx.to_unroll = exit;
    unroll_ctx.unroll_into = new_exit;

    Ok(exit)
}

//create the subgraph for unrolling IF statement
fn create_if_subgraph(
    ctx: &mut SsaContext,
    prev_block: BlockId,
    simple_mode: bool,
) -> (BlockId, BlockId) {
    //Entry block
    ctx.current_block = prev_block;
    let new_entry = if simple_mode {
        prev_block
    } else {
        block::new_sealed_block(ctx, block::BlockType::Normal, true)
    };
    //Then block
    ctx.current_block = new_entry;
    let new_then = block::new_sealed_block(ctx, block::BlockType::Normal, true);
    //Else block
    ctx.current_block = new_entry;
    let new_else = block::new_sealed_block(ctx, block::BlockType::Normal, false);
    //Exit block
    let new_exit = block::new_sealed_block(ctx, block::BlockType::IfJoin, false);
    ctx[new_exit].dominator = Some(new_entry);
    ctx[new_entry].right = Some(new_else);
    ctx[new_exit].predecessor.push(new_then);

    (new_entry, new_exit)
}

#[derive(Debug)]
struct Segment {
    left: (usize, NodeId),
    right: (usize, NodeId),
}

impl Segment {
    pub fn new(left_node: (usize, &NodeId), right_node: (usize, &NodeId)) -> Segment {
        Segment { left: (left_node.0, *left_node.1), right: (right_node.0, *right_node.1) }
    }
    pub fn intersect(&self, other: &Segment) -> bool {
        !((self.right.0 < other.right.0 && self.left.0 < other.left.0)
            || (self.right.0 > other.right.0 && self.left.0 > other.left.0))
    }
}

fn intersect(solution: &[Segment], candidate: &Segment) -> Option<usize> {
    for i in solution.iter().enumerate() {
        if i.1.intersect(candidate) {
            return Some(i.0);
        }
    }
    None
}<|MERGE_RESOLUTION|>--- conflicted
+++ resolved
@@ -593,13 +593,8 @@
                                 return Ok(false);
                             }
                             if ctx.under_assumption(cond) {
-<<<<<<< HEAD
-                                let ins2 = ctx.get_mut_instruction(ins_id);
+                                let ins2 = ctx.instruction_mut(ins_id);
                                 ins2.operation = Operation::Binary(Binary {
-=======
-                                let ins2 = ctx.instruction_mut(ins_id);
-                                ins2.operation = Operation::Binary(crate::node::Binary {
->>>>>>> 9c62fefb
                                     lhs: binary_op.lhs,
                                     rhs: binary_op.rhs,
                                     operator: binary_op.operator.clone(),
