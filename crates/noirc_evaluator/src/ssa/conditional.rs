--- conflicted
+++ resolved
@@ -1,12 +1,3 @@
-<<<<<<< HEAD
-use crate::ssa::{
-    block::{BlockId, BlockType},
-    context::SsaContext,
-    flatten::UnrollContext,
-    inline::StackFrame,
-    node::{Binary, BinaryOp, Instruction, Mark, NodeId, ObjectType, Opcode, Operation},
-    {block, flatten, node, optimizations},
-=======
 use crate::{
     errors::{RuntimeError, RuntimeErrorKind},
     ssa::{
@@ -14,10 +5,9 @@
         context::SsaContext,
         flatten::UnrollContext,
         inline::StackFrame,
-        node::{BinaryOp, Instruction, Mark, NodeId, ObjectType, Opcode, Operation},
+        node::{Binary, BinaryOp, Instruction, Mark, NodeId, ObjectType, Opcode, Operation},
         {block, flatten, node, optimizations},
     },
->>>>>>> 9a43f85a
 };
 use noirc_errors::Location;
 use num_bigint::BigUint;
@@ -613,32 +603,6 @@
                         }
                     }
                     stack.push(ins_id);
-<<<<<<< HEAD
-                    match binary_op.operator {
-                        BinaryOp::Udiv
-                        | BinaryOp::Sdiv
-                        | BinaryOp::Urem
-                        | BinaryOp::Srem
-                        | BinaryOp::Div => {
-                            if ctx.is_zero(binary_op.rhs) {
-                                DecisionTree::short_circuit(
-                                    ctx,
-                                    stack,
-                                    cond,
-                                    "attempt to divide by zero",
-                                )?;
-                                return Ok(false);
-                            }
-                            if ctx.under_assumption(cond) {
-                                let ins2 = ctx.instruction_mut(ins_id);
-                                ins2.operation = Operation::Binary(Binary {
-                                    lhs: binary_op.lhs,
-                                    rhs: binary_op.rhs,
-                                    operator: binary_op.operator.clone(),
-                                    predicate: Some(cond),
-                                });
-                            }
-=======
                     let (side_effect, location) = match binary_op.operator {
                         BinaryOp::Udiv(loc)
                         | BinaryOp::Sdiv(loc)
@@ -660,13 +624,12 @@
                         }
                         if ctx.under_assumption(cond) {
                             let ins2 = ctx.instruction_mut(ins_id);
-                            ins2.operation = Operation::Binary(crate::node::Binary {
+                            ins2.operation = Operation::Binary(Binary {
                                 lhs: binary_op.lhs,
                                 rhs: binary_op.rhs,
                                 operator: binary_op.operator.clone(),
                                 predicate: Some(cond),
                             });
->>>>>>> 9a43f85a
                         }
                     }
                 }
@@ -812,7 +775,7 @@
                 });
                 let cond = ctx.add_instruction(Instruction::new(
                     op,
-                    ObjectType::Boolean,
+                    ObjectType::boolean(),
                     Some(stack_frame.block),
                 ));
                 optimizations::simplify_id(ctx, cond).unwrap();
@@ -845,7 +808,7 @@
                     });
                     let cond = ctx.add_instruction(Instruction::new(
                         op,
-                        ObjectType::Boolean,
+                        ObjectType::boolean(),
                         Some(stack_frame.block),
                     ));
                     optimizations::simplify_id(ctx, cond).unwrap();
