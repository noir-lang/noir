--- conflicted
+++ resolved
@@ -71,29 +71,6 @@
         if let Some(ins) = ctx.try_get_instruction(*i) {
             if !ins.is_deleted() {
                 if let Operation::Call { func, arguments, returned_arrays, .. } = &ins.operation {
-<<<<<<< HEAD
-                    match (ctx.try_get_funcid(*func), to_inline) {
-                        (Some(func_id), Some(func_to_inline)) => {
-                            if func_id == func_to_inline {
-                                call_ins.push((
-                                    ins.id,
-                                    *func,
-                                    arguments.clone(),
-                                    returned_arrays.clone(),
-                                    block_id,
-                                ));
-                            }
-                        }
-                        _ => {
-                            call_ins.push((
-                                ins.id,
-                                *func,
-                                arguments.clone(),
-                                returned_arrays.clone(),
-                                block_id,
-                            ));
-                        }
-=======
                     if to_inline.is_none() || to_inline == ctx.try_get_funcid(*func) {
                         call_ins.push((
                             ins.id,
@@ -102,7 +79,6 @@
                             returned_arrays.clone(),
                             block_id,
                         ));
->>>>>>> 3c3dffb3
                     }
                 }
             }
