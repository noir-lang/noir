--- conflicted
+++ resolved
@@ -24,7 +24,6 @@
     /// scope, and attempts to remove stores that are subsequently redundant.
     /// As long as they are not stores on memory used inside of loops
     pub(crate) fn mem2reg(mut self) -> Ssa {
-        dbg!("started mem2reg");
         for function in self.functions.values_mut() {
             let mut all_protected_allocations = HashSet::new();
 
@@ -54,10 +53,6 @@
                 context.remove_unused_stores(&mut function.dfg, &all_protected_allocations, block);
             }
         }
-<<<<<<< HEAD
-        dbg!("done mem2reg");
-=======
->>>>>>> 5baf9e8f
         self
     }
 }
