--- conflicted
+++ resolved
@@ -1,8 +1,5 @@
-<<<<<<< HEAD
 use crate::ssa::node::Operation;
-=======
 use noirc_frontend::{node_interner::DefinitionId, ArraySize};
->>>>>>> a6d1f015
 
 use super::{
     block::BlockId,
