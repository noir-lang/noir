--- conflicted
+++ resolved
@@ -72,25 +72,18 @@
         root_block.predecessor = Vec::new();
         let root_id = root_block.id;
         ctx.current_block = root_id;
-<<<<<<< HEAD
         ctx.sealed_blocks.insert(root_id);
-        ctx.new_instruction(
-            NodeId::dummy(),
-            NodeId::dummy(),
-            node::Operation::Nop,
-            node::ObjectType::NotAnObject,
-        );
-=======
         ctx.new_instruction(node::Operation::Nop, node::ObjectType::NotAnObject);
->>>>>>> 2bc0f676
         root_id
     }
 
-    pub fn written_arrays(&self, ctx: &SsaContext) -> HashSet<u32> {
+    pub fn written_arrays(&self, ctx: &SsaContext) -> HashSet<super::mem::ArrayId> {
         let mut result = HashSet::new();
         for i in &self.instructions {
-            if let Some(node::Instruction { operator: node::Operation::Store(x), .. }) =
-                ctx.try_get_instruction(*i)
+            if let Some(node::Instruction {
+                operation: node::Operation::Store { array_id: x, .. },
+                ..
+            }) = ctx.try_get_instruction(*i)
             {
                 result.insert(*x);
             }
