--- conflicted
+++ resolved
@@ -82,8 +82,6 @@
         let root_id = root_block.id;
         ctx.current_block = root_id;
         ctx.new_instruction(
-            NodeId::dummy(),
-            NodeId::dummy(),
             node::Operation::Nop,
             node::ObjectType::NotAnObject,
         );
@@ -92,16 +90,7 @@
 }
 
 pub fn create_first_block(ctx: &mut SsaContext) {
-<<<<<<< HEAD
-    let first_block = BasicBlock::new(BlockId::dummy(), BlockType::Normal);
-    let first_block = ctx.insert_block(first_block);
-    let first_id = first_block.id;
-    ctx.first_block = first_id;
-    ctx.current_block = first_id;
-    ctx.new_instruction(node::Operation::Nop, node::ObjectType::NotAnObject);
-=======
     ctx.first_block = BasicBlock::create_cfg(ctx);
->>>>>>> b27dd22c
 }
 
 //Creates a new sealed block (i.e whose predecessors are known)
