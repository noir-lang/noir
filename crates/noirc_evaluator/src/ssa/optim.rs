--- conflicted
+++ resolved
@@ -1,9 +1,14 @@
+use acvm::FieldElement;
+
 use super::{
     acir_gen::InternalVar,
     block::BlockId,
     context::SsaContext,
     mem::Memory,
-    node::{self, BinaryOp, ConstrainOp, Instruction, Node, NodeEval, NodeId, Operation},
+    node::{
+        self, BinaryOp, ConstrainOp, Instruction, Node, NodeEval, NodeId, ObjectType, Operation,
+        Variable,
+    },
 };
 use std::collections::{HashMap, VecDeque};
 
@@ -11,17 +16,17 @@
 // Returns a new NodeId to replace with the current if the current is deleted.
 pub fn simplify(ctx: &mut SsaContext, ins: &mut node::Instruction) -> Option<NodeId> {
     //1. constant folding
-    let idx = match ins.evaluate(ctx) {
+    let new_id = match ins.evaluate(ctx) {
         NodeEval::Const(c, t) => ctx.get_or_create_const(c, t),
         NodeEval::VarOrInstruction(i) => i,
     };
 
-    if idx != ins.id {
-        ins.replacement = Some(idx);
-        if idx == NodeId::dummy() {
+    if new_id != ins.id {
+        ins.replacement = Some(new_id);
+        if new_id == NodeId::dummy() {
             ins.delete();
         }
-        return Some(idx);
+        return Some(new_id);
     }
 
     //2. standard form
@@ -35,156 +40,99 @@
                 }
             }
         }
-<<<<<<< HEAD
         Operation::Binary(node::Binary { operator: BinaryOp::Constrain(op), lhs, rhs }) => {
             match (op, Memory::deref(ctx, lhs), Memory::deref(ctx, rhs)) {
                 (ConstrainOp::Eq, Some(lhs), Some(rhs)) if lhs == rhs => {
                     ins.delete();
-=======
-        // node::Operation::Gte => {
-        //     //a>=b <=> Not(a<b)
-        //     let inv = eval.new_instruction(ins.lhs, ins.rhs, node::Operation::Lt, ins.res_type);
-        //     ins.lhs = eval.get_const(FieldElement::one(), ins.res_type);
-        //     ins.rhs = inv;
-        //     ins.operator = node::Operation::Sub; //n.b. no need to underflow here
-        //TODO: inv must be inserted before ins.
-        // }
-        node::Operation::Constrain(op) => match op {
-            node::ConstrainOp::Eq => {
-                if let (Some(a), Some(b)) =
-                    (mem::Memory::deref(ctx, ins.lhs), mem::Memory::deref(ctx, ins.rhs))
-                {
-                    if a == b {
-                        ins.is_deleted = true;
-                        ins.operator = node::Operation::Nop;
-                    }
->>>>>>> 4e932c17
                 }
                 _ => (),
             }
-<<<<<<< HEAD
-        }
-=======
-            node::ConstrainOp::Neq => {
-                if let (Some(a), Some(b)) =
-                    (mem::Memory::deref(ctx, ins.lhs), mem::Memory::deref(ctx, ins.rhs))
-                {
-                    assert!(a != b);
-                }
-            }
-        },
->>>>>>> 4e932c17
+        }
         _ => (),
     }
 
     //3. left-overs (it requires &mut ctx)
-<<<<<<< HEAD
-    if let Operation::Binary(node::Binary { operator: BinaryOp::Div, lhs, rhs }) = ins.operator {
-        if let NodeEval::Const(r_const, r_type) = NodeEval::from_id(ctx, rhs) {
-            let rhs = ctx.get_or_create_const(r_const.try_inverse().unwrap(), r_type);
-            ins.operator = Operation::Binary(node::Binary { operator: BinaryOp::Mul, lhs, rhs });
-=======
-    if let NodeEval::Const(r_const, r_type) = r_eval {
-        match ins.operator {
-            node::Operation::Udiv => {
-                //TODO handle other bitsize, not only u32!!
-                ins.rhs = ctx.get_or_create_const(
-                    FieldElement::from((1_u32 / (r_const.to_u128() as u32)) as i128),
-                    r_type,
-                );
-                ins.operator = node::Operation::Mul
-            }
-            node::Operation::Sdiv => {
-                //TODO handle other bitsize, not only i32!!
-                ins.rhs = ctx.get_or_create_const(
-                    FieldElement::from((1_i32 / (r_const.to_u128() as i32)) as i128),
-                    r_type,
-                );
-                ins.operator = node::Operation::Mul
-            }
-            node::Operation::Div => {
-                ins.rhs = ctx.get_or_create_const(r_const.inverse(), r_type);
-                ins.operator = node::Operation::Mul
-            }
-            node::Operation::Xor => {
-                if !r_const.is_zero() {
-                    ins.operator = node::Operation::Not;
-                    return;
-                }
-            }
-            node::Operation::Shl => {
-                ins.operator = node::Operation::Mul;
-                //todo checks that 2^rhs does not overflow
-                ins.rhs = ctx.get_or_create_const(FieldElement::from(2_i128).pow(&r_const), r_type);
-                return;
-            }
-            node::Operation::Shr => {
-                if !matches!(ins.res_type, node::ObjectType::Unsigned(_)) {
-                    todo!("Right shift is only implemented for unsigned integers");
-                }
-                ins.operator = node::Operation::Udiv;
-                //todo checks that 2^rhs does not overflow
-                ins.rhs = ctx.get_or_create_const(FieldElement::from(2_i128).pow(&r_const), r_type);
-                return;
-            }
-            _ => (),
-        }
-    }
-    if let NodeEval::Const(l_const, _) = l_eval {
-        if !l_const.is_zero() && ins.operator == node::Operation::Xor {
-            ins.operator = node::Operation::Not;
-            ins.lhs = ins.rhs;
->>>>>>> 4e932c17
-        }
-        if let NodeEval::Const(r_const, _) = r_eval {
-            if let Operation::Intrinsic(op) = ins.operator {
-                ins.rhs = evaluate_intrinsic(ctx, op, l_const, r_const);
-                ins.is_deleted = true;
-            }
-        }
-    }
-}
-
-fn evaluate_intrinsic(
-    irgen: &mut SsaContext,
-    op: acvm::acir::OPCODE,
-    lhs: FieldElement,
-    rhs: FieldElement,
-) -> NodeId {
+    if let Operation::Binary(binary) = &mut ins.operator {
+        if let NodeEval::Const(r_const, r_type) = NodeEval::from_id(ctx, binary.rhs) {
+            match &binary.operator {
+                BinaryOp::Udiv => {
+                    //TODO handle other bitsize, not only u128!!
+                    let inverse = FieldElement::from(1 / r_const.to_u128());
+                    binary.rhs = ctx.get_or_create_const(inverse, r_type);
+                    binary.operator = BinaryOp::Mul;
+                }
+                BinaryOp::Sdiv => {
+                    //TODO handle other bitsize, not only u128!!
+                    let inverse = FieldElement::from(1 / r_const.to_u128());
+                    binary.rhs = ctx.get_or_create_const(inverse, r_type);
+                    binary.operator = BinaryOp::Mul;
+                }
+                BinaryOp::Div => {
+                    binary.rhs = ctx.get_or_create_const(r_const.inverse(), r_type);
+                    binary.operator = BinaryOp::Mul;
+                }
+                BinaryOp::Shl => {
+                    binary.operator = BinaryOp::Mul;
+                    //todo checks that 2^rhs does not overflow
+                    binary.rhs =
+                        ctx.get_or_create_const(FieldElement::from(2_i128).pow(&r_const), r_type);
+                }
+                BinaryOp::Shr => {
+                    if !matches!(ins.res_type, node::ObjectType::Unsigned(_)) {
+                        todo!("Right shift is only implemented for unsigned integers");
+                    }
+                    binary.operator = BinaryOp::Udiv;
+                    //todo checks that 2^rhs does not overflow
+                    binary.rhs =
+                        ctx.get_or_create_const(FieldElement::from(2_i128).pow(&r_const), r_type);
+                }
+                _ => (),
+            }
+        }
+    }
+
+    if let Operation::Intrinsic(opcode, args) = &ins.operator {
+        let args = args
+            .iter()
+            .map(|arg| NodeEval::from_id(ctx, *arg).into_const_value().map(|f| f.to_u128()));
+
+        if let Some(args) = args.collect() {
+            evaluate_intrinsic(ctx, *opcode, args);
+        }
+    }
+
+    None
+}
+
+fn evaluate_intrinsic(ctx: &mut SsaContext, op: acvm::acir::OPCODE, args: Vec<u128>) -> NodeEval {
     match op {
         acvm::acir::OPCODE::ToBits => {
-            let lhs_int = lhs.to_u128();
-            let rhs_int = rhs.to_u128() as u32;
-            let a =
-                irgen.mem.create_new_array(rhs_int, node::ObjectType::Unsigned(1), &String::new());
-            let pointer = node::Variable {
+            let bit_count = args[1] as u32;
+            let array_id = ctx.mem.create_new_array(bit_count, ObjectType::Unsigned(1), "");
+            let pointer = Variable {
                 id: NodeId::dummy(),
-                obj_type: node::ObjectType::Pointer(a),
+                obj_type: ObjectType::Pointer(array_id),
                 root: None,
                 name: String::new(),
                 def: None,
                 witness: None,
-                parent_block: irgen.current_block,
+                parent_block: ctx.current_block,
             };
-            for i in 0..rhs_int {
-                if lhs_int & (1 << i) != 0 {
-                    irgen.mem.arrays[a as usize]
-                        .values
-                        .push(InternalVar::from(FieldElement::one()));
+
+            for i in 0..bit_count {
+                if args[0] & (1 << i) != 0 {
+                    ctx.mem[array_id].values.push(InternalVar::from(FieldElement::one()));
                 } else {
-                    irgen.mem.arrays[a as usize]
-                        .values
-                        .push(InternalVar::from(FieldElement::zero()));
-                }
-            }
-            irgen.add_variable(pointer, None)
+                    ctx.mem[array_id].values.push(InternalVar::from(FieldElement::zero()));
+                }
+            }
+
+            let new_var = ctx.add_variable(pointer, None);
+            NodeEval::VarOrInstruction(new_var)
         }
         _ => todo!(),
     }
-
-    None
-}
-
+}
 ////////////////////CSE////////////////////////////////////////
 
 pub fn find_similar_instruction(
@@ -327,16 +275,10 @@
 
 pub fn anchor_push(op: Operation, anchor: &mut HashMap<Operation, VecDeque<NodeId>>) {
     match op {
-<<<<<<< HEAD
         Operation::Store { array_id, index, .. } => anchor
             // TODO: review correctness
             .entry(Operation::Load { array_id, index })
             .or_insert_with(VecDeque::new),
-=======
-        node::Operation::Store(x) => {
-            anchor.entry(node::Operation::Load(x)).or_insert_with(VecDeque::new)
-        }
->>>>>>> 4e932c17
         _ => anchor.entry(op).or_insert_with(VecDeque::new),
     };
 }
@@ -448,54 +390,11 @@
                 }
             }
 
-<<<<<<< HEAD
             let update = ctx.get_mut_instruction(*ins_id);
             update.operator = operator;
             update.replacement = replacement;
             if to_delete {
                 update.delete();
-=======
-            if to_update_phi {
-                let update = ctx.get_mut_instruction(*iter);
-                update.phi_arguments = phi_args;
-            } else if to_delete || ins.lhs != i_lhs || ins.rhs != i_rhs || to_update {
-                //update i:
-                let ii_l = ins.lhs;
-                let ii_r = ins.rhs;
-                let update = ctx.get_mut_instruction(*iter);
-                update.lhs = i_lhs;
-                update.rhs = i_rhs;
-                update.is_deleted = to_delete;
-                if to_update {
-                    update.ins_arguments = ins_args;
-                }
-                //update instruction name - for debug/pretty print purposes only /////////////////////
-                if let Some(Instruction { operator: Operation::Ass, lhs, .. }) =
-                    ctx.try_get_instruction(ii_l)
-                {
-                    if let Ok(lv) = ctx.get_variable(*lhs) {
-                        let i_name = lv.name.clone();
-                        if let Some(p_ins) = ctx.try_get_mut_instruction(i_lhs) {
-                            if p_ins.res_name.is_empty() {
-                                p_ins.res_name = i_name;
-                            }
-                        }
-                    }
-                }
-                if let Some(Instruction { operator: Operation::Ass, lhs, .. }) =
-                    ctx.try_get_instruction(ii_r)
-                {
-                    if let Ok(lv) = ctx.get_variable(*lhs) {
-                        let i_name = lv.name.clone();
-                        if let Some(p_ins) = ctx.try_get_mut_instruction(i_rhs) {
-                            if p_ins.res_name.is_empty() {
-                                p_ins.res_name = i_name;
-                            }
-                        }
-                    }
-                }
-                ////////////////////////////////////////update instruction name for debug purposes////////////////////////////////
->>>>>>> 4e932c17
             }
         }
     }
