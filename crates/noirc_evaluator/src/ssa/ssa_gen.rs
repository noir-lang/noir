use crate::{
    errors::{RuntimeError, RuntimeErrorKind},
    ssa::{
        block::BlockType,
        context::SsaContext,
        function::FuncIndex,
        mem::ArrayId,
        node::{Binary, BinaryOp, NodeId, ObjectType, Operation, Variable},
        value::Value,
        {block, builtin, node, ssa_form},
    },
};
use acvm::FieldElement;
use iter_extended::vecmap;
use noirc_errors::Location;
use noirc_frontend::{
    monomorphization::ast::{
        ArrayLiteral, Definition, Expression, For, Ident, If, LValue, Let, Literal, LocalId,
        Program, Type,
    },
    BinaryOpKind, UnaryOp,
};
use num_bigint::BigUint;
use num_traits::Zero;
use std::collections::{BTreeMap, HashMap};

pub(crate) struct IrGenerator {
    pub(crate) context: SsaContext,
    pub(crate) function_context: Option<FuncIndex>,

    /// The current value of a variable. Used for flattening structs
    /// into multiple variables/values
    variable_values: HashMap<Definition, Value>,

    pub(crate) program: Program,
}

impl IrGenerator {
    pub(crate) fn new(program: Program) -> IrGenerator {
        IrGenerator {
            context: SsaContext::default(),
            variable_values: HashMap::new(),
            function_context: None,
            program,
        }
    }

    pub(crate) fn ssa_gen_main(&mut self) -> Result<(), RuntimeError> {
        let main_body = self.program.take_main_body();
        let value = self.ssa_gen_expression(&main_body)?;
        let node_ids = value.to_node_ids();

        if self.program.main().return_type != Type::Unit {
            self.context.new_instruction(Operation::Return(node_ids), ObjectType::NotAnObject)?;
        }
        Ok(())
    }

    pub(crate) fn find_variable(&self, variable_def: &Definition) -> Option<&Value> {
        self.variable_values.get(variable_def)
    }

    /// Returns the ssa value of a variable
    /// This method constructs the ssa value of a variable, while parsing the AST, using value numbering
    /// This is why it requires a mutable SsaContext
    pub(crate) fn get_current_value(&mut self, value: &Value) -> Value {
        match value {
            Value::Node(id) => Value::Node(ssa_form::get_current_value(&mut self.context, *id)),
            Value::Tuple(fields) => {
                Value::Tuple(vecmap(fields, |value| self.get_current_value(value)))
            }
        }
    }

    pub(crate) fn get_object_type_from_abi(&self, el_type: &noirc_abi::AbiType) -> ObjectType {
        match el_type {
            noirc_abi::AbiType::Field => ObjectType::native_field(),
            noirc_abi::AbiType::Integer { sign, width, .. } => match sign {
                noirc_abi::Sign::Unsigned => ObjectType::unsigned_integer(*width),
                noirc_abi::Sign::Signed => ObjectType::signed_integer(*width),
            },
            noirc_abi::AbiType::Boolean => ObjectType::boolean(),
            noirc_abi::AbiType::Array { .. } => {
                unreachable!("array of arrays are not supported for now")
            }
            noirc_abi::AbiType::Struct { .. } => {
                unreachable!("array of structs are not supported for now")
            }
            noirc_abi::AbiType::String { .. } => {
                unreachable!("array of strings are not supported for now")
            }
        }
    }

    pub(crate) fn abi_array(
        &mut self,
        name: &str,
        ident_def: Option<Definition>,
        el_type: &noirc_abi::AbiType,
        len: u64,
        witness: Vec<acvm::acir::native_types::Witness>,
    ) -> NodeId {
        let element_type = self.get_object_type_from_abi(el_type);
        let (v_id, array_idx) = self.new_array(name, element_type, len as u32, ident_def);
        let values = vecmap(witness.iter().enumerate(), |(i, w)| {
            let mut var = Variable::new(
                element_type,
                format!("{name}_{i}"),
                None,
                self.context.current_block,
            );
            var.witness = Some(*w);
            self.context.add_variable(var, None)
        });
        let mut stack_frame = crate::ssa::inline::StackFrame::new(self.context.current_block);
        self.context.init_array_from_values(array_idx, values, &mut stack_frame);
        let block = self.context.get_current_block_mut();
        block.instructions.extend_from_slice(&stack_frame.stack);
        block.update_variable(v_id, v_id);
        v_id
    }

    pub(crate) fn abi_struct(
        &mut self,
        struct_name: &str,
        ident_def: Option<Definition>,
        fields: &BTreeMap<String, noirc_abi::AbiType>,
        witnesses: BTreeMap<String, Vec<acvm::acir::native_types::Witness>>,
    ) -> Value {
        let values = vecmap(fields, |(name, field_typ)| {
            let new_name = format!("{struct_name}.{name}");
            match field_typ {
                noirc_abi::AbiType::Array { length, typ } => {
                    let v_id =
                        self.abi_array(&new_name, None, typ, *length, witnesses[&new_name].clone());
                    Value::Node(v_id)
                }
                noirc_abi::AbiType::Struct { fields, .. } => {
                    let new_name = format!("{struct_name}.{name}");
                    self.abi_struct(&new_name, None, fields, witnesses.clone())
                }
                noirc_abi::AbiType::String { length } => {
                    let typ =
                        noirc_abi::AbiType::Integer { sign: noirc_abi::Sign::Unsigned, width: 8 };
                    let v_id = self.abi_array(
                        &new_name,
                        None,
                        &typ,
                        *length,
                        witnesses[&new_name].clone(),
                    );
                    Value::Node(v_id)
                }
                _ => {
                    let obj_type = self.get_object_type_from_abi(field_typ);
                    let v_id = self.create_new_variable(
                        new_name.clone(),
                        None,
                        obj_type,
                        Some(witnesses[&new_name][0]),
                    );
                    Value::Node(v_id)
                }
            }
        });
        self.insert_new_struct(ident_def, values)
    }

    fn ssa_gen_identifier(&mut self, ident: &Ident) -> Result<Value, RuntimeError> {
        // Check if we have already code-gen'd the definition of this variable
        if let Some(value) = self.variable_values.get(&ident.definition) {
            Ok(self.get_current_value(&value.clone()))
        } else {
            // If we haven't, it must be a global value, like a function or builtin
            match &ident.definition {
                Definition::Local(id) => unreachable!(
                    "Local variable encountered before its definition was compiled: {:?}",
                    id
                ),
                Definition::Function(id) => {
                    let id = *id;
                    if !self.context.function_already_compiled(id) {
                        let index = self.context.get_function_index();
                        self.create_function(id, index)?;
                    }

                    let expect_msg = "Expected called function to already be ssa_gen'd";
                    let function_node_id = self.context.get_function_node_id(id).expect(expect_msg);
                    Ok(Value::Node(function_node_id))
                }
                Definition::Builtin(opcode) | Definition::LowLevel(opcode) => {
                    let opcode = builtin::Opcode::lookup(opcode).unwrap_or_else(|| {
                        unreachable!("Unknown builtin/low level opcode '{}'", opcode)
                    });
                    let function_node_id = self.context.get_or_create_opcode_node_id(opcode);
                    Ok(Value::Node(function_node_id))
                }
            }
        }
    }

    fn ssa_gen_prefix_expression(
        &mut self,
        rhs: NodeId,
        op: UnaryOp,
    ) -> Result<NodeId, RuntimeError> {
        let rhs_type = self.context.object_type(rhs);
        match op {
            UnaryOp::Minus => {
                let lhs = self.context.zero_with_type(rhs_type);
                let operator = BinaryOp::Sub { max_rhs_value: BigUint::zero() };
                let op = Operation::Binary(node::Binary { operator, lhs, rhs, predicate: None });
                self.context.new_instruction(op, rhs_type)
            }
            UnaryOp::Not => self.context.new_instruction(Operation::Not(rhs), rhs_type),
        }
    }

    fn ssa_gen_infix_expression(
        &mut self,
        lhs: NodeId,
        rhs: NodeId,
        op: BinaryOpKind,
        location: Location,
    ) -> Result<NodeId, RuntimeError> {
        let lhs_type = self.context.object_type(lhs);
        // Get the opcode from the infix operator
        let opcode = Operation::Binary(Binary::from_ast(op, lhs_type, lhs, rhs, location));
        let op_type = self.context.get_result_type(&opcode, lhs_type);
        self.context.new_instruction(opcode, op_type)
    }

    fn ssa_gen_indexed_value(
        &mut self,
        array: &LValue,
        index: &Expression,
        location: Location,
    ) -> Result<(NodeId, NodeId, Location), RuntimeError> {
        let value = self.lvalue_to_value(array);
        let lhs = value.unwrap_id();
        let index = self.ssa_gen_expression(index)?.unwrap_id();
        Ok((lhs, index, location))
    }

    fn lvalue_to_value(&self, lvalue: &LValue) -> &Value {
        match lvalue {
            LValue::Ident(ident) => self.find_variable(&ident.definition).unwrap(),
            LValue::Index { array, .. } => {
                self.find_variable(Self::lvalue_ident_def(array.as_ref())).unwrap()
            }
            LValue::MemberAccess { object, field_index, .. } => {
                let ident_def = Self::lvalue_ident_def(object.as_ref());
                let val = self.find_variable(ident_def).unwrap();
                val.get_field_member(*field_index)
            }
        }
    }

    fn lvalue_ident_def(lvalue: &LValue) -> &Definition {
        match lvalue {
            LValue::Ident(ident) => &ident.definition,
            LValue::Index { array, .. } => Self::lvalue_ident_def(array.as_ref()),
            LValue::MemberAccess { object, .. } => Self::lvalue_ident_def(object.as_ref()),
        }
    }

    pub(crate) fn create_new_variable(
        &mut self,
        var_name: String,
        def: Option<Definition>,
        obj_type: node::ObjectType,
        witness: Option<acvm::acir::native_types::Witness>,
    ) -> NodeId {
        let new_var = node::Variable {
            id: NodeId::dummy(),
            obj_type,
            name: var_name,
            root: None,
            def: def.clone(),
            witness,
            parent_block: self.context.current_block,
        };
        let v_id = self.context.add_variable(new_var, None);
        let v_value = Value::Node(v_id);
        if let Some(def) = def {
            self.variable_values.insert(def, v_value);
        }
        v_id
    }

    //Helper function for create_new_value()
    fn insert_new_struct(&mut self, def: Option<Definition>, values: Vec<Value>) -> Value {
        let result = Value::Tuple(values);
        if let Some(def_id) = def {
            self.variable_values.insert(def_id, result.clone());
        }
        result
    }

    pub(crate) fn create_new_value(
        &mut self,
        typ: &Type,
        base_name: &str,
        def: Option<Definition>,
    ) -> Value {
        match typ {
            Type::Tuple(fields) => {
                let values = vecmap(fields.iter().enumerate(), |(i, field)| {
                    let name = format!("{base_name}.{i}");
                    self.create_new_value(field, &name, None)
                });
                self.insert_new_struct(def, values)
            }
            Type::Array(len, elem) => {
                //TODO support array of structs
                let obj_type = self.context.convert_type(elem);
                let len = *len;
                let (v_id, _) = self.new_array(base_name, obj_type, len.try_into().unwrap(), def);
                Value::Node(v_id)
            }
            Type::String(len) => {
                // Strings are a packed array of utf-8 encoded bytes
                let obj_type = ObjectType::unsigned_integer(8);
                let len = *len;
                let (v_id, _) = self.new_array(base_name, obj_type, len.try_into().unwrap(), def);
                Value::Node(v_id)
            }
            _ => {
                let obj_type = self.context.convert_type(typ);
                let v_id = self.create_new_variable(base_name.to_string(), def, obj_type, None);
                self.context.get_current_block_mut().update_variable(v_id, v_id);
                Value::Node(v_id)
            }
        }
    }

    pub(crate) fn new_array(
        &mut self,
        name: &str,
        element_type: ObjectType,
        len: u32,
        def: Option<Definition>,
    ) -> (NodeId, ArrayId) {
        let (id, array_id) = self.context.new_array(name, element_type, len, def.clone());
        if let Some(def) = def {
            self.variable_values.insert(def, super::ssa_gen::Value::Node(id));
        }
        (id, array_id)
    }

    // Add a constraint to constrain two expression together
    fn ssa_gen_constrain(
        &mut self,
        expr: &Expression,
        location: noirc_errors::Location,
    ) -> Result<Value, RuntimeError> {
        let cond = self.ssa_gen_expression(expr)?.unwrap_id();
        let operation = Operation::Constrain(cond, Some(location));
        self.context.new_instruction(operation, ObjectType::NotAnObject)?;
        Ok(Value::dummy())
    }

    /// Bind the given Definition to the given Value. This will flatten the Value as needed,
    /// expanding each field of the value to a new variable.
    fn bind_id(&mut self, id: LocalId, value: Value, name: &str) -> Result<(), RuntimeError> {
        let definition = Definition::Local(id);
        match value {
            Value::Node(node_id) => {
                let object_type = self.context.object_type(node_id);
                let value = self.bind_variable(
                    name.to_owned(),
                    Some(definition.clone()),
                    object_type,
                    node_id,
                )?;
                self.variable_values.insert(definition, value);
            }
            value @ Value::Tuple(_) => {
                let value = self.bind_fresh_pattern(name, value)?;
                self.variable_values.insert(definition, value);
            }
        }
        Ok(())
    }

    /// This function is a recursive helper for bind_pattern which takes care
    /// of creating fresh variables to expand `ident = (a, b, ...)` to `(i_a, i_b, ...) = (a, b, ...)`
    ///
    /// This function could use a clearer name
    fn bind_fresh_pattern(&mut self, basename: &str, value: Value) -> Result<Value, RuntimeError> {
        match value {
            Value::Node(node_id) => {
                let object_type = self.context.object_type(node_id);
                self.bind_variable(basename.to_owned(), None, object_type, node_id)
            }
            Value::Tuple(field_values) => {
                let values = field_values
                    .into_iter()
                    .enumerate()
                    .map(|(i, value)| {
                        let name = format!("{basename}.{i}");
                        self.bind_fresh_pattern(&name, value)
                    })
                    .collect::<Result<Vec<_>, _>>()?;

                Ok(Value::Tuple(values))
            }
        }
    }

    fn bind_variable(
        &mut self,
        variable_name: String,
        definition_id: Option<Definition>,
        obj_type: node::ObjectType,
        value_id: NodeId,
    ) -> Result<Value, RuntimeError> {
        let id = if let node::ObjectType::Pointer(a) = obj_type {
            let len = self.context.mem[a].len;
            let el_type = self.context.mem[a].element_type;
            self.context.new_array(&variable_name, el_type, len, definition_id).0
        } else {
            let new_var =
                Variable::new(obj_type, variable_name, definition_id, self.context.current_block);
            self.context.add_variable(new_var, None)
        };
        //Assign rhs to lhs
        Ok(Value::Node(self.context.handle_assign(id, None, value_id, None)?))
    }

    //same as update_variable but using the var index instead of var
    pub(crate) fn update_variable_id(
        &mut self,
        var_id: NodeId,
        new_var: NodeId,
        new_value: NodeId,
    ) {
        self.context.update_variable_id(var_id, new_var, new_value);
    }

    fn ssa_gen_assign(
        &mut self,
        lvalue: &LValue,
        expression: &Expression,
    ) -> Result<Value, RuntimeError> {
        let ident_def = Self::lvalue_ident_def(lvalue);
        let rhs = self.ssa_gen_expression(expression)?;

        match lvalue {
            LValue::Ident(_) => {
                let lhs = self.find_variable(ident_def).unwrap();
                // We may be able to avoid cloning here if we change find_variable
                // and assign_pattern to use only fields of self instead of `self` itself.
                let lhs = lhs.clone();
                let result = self.assign_pattern(&lhs, rhs)?;
                self.variable_values.insert(ident_def.clone(), result);
            }
            LValue::Index { array, index, location, .. } => {
                let (lhs_id, array_idx, loc) =
                    self.ssa_gen_indexed_value(array.as_ref(), index, *location)?;
                let rhs_id = rhs.unwrap_id();
                self.context.handle_assign(lhs_id, Some(array_idx), rhs_id, Some(loc))?;
            }
            LValue::MemberAccess { object: _, field_index } => {
                // TODO: This is incorrect for nested structs
                let val = self.find_variable(ident_def).unwrap();
                let value = val.get_field_member(*field_index).clone();
                self.assign_pattern(&value, rhs)?;
            }
        }
        Ok(Value::dummy())
    }

    /// Similar to bind_pattern but recursively creates Assignment instructions for
    /// each value rather than defining new variables.
    fn assign_pattern(&mut self, lhs: &Value, rhs: Value) -> Result<Value, RuntimeError> {
        match (lhs, rhs) {
            (Value::Node(lhs_id), Value::Node(rhs_id)) => {
                Ok(Value::Node(self.context.handle_assign(*lhs_id, None, rhs_id, None)?))
            }
            (Value::Tuple(lhs_fields), Value::Tuple(rhs_fields)) => {
                assert_eq!(lhs_fields.len(), rhs_fields.len());
                let fields = lhs_fields.iter().zip(rhs_fields).map(|(lhs_field, rhs_field)| {
                    self.assign_pattern(lhs_field, rhs_field)
                }).collect::<Result<Vec<_>, _>>()?;

                Ok(Value::Tuple(fields))
            }
            (Value::Node(_), Value::Tuple(_)) => unreachable!("variables with tuple/struct types should already be decomposed into multiple variables"),
            (Value::Tuple(_), Value::Node(_)) => unreachable!("Uncaught type error, tried to assign a single value to a tuple/struct type"),
        }
    }

    // Let statements are used to declare higher level objects
    fn ssa_gen_let(&mut self, let_expr: &Let) -> Result<Value, RuntimeError> {
        let rhs = self.ssa_gen_expression(&let_expr.expression)?;
        self.bind_id(let_expr.id, rhs, &let_expr.name)?;
        Ok(Value::dummy())
    }

    pub(crate) fn ssa_gen_expression(&mut self, expr: &Expression) -> Result<Value, RuntimeError> {
        match expr {
<<<<<<< HEAD
            Expression::Literal(Literal::Integer(x, typ)) => {
                let typ = self.context.convert_type(typ);
                Ok(Value::Node(self.context.get_or_create_const(*x, typ)))
            }
            Expression::Literal(Literal::Array(arr_lit)) => {
                let element_type = self.context.convert_type(&arr_lit.element_type);

                let (new_var, array_id) =
                    self.context.new_array("", element_type, arr_lit.contents.len() as u32, None);

                let elements = self.ssa_gen_expression_list(&arr_lit.contents);
                for (pos, object) in elements.into_iter().enumerate() {
                    let lhs_adr = self.context.get_or_create_const(
                        FieldElement::from((pos as u32) as u128),
                        ObjectType::native_field(),
                    );
                    let store = Operation::Store { array_id, index: lhs_adr, value: object };
                    self.context.new_instruction(store, element_type)?;
                }
                Ok(Value::Node(new_var))
            }
            Expression::Literal(Literal::Str(string)) => {
                let string_as_integers = vecmap(string.bytes(), |byte| {
                    let f = FieldElement::from_be_bytes_reduce(&[byte]);
                    Expression::Literal(Literal::Integer(
                        f,
                        Type::Integer(noirc_frontend::Signedness::Unsigned, 8),
                    ))
                });

                let string_arr_literal = ArrayLiteral {
                    contents: string_as_integers,
                    element_type: Type::Integer(noirc_frontend::Signedness::Unsigned, 8),
                };

                let new_value = self
                    .ssa_gen_expression(&Expression::Literal(Literal::Array(string_arr_literal)))?;
                Ok(new_value)
            }
=======
>>>>>>> 9a43f85a
            Expression::Ident(ident) => self.ssa_gen_identifier(ident),
            Expression::Binary(binary) => {
                // Note: we disallows structs/tuples in infix expressions.
                // The type checker currently disallows this as well but not if they come from generic type
                // We could allow some in the future, e.g. struct == struct
                let lhs = self.ssa_gen_expression(&binary.lhs)?.to_node_ids();
                let rhs = self.ssa_gen_expression(&binary.rhs)?.to_node_ids();
                if lhs.len() != 1 || rhs.len() != 1 {
                    return Err(RuntimeError {
                        location: Some(binary.location),
                        kind: RuntimeErrorKind::UnsupportedOp {
                            op: binary.operator.to_string(),
                            first_type: "struct/tuple".to_string(),
                            second_type: "struct/tuple".to_string(),
                        },
                    });
                }
                Ok(Value::Node(self.ssa_gen_infix_expression(
                    lhs[0],
                    rhs[0],
                    binary.operator,
                    binary.location,
                )?))
            }
            Expression::Cast(cast_expr) => {
                let lhs = self.ssa_gen_expression(&cast_expr.lhs)?.unwrap_id();
                let object_type = self.context.convert_type(&cast_expr.r#type);

                Ok(Value::Node(self.context.new_instruction(Operation::Cast(lhs), object_type)?))
            }
            Expression::Index(indexed_expr) => {
                // Evaluate the 'array' expression
                let expr_node = self.ssa_gen_expression(&indexed_expr.collection)?.unwrap_id();
                let array = match self.context.object_type(expr_node) {
                    ObjectType::Pointer(array_id) => &self.context.mem[array_id],
                    other => unreachable!("Expected Pointer type, found {:?}", other),
                };
                let array_id = array.id;
                let e_type = array.element_type;
                // Evaluate the index expression
                let index_as_obj = self.ssa_gen_expression(&indexed_expr.index)?.unwrap_id();
                let load = Operation::Load {
                    array_id,
                    index: index_as_obj,
                    location: Some(indexed_expr.location),
                };
                Ok(Value::Node(self.context.new_instruction(load, e_type)?))
            }
            Expression::Call(call_expr) => {
                let results = self.call(call_expr)?;
                Ok(Value::from_slice(&call_expr.return_type, &results))
            }
            Expression::For(for_expr) => self.ssa_gen_for(for_expr),
            Expression::Tuple(fields) => self.ssa_gen_tuple(fields),
            Expression::If(if_expr) => self.handle_if_expr(if_expr),
            Expression::Unary(prefix) => {
                let rhs = self.ssa_gen_expression(&prefix.rhs)?.unwrap_id();
                self.ssa_gen_prefix_expression(rhs, prefix.operator).map(Value::Node)
            }
            Expression::Literal(l) => self.ssa_gen_literal(l),
            Expression::Block(block) => self.ssa_gen_block(block),
            Expression::ExtractTupleField(expr, field) => {
                let tuple = self.ssa_gen_expression(expr.as_ref())?;
                Ok(tuple.into_field_member(*field))
            }
            Expression::Let(let_expr) => self.ssa_gen_let(let_expr),
            Expression::Constrain(expr, location) => {
                self.ssa_gen_constrain(expr.as_ref(), *location)
            }
            Expression::Assign(assign) => {
                self.ssa_gen_assign(&assign.lvalue, assign.expression.as_ref())
            }
            Expression::Semi(expr) => {
                self.ssa_gen_expression(expr.as_ref())?;
                Ok(Value::dummy())
            }
        }
    }

    fn ssa_gen_literal(&mut self, l: &Literal) -> Result<Value, RuntimeError> {
        match l {
            Literal::Integer(x, typ) => {
                let typ = self.context.convert_type(typ);
                Ok(Value::Node(self.context.get_or_create_const(*x, typ)))
            }
            Literal::Array(arr_lit) => {
                let element_type = self.context.convert_type(&arr_lit.element_type);

                let (new_var, array_id) =
                    self.context.new_array("", element_type, arr_lit.contents.len() as u32, None);

                let elements = self.ssa_gen_expression_list(&arr_lit.contents);
                for (pos, object) in elements.into_iter().enumerate() {
                    let lhs_adr = self.context.get_or_create_const(
                        FieldElement::from((pos as u32) as u128),
                        ObjectType::NativeField,
                    );
                    let store = Operation::Store {
                        array_id,
                        index: lhs_adr,
                        value: object,
                        predicate: None,
                        location: None,
                    };
                    self.context.new_instruction(store, element_type)?;
                }
                Ok(Value::Node(new_var))
            }
            Literal::Str(string) => {
                let string_as_integers = vecmap(string.bytes(), |byte| {
                    let f = FieldElement::from_be_bytes_reduce(&[byte]);
                    Expression::Literal(Literal::Integer(
                        f,
                        Type::Integer(noirc_frontend::Signedness::Unsigned, 8),
                    ))
                });

                let string_arr_literal = ArrayLiteral {
                    contents: string_as_integers,
                    element_type: Type::Integer(noirc_frontend::Signedness::Unsigned, 8),
                };

                let new_value = self
                    .ssa_gen_expression(&Expression::Literal(Literal::Array(string_arr_literal)))?;
                Ok(new_value)
            }
            Literal::Bool(b) => {
                if *b {
                    Ok(Value::Node(self.context.one()))
                } else {
                    Ok(Value::Node(self.context.zero()))
                }
            }
        }
    }

    /// A tuple is much the same as a constructor, we just give it fields with numbered names
    fn ssa_gen_tuple(&mut self, fields: &[Expression]) -> Result<Value, RuntimeError> {
        let fields = fields
            .iter()
            .map(|field| self.ssa_gen_expression(field))
            .collect::<Result<Vec<_>, _>>()?;

        Ok(Value::Tuple(fields))
    }

    pub(super) fn ssa_gen_expression_list(&mut self, exprs: &[Expression]) -> Vec<NodeId> {
        let mut result = Vec::with_capacity(exprs.len());
        for expr in exprs {
            let value = self.ssa_gen_expression(expr);
            result.extend(value.unwrap().to_node_ids());
        }
        result
    }

    fn ssa_gen_for(&mut self, for_expr: &For) -> Result<Value, RuntimeError> {
        //we add the 'i = start' instruction (in the block before the join)
        let start_idx = self.ssa_gen_expression(&for_expr.start_range).unwrap().unwrap_id();
        let end_idx = self.ssa_gen_expression(&for_expr.end_range).unwrap().unwrap_id();

        //We support only const range for now
        let iter_def = Definition::Local(for_expr.index_variable);
        let iter_type = self.context.convert_type(&for_expr.index_type);
        let index_name = for_expr.index_name.clone();

        let iter_id = self.create_new_variable(index_name, Some(iter_def), iter_type, None);
        let iter_var = self.context.get_mut_variable(iter_id).unwrap();
        iter_var.obj_type = iter_type;

        let assign = Operation::binary(BinaryOp::Assign, iter_id, start_idx);
        let iter_ass = self.context.new_instruction(assign, iter_type)?;

        //We map the iterator to start_idx so that when we seal the join block, we will get the correct value.
        self.update_variable_id(iter_id, iter_ass, start_idx);

        //join block
        let join_idx =
            block::new_unsealed_block(&mut self.context, block::BlockType::ForJoin, true);
        let exit_id = block::new_sealed_block(&mut self.context, block::BlockType::Normal, true);
        self.context.current_block = join_idx;

        //should parse a for_expr.condition statement that should evaluate to bool, but
        //we only supports i=start;i!=end for now
        //we generate the phi for the iterator because the iterator is manually created
        let phi = self.context.generate_empty_phi(join_idx, iter_id);
        self.update_variable_id(iter_id, iter_id, phi); //is it still needed?

        let not_equal = Operation::binary(BinaryOp::Ne, phi, end_idx);
        let cond = self.context.new_instruction(not_equal, ObjectType::boolean())?;

        let to_fix = self.context.new_instruction(Operation::Nop, ObjectType::NotAnObject)?;

        //Body
        let body_id = block::new_sealed_block(&mut self.context, block::BlockType::Normal, true);
        self.context.try_get_mut_instruction(to_fix).unwrap().operation =
            Operation::Jeq(cond, body_id);

        let body_block1 = &mut self.context[body_id];
        body_block1.update_variable(iter_id, phi); //TODO try with just a get_current_value(iter)

        self.ssa_gen_expression(for_expr.block.as_ref())?;

        //increment iter
        let one = self.context.get_or_create_const(FieldElement::one(), iter_type);

        let incr_op = Operation::binary(BinaryOp::Add, phi, one);
        let incr = self.context.new_instruction(incr_op, iter_type)?;

        let cur_block_id = self.context.current_block; //It should be the body block, except if the body has CFG statements
        let cur_block = &mut self.context[cur_block_id];
        cur_block.update_variable(iter_id, incr);

        //body.left = join
        cur_block.left = Some(join_idx);
        let join_mut = &mut self.context[join_idx];
        join_mut.predecessor.push(cur_block_id);

        //jump back to join
        self.context.new_instruction(Operation::Jmp(join_idx), ObjectType::NotAnObject)?;

        //exit block
        self.context.current_block = exit_id;
        let exit_first = self.context.get_current_block().get_first_instruction();
        block::link_with_target(&mut self.context, join_idx, Some(exit_id), Some(body_id));

        //seal join
        ssa_form::seal_block(&mut self.context, join_idx, join_idx);

        Ok(Value::Node(exit_first))
    }

    //Parse a block of AST statements into ssa form
    fn ssa_gen_block(&mut self, block: &[Expression]) -> Result<Value, RuntimeError> {
        let mut last_value = Value::dummy();
        for expr in block {
            last_value = self.ssa_gen_expression(expr)?;
        }
        Ok(last_value)
    }

    fn handle_if_expr(&mut self, if_expr: &If) -> Result<Value, RuntimeError> {
        //jump instruction
        let mut entry_block = self.context.current_block;
        if self.context[entry_block].kind != BlockType::Normal {
            entry_block =
                block::new_sealed_block(&mut self.context, block::BlockType::Normal, true);
        }

        let condition = self.ssa_gen_expression(if_expr.condition.as_ref())?.unwrap_id();

        if let Some(cond) = node::NodeEval::from_id(&self.context, condition).into_const_value() {
            if cond.is_zero() {
                if let Some(alt) = &if_expr.alternative {
                    return self.ssa_gen_expression(alt);
                } else {
                    return Ok(Value::dummy());
                }
            } else {
                return self.ssa_gen_expression(if_expr.consequence.as_ref());
            }
        }

        let jump_op = Operation::Jeq(condition, block::BlockId::dummy());
        let jump_ins = self.context.new_instruction(jump_op, ObjectType::NotAnObject).unwrap();

        //Then block
        block::new_sealed_block(&mut self.context, block::BlockType::Normal, true);

        let v1 = self.ssa_gen_expression(if_expr.consequence.as_ref())?;

        //Exit block
        let exit_block =
            block::new_unsealed_block(&mut self.context, block::BlockType::IfJoin, true);
        self.context[exit_block].dominator = Some(entry_block);

        //Else block
        self.context.current_block = entry_block;
        let block2 = block::new_sealed_block(&mut self.context, block::BlockType::Normal, false);
        self.context[entry_block].right = Some(block2);

        //Fixup the jump
        if let node::Instruction { operation: Operation::Jeq(_, target), .. } =
            self.context.instruction_mut(jump_ins)
        {
            *target = block2;
        }

        let mut v2 = Value::dummy();
        if let Some(alt) = if_expr.alternative.as_ref() {
            v2 = self.ssa_gen_expression(alt)?;
        }

        //Connect with the exit block
        self.context.get_current_block_mut().left = Some(exit_block);

        //Exit block plumbing
        self.context.current_block = exit_block;
        self.context.get_current_block_mut().predecessor.push(block2);
        ssa_form::seal_block(&mut self.context, exit_block, entry_block);

        // return value:
        let mut counter = 0;
        let mut phi = |a, b| self.context.new_phi(a, b, &mut counter);
        Ok(v1.zip(&v2, &mut phi))
    }
}<|MERGE_RESOLUTION|>--- conflicted
+++ resolved
@@ -500,48 +500,6 @@
 
     pub(crate) fn ssa_gen_expression(&mut self, expr: &Expression) -> Result<Value, RuntimeError> {
         match expr {
-<<<<<<< HEAD
-            Expression::Literal(Literal::Integer(x, typ)) => {
-                let typ = self.context.convert_type(typ);
-                Ok(Value::Node(self.context.get_or_create_const(*x, typ)))
-            }
-            Expression::Literal(Literal::Array(arr_lit)) => {
-                let element_type = self.context.convert_type(&arr_lit.element_type);
-
-                let (new_var, array_id) =
-                    self.context.new_array("", element_type, arr_lit.contents.len() as u32, None);
-
-                let elements = self.ssa_gen_expression_list(&arr_lit.contents);
-                for (pos, object) in elements.into_iter().enumerate() {
-                    let lhs_adr = self.context.get_or_create_const(
-                        FieldElement::from((pos as u32) as u128),
-                        ObjectType::native_field(),
-                    );
-                    let store = Operation::Store { array_id, index: lhs_adr, value: object };
-                    self.context.new_instruction(store, element_type)?;
-                }
-                Ok(Value::Node(new_var))
-            }
-            Expression::Literal(Literal::Str(string)) => {
-                let string_as_integers = vecmap(string.bytes(), |byte| {
-                    let f = FieldElement::from_be_bytes_reduce(&[byte]);
-                    Expression::Literal(Literal::Integer(
-                        f,
-                        Type::Integer(noirc_frontend::Signedness::Unsigned, 8),
-                    ))
-                });
-
-                let string_arr_literal = ArrayLiteral {
-                    contents: string_as_integers,
-                    element_type: Type::Integer(noirc_frontend::Signedness::Unsigned, 8),
-                };
-
-                let new_value = self
-                    .ssa_gen_expression(&Expression::Literal(Literal::Array(string_arr_literal)))?;
-                Ok(new_value)
-            }
-=======
->>>>>>> 9a43f85a
             Expression::Ident(ident) => self.ssa_gen_identifier(ident),
             Expression::Binary(binary) => {
                 // Note: we disallows structs/tuples in infix expressions.
@@ -637,7 +595,7 @@
                 for (pos, object) in elements.into_iter().enumerate() {
                     let lhs_adr = self.context.get_or_create_const(
                         FieldElement::from((pos as u32) as u128),
-                        ObjectType::NativeField,
+                        ObjectType::native_field(),
                     );
                     let store = Operation::Store {
                         array_id,
