--- conflicted
+++ resolved
@@ -528,12 +528,7 @@
                 - BigUint::one()
         }
         BinaryOp::Assign => rhs_max.clone(),
-<<<<<<< HEAD
-        BinaryOp::Shr => BigUint::min(
-=======
-        BinaryOp::Constrain(_) => BigUint::zero(),
         BinaryOp::Shl => BigUint::min(
->>>>>>> 64fa82f6
             BigUint::from(2_u32).pow((lhs_max.bits() + 1) as u32) - BigUint::one(),
             res_type.max_size(),
         ),
