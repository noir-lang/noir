--- conflicted
+++ resolved
@@ -240,10 +240,6 @@
 
     //since we process the block from the start, the block value map is not relevant
     let mut value_map = HashMap::new();
-<<<<<<< HEAD
-=======
-    let mut delete_ins = false;
->>>>>>> 4e932c17
     for mut ins in instructions {
         if matches!(
             ins.operator,
@@ -256,7 +252,6 @@
 
         //we propagate optimised loads - todo check if it is needed because there is cse at the end
         //We retrieve get_current_value() in case a previous truncate has updated the value map
-<<<<<<< HEAD
         ins.operator = ins.operator.map_id(|id| {
             let id = optim::propagate(ctx, id);
             let id = get_value_from_map(id, &value_map);
@@ -276,33 +271,6 @@
         let mut replacement = None;
         let mut delete_ins = false;
 
-=======
-        let r_id = get_value_from_map(i_rhs, &value_map);
-        let mut update_instruction = false;
-        if r_id != ins.rhs {
-            ins.rhs = r_id;
-            update_instruction = true;
-        }
-        let l_id = get_value_from_map(i_lhs, &value_map);
-        if l_id != ins.lhs {
-            ins.lhs = l_id;
-            update_instruction = true;
-        }
-        let r_obj = ctx.try_get_node(r_id);
-        let l_obj = ctx.try_get_node(l_id);
-        let r_max = get_obj_max_value(ctx, r_obj, r_id, max_map, &value_map);
-        let l_max = get_obj_max_value(ctx, l_obj, l_id, max_map, &value_map);
-        //insert required truncates, except for field type or dummy node
-        let to_truncate = ins.truncate_required(get_size_in_bits(l_obj), get_size_in_bits(r_obj));
-        if to_truncate.0 && l_obj.is_some() && get_type(l_obj) != node::ObjectType::NativeField {
-            //adds a new truncate(lhs) instruction
-            add_to_truncate(ctx, l_id, get_size_in_bits(l_obj), &mut truncate_map, max_map);
-        }
-        if to_truncate.1 && r_obj.is_some() && get_type(r_obj) != node::ObjectType::NativeField {
-            //adds a new truncate(rhs) instruction
-            add_to_truncate(ctx, r_id, get_size_in_bits(r_obj), &mut truncate_map, max_map);
-        }
->>>>>>> 4e932c17
         match ins.operator {
             Operation::Load { index, .. } => {
                 //TODO we use a local memory map for now but it should be used in arguments
@@ -365,7 +333,6 @@
             //- insert truncate(rhs) to the list of instructions
             //- update r_max to l_max
             //n.b we could try to truncate only one of them, but then we should check if rhs==lhs.
-<<<<<<< HEAD
             ins.operator.for_each_id(|id| {
                 let obj = ctx.try_get_node(id);
                 add_to_truncate(ctx, id, get_size_in_bits(obj), &mut truncate_map, max_map);
@@ -373,20 +340,6 @@
 
             ins_max = get_instruction_max_operand(ctx, &ins, max_map, &value_map);
 
-=======
-            let l_trunc_max =
-                add_to_truncate(ctx, l_id, get_size_in_bits(l_obj), &mut truncate_map, max_map);
-            let r_trunc_max =
-                add_to_truncate(ctx, r_id, get_size_in_bits(r_obj), &mut truncate_map, max_map);
-            ins_max = get_instruction_max_operand(
-                ctx,
-                &ins,
-                l_trunc_max.clone(),
-                r_trunc_max.clone(),
-                max_map,
-                &value_map,
-            );
->>>>>>> 4e932c17
             if ins_max.bits() >= FieldElement::max_num_bits().into() {
                 panic!(
                     "The bit size for this instruction is too big for the field: {}\n{}",
@@ -482,68 +435,10 @@
 
 //Returns the max value of an operation from an upper bound of left and right hand sides
 //Function is used to check for overflows over the field size, this is why we use BigUint.
-<<<<<<< HEAD
 fn get_max_value(ins: &Instruction, max_map: &mut HashMap<NodeId, BigUint>) -> BigUint {
     let max_value = match &ins.operator {
         Operation::Binary(binary) => get_binary_max_value(binary, ins.res_type, max_map),
         Operation::Not(_) => ins.res_type.max_size(),
-=======
-pub fn get_max_value(ins: &Instruction, lhs_max: BigUint, rhs_max: BigUint) -> BigUint {
-    let max_value = match ins.operator {
-        Operation::Add => lhs_max + rhs_max,
-        Operation::SafeAdd => todo!(),
-        Operation::Sub => {
-            let r_mod = BigUint::one() << ins.res_type.bits();
-            let mut k = &rhs_max / &r_mod;
-            if &rhs_max % &r_mod != BigUint::zero() {
-                k += BigUint::one();
-            }
-            assert!(&k * &r_mod >= rhs_max);
-            lhs_max + k * r_mod
-        }
-        Operation::SafeSub => todo!(),
-        Operation::Mul => lhs_max * rhs_max,
-        Operation::SafeMul => todo!(),
-        Operation::Udiv => lhs_max,
-        Operation::Sdiv => todo!(),
-        Operation::Urem => rhs_max - BigUint::one(),
-        Operation::Srem => todo!(),
-        Operation::Div => todo!(),
-        Operation::Eq => BigUint::one(),
-        Operation::Ne => BigUint::one(),
-        Operation::Ugt => BigUint::one(),
-        Operation::Uge => BigUint::one(),
-        Operation::Ult => BigUint::one(),
-        Operation::Ule => BigUint::one(),
-        Operation::Sgt => BigUint::one(),
-        Operation::Sge => BigUint::one(),
-        Operation::Slt => BigUint::one(),
-        Operation::Sle => BigUint::one(),
-        Operation::Lt => BigUint::one(),
-        Operation::Gt => BigUint::one(),
-        Operation::Lte => BigUint::one(),
-        Operation::Gte => BigUint::one(),
-        Operation::And => {
-            BigUint::from(2_u32).pow(u64::min(lhs_max.bits(), rhs_max.bits()) as u32)
-                - BigUint::one()
-        }
-        Operation::Xor | Operation::Or => {
-            BigUint::from(2_u32).pow(u64::max(lhs_max.bits(), rhs_max.bits()) as u32)
-                - BigUint::one()
-        }
-        Operation::Not => ins.res_type.max_size(),
-        Operation::Shr => BigUint::min(
-            BigUint::from(2_u32).pow((lhs_max.bits() + 1) as u32) - BigUint::one(),
-            ins.res_type.max_size(),
-        ),
-        Operation::Shl => {
-            if lhs_max.bits() >= 1 {
-                BigUint::from(2_u32).pow((lhs_max.bits() - 1) as u32) - BigUint::one()
-            } else {
-                BigUint::zero()
-            }
-        }
->>>>>>> 4e932c17
         //'a cast a' means we cast a into res_type of the instruction
         Operation::Cast(value_id) => {
             let type_max = ins.res_type.max_size();
@@ -626,10 +521,26 @@
         BinaryOp::Sle => BigUint::one(),
         BinaryOp::Lt => BigUint::one(),
         BinaryOp::Lte => BigUint::one(),
-        BinaryOp::And => res_type.max_size(),
-        BinaryOp::Or => res_type.max_size(),
-        BinaryOp::Xor => res_type.max_size(),
+        BinaryOp::And => {
+            BigUint::from(2_u32).pow(u64::min(lhs_max.bits(), rhs_max.bits()) as u32)
+                - BigUint::one()
+        }
+        BinaryOp::Or | BinaryOp::Xor => {
+            BigUint::from(2_u32).pow(u64::max(lhs_max.bits(), rhs_max.bits()) as u32)
+                - BigUint::one()
+        }
         BinaryOp::Assign => rhs_max.clone(),
         BinaryOp::Constrain(_) => BigUint::zero(),
+        BinaryOp::Shr => BigUint::min(
+            BigUint::from(2_u32).pow((lhs_max.bits() + 1) as u32) - BigUint::one(),
+            res_type.max_size(),
+        ),
+        BinaryOp::Shl => {
+            if lhs_max.bits() >= 1 {
+                BigUint::from(2_u32).pow((lhs_max.bits() - 1) as u32) - BigUint::one()
+            } else {
+                BigUint::zero()
+            }
+        }
     }
 }