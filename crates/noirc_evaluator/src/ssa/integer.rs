use super::{
    block::BlockId,
    //block,
    context::SsaContext,
    node::{self, Instruction, Node, NodeId, NodeObj, ObjectType, Operation, BinaryOp},
<<<<<<< HEAD
    optim, mem::{Memory, ArrayId},
=======
    optim, mem::Memory,
>>>>>>> 9b6e2fc8
};
use acvm::{acir::OPCODE, FieldElement};
use noirc_frontend::util::vecmap;
use num_bigint::BigUint;
use num_traits::{One, Zero};
use std::convert::TryInto;
use std::{collections::HashMap, ops::Neg};

//Returns the maximum bit size of short integers
pub fn short_integer_max_bit_size() -> u32 {
    //TODO: it should be FieldElement::max_num_bits()/2, but for now we do not support more than 128 bits as well
    //This allows us to do use u128 to represent integer constant values
    u32::min(FieldElement::max_num_bits() / 2, 128)
}

//Gets the maximum value of the instruction result
fn get_instruction_max(
    ctx: &SsaContext,
    ins: &Instruction,
    max_map: &mut HashMap<NodeId, BigUint>,
    vmap: &HashMap<NodeId, NodeId>,
) -> BigUint {
    ins.operator.for_each_id(|id| {
        get_obj_max_value(ctx, id, max_map, vmap);
    });
    get_instruction_max_operand(ctx, ins, max_map, vmap)
}

//Gets the maximum value of the instruction result using the provided operand maximum
fn get_instruction_max_operand(
    ctx: &SsaContext,
    ins: &Instruction,
    max_map: &mut HashMap<NodeId, BigUint>,
    vmap: &HashMap<NodeId, NodeId>,
) -> BigUint {
    match &ins.operator {
<<<<<<< HEAD
        Operation::Load { array_id, index } => get_load_max(ctx, *index, max_map, vmap, *array_id),
=======
        Operation::Load { array, index } => get_load_max(ctx, *index, max_map, vmap, *array),
>>>>>>> 9b6e2fc8
        Operation::Binary(node::Binary { operator, lhs, rhs }) => {
            match operator {
                BinaryOp::Sub { .. } => {
                    //TODO uses interval analysis instead
                    if matches!(ins.res_type, ObjectType::Unsigned(_)) {
                        if let Some(lhs_const) = ctx.get_as_constant(*lhs) {
                            let lhs_big = BigUint::from_bytes_be(&lhs_const.to_bytes());
                            if max_map[&rhs] <= lhs_big {
                                //TODO unsigned
                                return lhs_big;
                            }
                        }
                    }
                    get_max_value(ins, max_map)
                }
                BinaryOp::Constrain(_) => {
                    //ContrainOp::Eq :
                    //TODO... we should update the max_map AFTER the truncate is processed (else it breaks it)
                    // let min = BigUint::min(left_max.clone(), right_max.clone());
                    // max_map.insert(ins.lhs, min.clone());
                    // max_map.insert(ins.rhs, min);
                    get_max_value(ins, max_map)
                }
                _ => get_max_value(ins, max_map),
            }
        }
        _ => get_max_value(ins, max_map),
    }
}

// Retrieve max possible value of a node; from the max_map if it was already computed
// or else we compute it.
// we use the value array (get_current_value2) in order to handle truncate instructions
// we need to do it because rust did not allow to modify the instruction in block_overflow..
fn get_obj_max_value(
    ctx: &SsaContext,
    id: NodeId,
    max_map: &mut HashMap<NodeId, BigUint>,
    vmap: &HashMap<NodeId, NodeId>,
) -> BigUint {
    let id = get_value_from_map(id, vmap);
    if max_map.contains_key(&id) {
        return max_map[&id].clone();
    }
    if id == NodeId::dummy() {
        max_map.insert(id, BigUint::zero());
        return BigUint::zero(); //a non-argument has no max
    }
    let obj = &ctx[id];

    let result = match obj {
        NodeObj::Obj(v) => {
            if v.size_in_bits() > 100 {
                dbg!(&v);
            }
            (BigUint::one() << v.size_in_bits()) - BigUint::one()
        } //TODO check for signed type
        NodeObj::Instr(i) => get_instruction_max(ctx, i, max_map, vmap),
        NodeObj::Const(c) => c.value.clone(), //TODO panic for string constants
    };
    max_map.insert(id, result.clone());
    result
}

//Creates a truncate instruction for obj_id
fn truncate(
    ctx: &mut SsaContext,
    obj_id: NodeId,
    max_bit_size: u32,
    max_map: &mut HashMap<NodeId, BigUint>,
) -> Option<NodeId> {
    // get type
    let obj = &ctx[obj_id];
    let obj_type = obj.get_type();
    let obj_name = format!("{}", obj);
    //ensure truncate is needed:
    let v_max = &max_map[&obj_id];

    if *v_max >= BigUint::one() << max_bit_size {
        //TODO is max_bit_size leaking some info????
        //Create a new truncate instruction '(idx): obj trunc bit_size'
        //set current value of obj to idx
        let mut i = Instruction::new(Operation::Truncate {
            value: obj_id,
            bit_size: v_max.bits() as u32,
            max_bit_size, 
        }, obj_type, None);

        if i.res_name.ends_with("_t") {
            //TODO we should use %t so that we can check for this substring (% is not a valid char for a variable name) in the name and then write name%t[number+1]
        }
        i.res_name = obj_name + "_t";
        let i_id = ctx.add_instruction(i);
        max_map.insert(i_id, BigUint::from((1_u128 << max_bit_size) - 1));
        Some(i_id)
        //we now need to call fix_truncate(), it is done in a separate function in order to not overwhelm the arguments list.
    } else {
        None
    }
}

//Set the id and parent block of the truncate instruction
//This is needed because the instruction is inserted into a block and not added in the current block like regular instructions
//We also update the value array
fn fix_truncate(
    eval: &mut SsaContext,
    id: NodeId,
    prev_id: NodeId,
    block_idx: BlockId,
    vmap: &mut HashMap<NodeId, NodeId>,
) {
    if let Some(ins) = eval.try_get_mut_instruction(id) {
        ins.parent_block = block_idx;
        vmap.insert(prev_id, id);
    }
}

//Adds the variable to the list of variables that need to be truncated
fn add_to_truncate(
    ctx: &SsaContext,
    obj_id: NodeId,
    bit_size: u32,
    to_truncate: &mut HashMap<NodeId, u32>,
    max_map: &HashMap<NodeId, BigUint>,
) {
    let v_max = &max_map[&obj_id];
    if *v_max >= BigUint::one() << bit_size {
        if let Some(NodeObj::Const(_)) = &ctx.try_get_node(obj_id) {
            return; //a constant cannot be truncated, so we exit the function gracefully
        }
        let truncate_bits = match to_truncate.get(&obj_id) {
            Some(value) => u32::min(*value, bit_size),
            None => bit_size,
        };
        to_truncate.insert(obj_id, truncate_bits);
        return;
    }
}

//Truncate the 'to_truncate' list
fn process_to_truncate(
    ctx: &mut SsaContext,
    new_list: &mut Vec<NodeId>,
    to_truncate: &mut HashMap<NodeId, u32>,
    max_map: &mut HashMap<NodeId, BigUint>,
    block_idx: BlockId,
    vmap: &mut HashMap<NodeId, NodeId>,
) {
    for (id, bit_size) in to_truncate.iter() {
        if let Some(truncate_idx) = truncate(ctx, *id, *bit_size, max_map) {
            //TODO properly handle signed arithmetic...
            fix_truncate(ctx, truncate_idx, *id, block_idx, vmap);
            new_list.push(truncate_idx);
        }
    }
    to_truncate.clear();
}

//Add required truncate instructions on all blocks
pub fn overflow_strategy(ctx: &mut SsaContext) {
    let mut max_map: HashMap<NodeId, BigUint> = HashMap::new();
    let mut memory_map = HashMap::new();
    tree_overflow(ctx, ctx.first_block, &mut max_map, &mut memory_map);
}

//implement overflow strategy following the dominator tree
fn tree_overflow(
    ctx: &mut SsaContext,
    b_idx: BlockId,
    max_map: &mut HashMap<NodeId, BigUint>,
    memory_map: &mut HashMap<u32, NodeId>,
) {
    block_overflow(ctx, b_idx, max_map, memory_map);
    //TODO: Handle IF statements in there:
    for b in ctx[b_idx].dominated.clone() {
        tree_overflow(ctx, b, &mut max_map.clone(), &mut memory_map.clone());
    }
}

//overflow strategy for one block
fn block_overflow(
    ctx: &mut SsaContext,
    block_id: BlockId,
    max_map: &mut HashMap<NodeId, BigUint>,
    memory_map: &mut HashMap<u32, NodeId>,
) {
    //for each instruction, we compute the resulting max possible value (in term of the field representation of the operation)
    //when it is over the field charac, or if the instruction requires it, then we insert truncate instructions
    // The instructions are insterted in a duplicate list( because of rust ownership..), which we use for
    // processing another cse round for the block because the truncates may be duplicated.
    let mut new_list = Vec::new();
    let mut truncate_map = HashMap::new();

    let instructions = vecmap(&ctx[block_id].instructions, |id| {
        ctx.try_get_instruction(*id).unwrap().clone()
    });

    //since we process the block from the start, the block value map is not relevant
    let mut value_map = HashMap::new();
    for mut ins in instructions {
        if matches!(
            ins.operator,
            Operation::Nop | Operation::Call(..) | Operation::Results { .. } | Operation::Return(_)
        ) {
            //For now we skip completely functions from overflow; that means arguments are NOT truncated.
            //The reasoning is that this is handled by doing the overflow strategy after the function has been inlined
            continue;
        }

        //we propagate optimised loads - todo check if it is needed because there is cse at the end
        //We retrieve get_current_value() in case a previous truncate has updated the value map
        ins.operator = ins.operator.map_id(|id| {
            let id = optim::propagate(ctx, id);
            let id = get_value_from_map(id, &value_map);

            get_obj_max_value(ctx, id, max_map, &value_map);
            let obj = ctx.try_get_node(id);
            let should_truncate = ins.truncate_required(get_size_in_bits(obj));

            if should_truncate && obj.is_some() && get_type(obj) != ObjectType::NativeField {
                //adds a new truncate(lhs) instruction
                add_to_truncate(ctx, id, get_size_in_bits(obj), &mut truncate_map, max_map);
            }

            id
        });

        let mut replacement = None;
        let mut delete_ins = false;

        match ins.operator {
            Operation::Load { index, .. } => {
                //TODO we use a local memory map for now but it should be used in arguments
                //for instance, the join block of a IF should merge the two memorymaps using the condition value
                if let Some(adr) = Memory::to_u32(ctx, index) {
                    if let Some(val) = memory_map.get(&adr) {
                        //optimise static load
                        replacement = Some(*val);
                    }
                }
            }
            Operation::Store { index, value, .. } => {
                if let Some(adr) = Memory::to_u32(ctx, index) {
                    //optimise static store
                    memory_map.insert(adr, value);
                    delete_ins = true;
                }
            }
            Operation::Cast(value_id) => {
                // TODO for now the types we support here are only all integer types (field, signed, unsigned, bool)
                // so a cast would normally translate to a truncate.
                // if res_type and lhs have the same bit size (in a large sense, which includes field elements)
                // then either they have the same type and should have been simplified
                // or they don't have the same sign so we keep the cast operator
                // if res_type is smaller than lhs bit size, we look if lhs can hold directly into res_type
                // if not, we need to truncate lhs to a res_type. We modify directly the cast instruction into a truncate
                // in other cases we can keep the cast instruction
                // for instance if res_type is greater than lhs bit size, we need to truncate lhs to its bit size and use the truncate
                // result in the cast, but this is handled by the truncate_required
                // after this function, all cast instructions refer to casting lhs into a bigger (or equal) type
                // any other case has been transformed into the latter using truncates.
                let obj = ctx.try_get_node(value_id);

                if ins.res_type == get_type(obj) {
                    replacement = Some(value_id);
                } else {
                    let max = get_obj_max_value(ctx, value_id, max_map, &value_map);
                    let maxbits = max.bits() as u32;

                    if ins.res_type.bits() < get_size_in_bits(obj)
                        && maxbits > ins.res_type.bits()
                    {
                        //we need to truncate
                        ins.operator = Operation::Truncate { 
                            value: value_id, 
                            bit_size: maxbits, 
                            max_bit_size: ins.res_type.bits(),
                        };
                    }
                }
            }
            _ => (),
        }

        let mut ins_max = get_instruction_max(ctx, &ins, max_map, &value_map);
        if ins_max.bits() >= (FieldElement::max_num_bits() as u64)
            && ins.res_type != ObjectType::NativeField
        {
            //let's truncate a and b:
            //- insert truncate(lhs) to the list of instructions
            //- insert truncate(rhs) to the list of instructions
            //- update r_max to l_max
            //n.b we could try to truncate only one of them, but then we should check if rhs==lhs.
            ins.operator.for_each_id(|id| {
                let obj = ctx.try_get_node(id);
                add_to_truncate(
                    ctx,
                    id,
                    get_size_in_bits(obj),
                    &mut truncate_map,
                    max_map,
                );
            });

            ins_max = get_instruction_max_operand(
                ctx,
                &ins,
                max_map,
                &value_map,
            );

            if ins_max.bits() >= FieldElement::max_num_bits().into() {
                panic!("The bit size for this instruction is too big for the field: {}\n{}",
                    ins_max.bits(),
                    ins,
                );
            }
        }

        process_to_truncate(
            ctx,
            &mut new_list,
            &mut truncate_map,
            max_map,
            block_id,
            &mut value_map,
        );

        if !delete_ins {
            new_list.push(ins.id);
            ins.operator.map_id_mut(|id| get_value_from_map(id, &value_map));

            if let Operation::Binary(node::Binary {
                rhs,
                operator: BinaryOp::Sub { max_rhs_value } | BinaryOp::SafeSub { max_rhs_value },
                ..
            }) = &mut ins.operator 
            {
                //for now we pass the max value to the instruction, we could also keep the max_map e.g in the block (or max in each nodeobj)
                //sub operations require the max value to ensure it does not underflow
                *max_rhs_value = max_map[&rhs].clone();
                //we may do that in future when the max_map becomes more used elsewhere (for other optim)
            }

            let id = replacement.unwrap_or(ins.id);
            let old_ins = ctx.try_get_mut_instruction(id).unwrap();
            *old_ins = ins;
        }
    }

    update_value_array(ctx, block_id, &value_map);

    //We run another round of CSE for the block in order to remove possible duplicated truncates, this will assign 'new_list' to the block instructions
    let mut anchor = HashMap::new();
    optim::block_cse(ctx, block_id, &mut anchor, &mut new_list);
}

fn update_value_array(ctx: &mut SsaContext, block_id: BlockId, vmap: &HashMap<NodeId, NodeId>) {
    let block = &mut ctx[block_id];
    for (old, new) in vmap {
        block.value_map.insert(*old, *new); //TODO we must merge rather than update
    }
}

//Get current value using the provided vmap
pub fn get_value_from_map(id: NodeId, vmap: &HashMap<NodeId, NodeId>) -> NodeId {
    *vmap.get(&id).unwrap_or(&id)
}

fn get_size_in_bits(obj: Option<&NodeObj>) -> u32 {
    if let Some(v) = obj {
        v.size_in_bits()
    } else {
        0
    }
}

fn get_type(obj: Option<&NodeObj>) -> ObjectType {
    if let Some(v) = obj {
        v.get_type()
    } else {
        ObjectType::NotAnObject
    }
}

fn get_load_max(
    ctx: &SsaContext,
    address: NodeId,
    max_map: &mut HashMap<NodeId, BigUint>,
    vmap: &HashMap<NodeId, NodeId>,
<<<<<<< HEAD
    array: ArrayId,
=======
    array: u32,
>>>>>>> 9b6e2fc8
    // obj_type: ObjectType,
) -> BigUint {
    if let Some(adr_as_const) = ctx.get_as_constant(address) {
        let adr: u32 = adr_as_const.to_u128().try_into().unwrap();
        if let Some(&value) = ctx.mem.memory_map.get(&adr) {
            return get_obj_max_value(ctx, value, max_map, vmap);
        }
    };
    ctx.mem[array].max.clone() //return array max
                                               //  return obj_type.max_size();
}

//Returns the max value of an operation from an upper bound of left and right hand sides
//Function is used to check for overflows over the field size, this is why we use BigUint.
fn get_max_value(ins: &Instruction, max_map: &mut HashMap<NodeId, BigUint>) -> BigUint {
    let max_value = match &ins.operator {
        Operation::Binary(binary) => get_binary_max_value(binary, ins.res_type, max_map),
        Operation::Not(_) => ins.res_type.max_size(),
        //'a cast a' means we cast a into res_type of the instruction
        Operation::Cast(value_id) => {
            let type_max = ins.res_type.max_size();
            BigUint::min(max_map[value_id].clone(), type_max)
        }
        Operation::Truncate { value, max_bit_size, .. } => {
            BigUint::min(
                max_map[value].clone(),
                BigUint::from(2_u32).pow(*max_bit_size) - BigUint::from(1_u32),
            )
        }
        Operation::Nop | Operation::Jne(..) | Operation::Jeq(..) | Operation::Jmp(_) => todo!(),
        Operation::Phi { root, block_args } => {
            let mut max = max_map[root].clone();
            for (id, _block) in block_args {
                max = BigUint::max(max, max_map[id].clone());
            }
            max
        }
        Operation::Load { .. } => unreachable!(),
        Operation::Store { .. } => BigUint::zero(),
        Operation::Call(..) => ins.res_type.max_size(), //TODO interval analysis but we also need to get the arguments (ins_arguments)
        Operation::Return(_) => todo!(),
        Operation::Results { .. } => todo!(),
        Operation::Intrinsic(opcode, _) => {
            match opcode {
                OPCODE::SHA256
                | OPCODE::Blake2s
                | OPCODE::Pedersen
                | OPCODE::FixedBaseScalarMul
                | OPCODE::ToBits => BigUint::zero(), //pointers do not overflow
                OPCODE::SchnorrVerify | OPCODE::EcdsaSecp256k1 => BigUint::one(), //verify returns 0 or 1
                _ => todo!(),
            }
        }
    };

    if ins.res_type == ObjectType::NativeField {
        let field_max = BigUint::from_bytes_be(&FieldElement::one().neg().to_bytes());

        //Native Field operations cannot overflow so they will not be truncated
        if max_value >= field_max {
            return field_max;
        }
    }
    max_value
}

fn get_binary_max_value(binary: &node::Binary, res_type: ObjectType, max_map: &mut HashMap<NodeId, BigUint>) -> BigUint {
    let lhs_max = &max_map[&binary.lhs];
    let rhs_max = &max_map[&binary.rhs];

    match &binary.operator {
        BinaryOp::Add => lhs_max + rhs_max,
        BinaryOp::SafeAdd => todo!(),
        BinaryOp::Sub { .. } => {
            let r_mod = BigUint::one() << res_type.bits();
            let mut k = rhs_max / &r_mod;
            if rhs_max % &r_mod != BigUint::zero() {
                k += BigUint::one();
            }
            assert!(&k * &r_mod >= *rhs_max);
            lhs_max + k * r_mod
        }
        BinaryOp::SafeSub { .. } => todo!(),
        BinaryOp::Mul => lhs_max * rhs_max,
        BinaryOp::SafeMul => todo!(),
        BinaryOp::Udiv => lhs_max.clone(),
        BinaryOp::Sdiv => todo!(),
        BinaryOp::Urem => rhs_max - BigUint::one(),
        BinaryOp::Srem => todo!(),
        BinaryOp::Div => todo!(),
        BinaryOp::Eq => BigUint::one(),
        BinaryOp::Ne => BigUint::one(),
        BinaryOp::Ult => BigUint::one(),
        BinaryOp::Ule => BigUint::one(),
        BinaryOp::Slt => BigUint::one(),
        BinaryOp::Sle => BigUint::one(),
        BinaryOp::Lt => BigUint::one(),
        BinaryOp::Lte => BigUint::one(),
        BinaryOp::And => res_type.max_size(),
        BinaryOp::Or => res_type.max_size(),
        BinaryOp::Xor => res_type.max_size(),
        BinaryOp::Assign => rhs_max.clone(),
        BinaryOp::Constrain(_) => BigUint::zero(),
    }
}<|MERGE_RESOLUTION|>--- conflicted
+++ resolved
@@ -2,12 +2,9 @@
     block::BlockId,
     //block,
     context::SsaContext,
-    node::{self, Instruction, Node, NodeId, NodeObj, ObjectType, Operation, BinaryOp},
-<<<<<<< HEAD
-    optim, mem::{Memory, ArrayId},
-=======
-    optim, mem::Memory,
->>>>>>> 9b6e2fc8
+    mem::{ArrayId, Memory},
+    node::{self, BinaryOp, Instruction, Node, NodeId, NodeObj, ObjectType, Operation},
+    optim,
 };
 use acvm::{acir::OPCODE, FieldElement};
 use noirc_frontend::util::vecmap;
@@ -44,11 +41,7 @@
     vmap: &HashMap<NodeId, NodeId>,
 ) -> BigUint {
     match &ins.operator {
-<<<<<<< HEAD
         Operation::Load { array_id, index } => get_load_max(ctx, *index, max_map, vmap, *array_id),
-=======
-        Operation::Load { array, index } => get_load_max(ctx, *index, max_map, vmap, *array),
->>>>>>> 9b6e2fc8
         Operation::Binary(node::Binary { operator, lhs, rhs }) => {
             match operator {
                 BinaryOp::Sub { .. } => {
@@ -131,11 +124,15 @@
         //TODO is max_bit_size leaking some info????
         //Create a new truncate instruction '(idx): obj trunc bit_size'
         //set current value of obj to idx
-        let mut i = Instruction::new(Operation::Truncate {
-            value: obj_id,
-            bit_size: v_max.bits() as u32,
-            max_bit_size, 
-        }, obj_type, None);
+        let mut i = Instruction::new(
+            Operation::Truncate {
+                value: obj_id,
+                bit_size: v_max.bits() as u32,
+                max_bit_size,
+            },
+            obj_type,
+            None,
+        );
 
         if i.res_name.ends_with("_t") {
             //TODO we should use %t so that we can check for this substring (% is not a valid char for a variable name) in the name and then write name%t[number+1]
@@ -318,13 +315,12 @@
                     let max = get_obj_max_value(ctx, value_id, max_map, &value_map);
                     let maxbits = max.bits() as u32;
 
-                    if ins.res_type.bits() < get_size_in_bits(obj)
-                        && maxbits > ins.res_type.bits()
+                    if ins.res_type.bits() < get_size_in_bits(obj) && maxbits > ins.res_type.bits()
                     {
                         //we need to truncate
-                        ins.operator = Operation::Truncate { 
-                            value: value_id, 
-                            bit_size: maxbits, 
+                        ins.operator = Operation::Truncate {
+                            value: value_id,
+                            bit_size: maxbits,
                             max_bit_size: ins.res_type.bits(),
                         };
                     }
@@ -344,24 +340,14 @@
             //n.b we could try to truncate only one of them, but then we should check if rhs==lhs.
             ins.operator.for_each_id(|id| {
                 let obj = ctx.try_get_node(id);
-                add_to_truncate(
-                    ctx,
-                    id,
-                    get_size_in_bits(obj),
-                    &mut truncate_map,
-                    max_map,
-                );
+                add_to_truncate(ctx, id, get_size_in_bits(obj), &mut truncate_map, max_map);
             });
 
-            ins_max = get_instruction_max_operand(
-                ctx,
-                &ins,
-                max_map,
-                &value_map,
-            );
+            ins_max = get_instruction_max_operand(ctx, &ins, max_map, &value_map);
 
             if ins_max.bits() >= FieldElement::max_num_bits().into() {
-                panic!("The bit size for this instruction is too big for the field: {}\n{}",
+                panic!(
+                    "The bit size for this instruction is too big for the field: {}\n{}",
                     ins_max.bits(),
                     ins,
                 );
@@ -379,13 +365,14 @@
 
         if !delete_ins {
             new_list.push(ins.id);
-            ins.operator.map_id_mut(|id| get_value_from_map(id, &value_map));
+            ins.operator
+                .map_id_mut(|id| get_value_from_map(id, &value_map));
 
             if let Operation::Binary(node::Binary {
                 rhs,
                 operator: BinaryOp::Sub { max_rhs_value } | BinaryOp::SafeSub { max_rhs_value },
                 ..
-            }) = &mut ins.operator 
+            }) = &mut ins.operator
             {
                 //for now we pass the max value to the instruction, we could also keep the max_map e.g in the block (or max in each nodeobj)
                 //sub operations require the max value to ensure it does not underflow
@@ -439,11 +426,7 @@
     address: NodeId,
     max_map: &mut HashMap<NodeId, BigUint>,
     vmap: &HashMap<NodeId, NodeId>,
-<<<<<<< HEAD
     array: ArrayId,
-=======
-    array: u32,
->>>>>>> 9b6e2fc8
     // obj_type: ObjectType,
 ) -> BigUint {
     if let Some(adr_as_const) = ctx.get_as_constant(address) {
@@ -453,7 +436,7 @@
         }
     };
     ctx.mem[array].max.clone() //return array max
-                                               //  return obj_type.max_size();
+                               //  return obj_type.max_size();
 }
 
 //Returns the max value of an operation from an upper bound of left and right hand sides
@@ -467,12 +450,14 @@
             let type_max = ins.res_type.max_size();
             BigUint::min(max_map[value_id].clone(), type_max)
         }
-        Operation::Truncate { value, max_bit_size, .. } => {
-            BigUint::min(
-                max_map[value].clone(),
-                BigUint::from(2_u32).pow(*max_bit_size) - BigUint::from(1_u32),
-            )
-        }
+        Operation::Truncate {
+            value,
+            max_bit_size,
+            ..
+        } => BigUint::min(
+            max_map[value].clone(),
+            BigUint::from(2_u32).pow(*max_bit_size) - BigUint::from(1_u32),
+        ),
         Operation::Nop | Operation::Jne(..) | Operation::Jeq(..) | Operation::Jmp(_) => todo!(),
         Operation::Phi { root, block_args } => {
             let mut max = max_map[root].clone();
@@ -510,7 +495,11 @@
     max_value
 }
 
-fn get_binary_max_value(binary: &node::Binary, res_type: ObjectType, max_map: &mut HashMap<NodeId, BigUint>) -> BigUint {
+fn get_binary_max_value(
+    binary: &node::Binary,
+    res_type: ObjectType,
+    max_map: &mut HashMap<NodeId, BigUint>,
+) -> BigUint {
     let lhs_max = &max_map[&binary.lhs];
     let rhs_max = &max_map[&binary.rhs];
 
