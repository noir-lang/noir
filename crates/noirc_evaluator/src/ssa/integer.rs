use super::{
    block::BlockId,
    //block,
    context::SsaContext,
    node::{self, Instruction, Node, NodeId, NodeObj, Operation},
    optim,
};
use acvm::FieldElement;
use num_bigint::BigUint;
use num_traits::{One, Zero};
use std::convert::TryInto;
use std::{collections::HashMap, ops::Neg};

//Returns the maximum bit size of short integers
pub fn short_integer_max_bit_size() -> u32 {
    //TODO: it should be FieldElement::max_num_bits()/2, but for now we do not support more than 128 bits as well
    //This allows us to do use u128 to represent integer constant values
    u32::min(FieldElement::max_num_bits() / 2, 128)
}

//Gets the maximum value of the instruction result
pub fn get_instruction_max(
    ctx: &SsaContext,
    ins: &node::Instruction,
    max_map: &mut HashMap<NodeId, BigUint>,
    vmap: &HashMap<NodeId, NodeId>,
) -> BigUint {
    let r_max = get_obj_max_value(ctx, None, ins.rhs, max_map, vmap);
    let l_max = get_obj_max_value(ctx, None, ins.lhs, max_map, vmap);
    get_instruction_max_operand(ctx, ins, l_max, r_max, max_map, vmap)
}

//Gets the maximum value of the instruction result using the provided operand maximum
pub fn get_instruction_max_operand(
    ctx: &SsaContext,
    ins: &node::Instruction,
    left_max: BigUint,
    right_max: BigUint,
    max_map: &mut HashMap<NodeId, BigUint>,
    vmap: &HashMap<NodeId, NodeId>,
) -> BigUint {
    match ins.operator {
        node::Operation::Load(array) => get_load_max(ctx, ins.lhs, max_map, vmap, array),
        node::Operation::Sub => {
            //TODO uses interval analysis instead
            if matches!(ins.res_type, node::ObjectType::Unsigned(_)) {
                if let Some(lhs_const) = ctx.get_as_constant(ins.lhs) {
                    let lhs_big = BigUint::from_bytes_be(&lhs_const.to_bytes());
                    if right_max <= lhs_big {
                        //todo unsigned
                        return lhs_big;
                    }
                }
            }
            get_max_value(ins, left_max, right_max)
        }
        node::Operation::Constrain(_) => {
            //ContrainOp::Eq :
            //TODO... we should update the max_map AFTER the truncate is processed (else it breaks it)
            // let min = BigUint::min(left_max.clone(), right_max.clone());
            // max_map.insert(ins.lhs, min.clone());
            // max_map.insert(ins.rhs, min);
            get_max_value(ins, left_max, right_max)
        }
        _ => get_max_value(ins, left_max, right_max),
    }
}

// Retrieve max possible value of a node; from the max_map if it was already computed
// or else we compute it.
// we use the value array (get_current_value2) in order to handle truncate instructions
// we need to do it because rust did not allow to modify the instruction in block_overflow..
pub fn get_obj_max_value(
    ctx: &SsaContext,
    obj: Option<&NodeObj>,
    id: NodeId,
    max_map: &mut HashMap<NodeId, BigUint>,
    vmap: &HashMap<NodeId, NodeId>,
) -> BigUint {
    let id = get_value_from_map(id, vmap);
    if max_map.contains_key(&id) {
        return max_map[&id].clone();
    }
    if id == NodeId::dummy() {
        return BigUint::zero(); //a non-argument has no max
    }
    let obj_ = obj.unwrap_or_else(|| &ctx[id]);

    let result = match obj_ {
        NodeObj::Obj(v) => {
            if v.size_in_bits() > 100 {
                dbg!(&v);
            }
            (BigUint::one() << v.size_in_bits()) - BigUint::one()
        } //TODO check for signed type
        NodeObj::Instr(i) => get_instruction_max(ctx, i, max_map, vmap),
        NodeObj::Const(c) => c.value.clone(), //TODO panic for string constants
    };
    max_map.insert(id, result.clone());
    result
}

//Creates a truncate instruction for obj_id
pub fn truncate(
    ctx: &mut SsaContext,
    obj_id: NodeId,
    bit_size: u32,
    max_map: &mut HashMap<NodeId, BigUint>,
) -> Option<NodeId> {
    // get type
    let obj = &ctx[obj_id];
    let obj_type = obj.get_type();
    let obj_name = format!("{}", obj);
    //ensure truncate is needed:
    let v_max = &max_map[&obj_id];

    if *v_max >= BigUint::one() << bit_size {
        //TODO is this leaking some info????
        let rhs_bitsize = ctx.get_or_create_const(
            FieldElement::from(bit_size as i128),
            node::ObjectType::Unsigned(32),
        );
        //Create a new truncate instruction '(idx): obj trunc bit_size'
        //set current value of obj to idx
        let mut i = Instruction::new(Operation::Truncate, obj_id, rhs_bitsize, obj_type, None);
        if i.res_name.ends_with("_t") {
            //TODO we should use %t so that we can check for this substring (% is not a valid char for a variable name) in the name and then write name%t[number+1]
        }
        i.res_name = obj_name + "_t";
        i.bit_size = v_max.bits() as u32;
        let i_id = ctx.add_instruction(i);
        max_map.insert(i_id, BigUint::from((1_u128 << bit_size) - 1));
        Some(i_id)
        //we now need to call fix_truncate(), it is done in a separate function in order to not overwhelm the arguments list.
    } else {
        None
    }
}

//Set the id and parent block of the truncate instruction
//This is needed because the instruction is inserted into a block and not added in the current block like regular instructions
//We also update the value array
pub fn fix_truncate(
    eval: &mut SsaContext,
    id: NodeId,
    prev_id: NodeId,
    block_idx: BlockId,
    vmap: &mut HashMap<NodeId, NodeId>,
) {
    if let Some(ins) = eval.try_get_mut_instruction(id) {
        ins.parent_block = block_idx;
        vmap.insert(prev_id, id);
    }
}

//Adds the variable to the list of variables that need to be truncated
fn add_to_truncate(
    ctx: &SsaContext,
    obj_id: NodeId,
    bit_size: u32,
    to_truncate: &mut HashMap<NodeId, u32>,
    max_map: &HashMap<NodeId, BigUint>,
) -> BigUint {
    let v_max = &max_map[&obj_id];
    if *v_max >= BigUint::one() << bit_size {
        if let Some(node::NodeObj::Const(_)) = &ctx.try_get_node(obj_id) {
            return v_max.clone(); //a constant cannot be truncated, so we exit the function gracefully
        }
        let truncate_bits;
        if to_truncate.contains_key(&obj_id) {
            truncate_bits = u32::min(to_truncate[&obj_id], bit_size);
            to_truncate.insert(obj_id, truncate_bits);
        } else {
            to_truncate.insert(obj_id, bit_size);
            truncate_bits = bit_size;
        }
        return BigUint::from(truncate_bits - 1);
    }
    v_max.clone()
}

//Truncate the 'to_truncate' list
fn process_to_truncate(
    ctx: &mut SsaContext,
    new_list: &mut Vec<NodeId>,
    to_truncate: &mut HashMap<NodeId, u32>,
    max_map: &mut HashMap<NodeId, BigUint>,
    block_idx: BlockId,
    vmap: &mut HashMap<NodeId, NodeId>,
) {
    for (id, bit_size) in to_truncate.iter() {
        if let Some(truncate_idx) = truncate(ctx, *id, *bit_size, max_map) {
            //TODO properly handle signed arithmetic...
            fix_truncate(ctx, truncate_idx, *id, block_idx, vmap);
            new_list.push(truncate_idx);
        }
    }
    to_truncate.clear();
}

//Update right and left operands of the provided instruction
fn update_ins_parameters(
    ctx: &mut SsaContext,
    id: NodeId,
    lhs: NodeId,
    rhs: NodeId,
    ins_arg: Vec<NodeId>,
    max_value: Option<BigUint>,
) {
    let mut ins = ctx.try_get_mut_instruction(id).unwrap();
    ins.lhs = lhs;
    ins.rhs = rhs;
    if let Some(max_v) = max_value {
        ins.max_value = max_v;
    }
    ins.ins_arguments = ins_arg;
}

fn update_ins(ctx: &mut SsaContext, id: NodeId, copy_from: &node::Instruction) {
    let mut ins = ctx.try_get_mut_instruction(id).unwrap();
    ins.lhs = copy_from.lhs;
    ins.rhs = copy_from.rhs;
    ins.operator = copy_from.operator;
    ins.max_value = copy_from.max_value.clone();
    ins.bit_size = copy_from.bit_size;
}

//Add required truncate instructions on all blocks
pub fn overflow_strategy(ctx: &mut SsaContext) {
    let mut max_map: HashMap<NodeId, BigUint> = HashMap::new();
    let mut memory_map = HashMap::new();
    tree_overflow(ctx, ctx.first_block, &mut max_map, &mut memory_map);
}

//implement overflow strategy following the dominator tree
pub fn tree_overflow(
    ctx: &mut SsaContext,
    b_idx: BlockId,
    max_map: &mut HashMap<NodeId, BigUint>,
    memory_map: &mut HashMap<u32, NodeId>,
) {
    block_overflow(ctx, b_idx, max_map, memory_map);
    //TODO: Handle IF statements in there:
    for b in ctx[b_idx].dominated.clone() {
        tree_overflow(ctx, b, &mut max_map.clone(), &mut memory_map.clone());
    }
}

//overflow strategy for one block
pub fn block_overflow(
    ctx: &mut SsaContext,
    block_id: BlockId,
    max_map: &mut HashMap<NodeId, BigUint>,
    memory_map: &mut HashMap<u32, NodeId>,
) {
    //for each instruction, we compute the resulting max possible value (in term of the field representation of the operation)
    //when it is over the field charac, or if the instruction requires it, then we insert truncate instructions
    // The instructions are insterted in a duplicate list( because of rust ownership..), which we use for
    // processing another cse round for the block because the truncates may be duplicated.
    let mut instructions = Vec::new();
    let mut new_list = Vec::new();
    let mut truncate_map = HashMap::new();
    let mut modify_ins = None;
    let mut trunc_size = FieldElement::zero();

    //RIA...
    for iter in &ctx[block_id].instructions {
        instructions.push((*ctx.try_get_instruction(*iter).unwrap()).clone());
    }
    //since we process the block from the start, the block value map is not relevant
    let mut value_map = HashMap::new();
    let mut delete_ins = false; //a virer apres le merge???
    for mut ins in instructions {
        if matches!(
            ins.operator,
            node::Operation::Nop
                | node::Operation::Call(_)
                | node::Operation::Res
                | node::Operation::Ret
        ) {
            //For now we skip completely functions from overflow; that means arguments are NOT truncated.
            //The reasoning is that this is handled by doing the overflow strategy after the function has been inlined
            continue;
        }
        let mut ins_args = Vec::new();
        let mut i_lhs = ins.lhs;
        let mut i_rhs = ins.rhs;
        //we propagate optimised loads - todo check if it is needed because there is cse at the end
        if node::is_binary(ins.operator) {
            //binary operation:
            i_lhs = optim::propagate(ctx, ins.lhs);
            i_rhs = optim::propagate(ctx, ins.rhs);
        }
        //We retrieve get_current_value() in case a previous truncate has updated the value map
        let r_id = get_value_from_map(i_rhs, &value_map);
        let mut update_instruction = false;
        if r_id != ins.rhs {
            ins.rhs = r_id;
            update_instruction = true;
        }
        let l_id = get_value_from_map(i_lhs, &value_map);
        if l_id != ins.lhs {
            ins.lhs = l_id;
            update_instruction = true;
        }
        let r_obj = ctx.try_get_node(r_id);
        let l_obj = ctx.try_get_node(l_id);
        let r_max = get_obj_max_value(ctx, r_obj, r_id, max_map, &value_map);
        let l_max = get_obj_max_value(ctx, l_obj, l_id, max_map, &value_map);
        //insert required truncates, except for field type or dummy node
        let to_truncate = ins.truncate_required(get_size_in_bits(l_obj), get_size_in_bits(r_obj));
        if to_truncate.0 && l_obj.is_some() && get_type(l_obj) != node::ObjectType::NativeField {
            //adds a new truncate(lhs) instruction
            add_to_truncate(
                ctx,
                l_id,
                get_size_in_bits(l_obj),
                &mut truncate_map,
                max_map,
            );
        }
        if to_truncate.1 && r_obj.is_some() && get_type(r_obj) != node::ObjectType::NativeField {
            //adds a new truncate(rhs) instruction
            add_to_truncate(
                ctx,
                r_id,
                get_size_in_bits(r_obj),
                &mut truncate_map,
                max_map,
            );
        }
        match ins.operator {
            node::Operation::Load(_) => {
                //TODO we use a local memory map for now but it should be used in arguments
                //for instance, the join block of a IF should merge the two memorymaps using the condition value
                if let Some(adr) = super::mem::Memory::to_u32(ctx, ins.lhs) {
                    if let Some(val) = memory_map.get(&adr) {
                        //optimise static load
                        ins.is_deleted = true;
                        ins.rhs = *val;
                    }
                }
            }
            node::Operation::Store(_) => {
                if let Some(adr) = super::mem::Memory::to_u32(ctx, ins.lhs) {
                    //optimise static store
                    memory_map.insert(adr, ins.lhs);
                    delete_ins = true;
                }
            }
            node::Operation::Cast => {
                //TODO for now the types we support here are only all integer types (field, signed, unsigned, bool)
                //so a cast would normally translate to a truncate.
                //if res_type and lhs have the same bit size (in a large sens, which include field elements)
                //then either they have the same type and should have been simplified
                //or they don't have the same sign so we keep the cast operator
                //if res_type is smaller than lhs bit size, we look if lhs can hold directly into res_type
                // if not, we need to truncate lhs to a res_type. We modify directly the cast instruction into a truncate
                // in other cases we can keep the cast instruction
                // for instance if res_type is greater than lhs bit size, we need to truncate lhs to its bit size and use the truncate
                // result in the cast, but this is handled by the truncate_required
                // after this function, all cast instructions refer to casting lhs into a bigger (or equal) type
                // anyother case has been transformed into the latter using truncates.
                if ins.res_type == get_type(l_obj) {
                    ins.is_deleted = true;
                    ins.rhs = ins.lhs;
                }
                if ins.res_type.bits() < get_size_in_bits(l_obj)
                    && r_max.bits() as u32 > ins.res_type.bits()
                {
                    //we need to truncate
                    update_instruction = true;
                    trunc_size = FieldElement::from(ins.res_type.bits() as i128);
                    let mut mod_ins = Instruction::new(
                        node::Operation::Truncate,
                        l_id,
                        l_id,
                        ins.res_type,
                        Some(ins.parent_block),
                    );
                    mod_ins.bit_size = l_max.bits() as u32;
                    modify_ins = Some(mod_ins);
                    //TODO name for the instruction: modify_ins.res_name = l_obj."name"+"_t";
                    //n.b. we do not update value map because we re-use the cast instruction
                }
            }
            // node::Operation::Call(_) => {
            //     for a in &ins.ins_arguments {
            //         add_to_truncate(igen, *a, igen[*a].get_type().bits(), &mut truncate_map, max_map);
            //     }
            // }
            _ => (),
        }
        let mut ins_max = get_instruction_max(ctx, &ins, max_map, &value_map);
        if ins_max.bits() >= (FieldElement::max_num_bits() as u64)
            && ins.res_type != node::ObjectType::NativeField
        {
            //let's truncate a and b:
            //- insert truncate(lhs) dans la list des instructions
            //- insert truncate(rhs) dans la list des instructions
            //- update r_max et l_max
            //n.b we could try to truncate only one of them, but then we should check if rhs==lhs.
            let l_trunc_max = add_to_truncate(
                ctx,
                l_id,
                get_size_in_bits(l_obj),
                &mut truncate_map,
                max_map,
            );
            let r_trunc_max = add_to_truncate(
                ctx,
                r_id,
                get_size_in_bits(r_obj),
                &mut truncate_map,
                max_map,
            );
            ins_max = get_instruction_max_operand(
                ctx,
                &ins,
                l_trunc_max.clone(),
                r_trunc_max.clone(),
                max_map,
                &value_map,
            );
            if ins_max.bits() >= FieldElement::max_num_bits().into() {
                let message = format!(
                    "Require big int implementation, the bit size is too big for the field: {}, {}",
                    l_trunc_max.bits(),
                    r_trunc_max.bits()
                );
                panic!("{}", message);
            }
        }
        process_to_truncate(
            ctx,
            &mut new_list,
            &mut truncate_map,
            max_map,
            block_id,
            &mut value_map,
        );
        if delete_ins {
            delete_ins = false;
        } else {
            new_list.push(ins.id);
            let l_new = get_value_from_map(l_id, &value_map);
            let r_new = get_value_from_map(r_id, &value_map);
            if l_new != l_id || r_new != r_id || is_sub(&ins.operator) {
                update_instruction = true;
            }

            for a in &ins.ins_arguments {
                let a_new = get_value_from_map(*a, &value_map);
                if !update_instruction && *a != a_new {
                    update_instruction = true;
                }
                ins_args.push(a_new);
            }

            if update_instruction {
                let mut max_r_value = None;
                if is_sub(&ins.operator) {
                    //for now we pass the max value to the instruction, we could also keep the max_map e.g in the block (or max in each nodeobj)
                    //sub operations require the max value to ensure it does not underflow
                    max_r_value = Some(max_map[&r_new].clone());
                    //we may do that in future when the max_map becomes more used elsewhere (for other optim)
                }
                if let Some(modified_ins) = &mut modify_ins {
                    modified_ins.rhs =
                        ctx.get_or_create_const(trunc_size, node::ObjectType::Unsigned(32));
                    modified_ins.lhs = l_new;
                    if let Some(max_v) = max_r_value {
                        modified_ins.max_value = max_v;
                    }
                    update_ins(ctx, ins.id, modified_ins);
                } else {
                    update_ins_parameters(ctx, ins.id, l_new, r_new, ins_args, max_r_value);
                }
            }
        }
    }

    update_value_array(ctx, block_id, &value_map);

    //We run another round of CSE for the block in order to remove possible duplicated truncates, this will assign 'new_list' to the block instructions
    let mut anchor = HashMap::new();
    optim::block_cse(ctx, block_id, &mut anchor, &mut new_list);
}

fn update_value_array(ctx: &mut SsaContext, block_id: BlockId, vmap: &HashMap<NodeId, NodeId>) {
    let block = &mut ctx[block_id];
    for (old, new) in vmap {
        block.value_map.insert(*old, *new); //TODO we must merge rather than update
    }
}

//Get current value using the provided vmap
pub fn get_value_from_map(id: NodeId, vmap: &HashMap<NodeId, NodeId>) -> NodeId {
    *vmap.get(&id).unwrap_or(&id)
}

fn get_size_in_bits(obj: Option<&node::NodeObj>) -> u32 {
    if let Some(v) = obj {
        v.size_in_bits()
    } else {
        0
    }
}

fn get_type(obj: Option<&node::NodeObj>) -> node::ObjectType {
    if let Some(v) = obj {
        v.get_type()
    } else {
        node::ObjectType::NotAnObject
    }
}

pub fn get_load_max(
    ctx: &SsaContext,
    address: NodeId,
    max_map: &mut HashMap<NodeId, BigUint>,
    vmap: &HashMap<NodeId, NodeId>,
    array: u32,
    // obj_type: node::ObjectType,
) -> BigUint {
    if let Some(adr_as_const) = ctx.get_as_constant(address) {
        let adr: u32 = adr_as_const.to_u128().try_into().unwrap();
        if let Some(&value) = ctx.mem.memory_map.get(&adr) {
            return get_obj_max_value(ctx, None, value, max_map, vmap);
        }
    };
    ctx.mem.arrays[array as usize].max.clone() //return array max
                                               //  return obj_type.max_size();
}

//Returns the max value of an operation from an upper bound of left and right hand sides
//Function is used to check for overflows over the field size, this is why we use BigUint.
pub fn get_max_value(ins: &Instruction, lhs_max: BigUint, rhs_max: BigUint) -> BigUint {
    let max_value = match ins.operator {
        Operation::Add => lhs_max + rhs_max,
        Operation::SafeAdd => todo!(),
        Operation::Sub => {
            let r_mod = BigUint::one() << ins.res_type.bits();
            let mut k = &rhs_max / &r_mod;
            if &rhs_max % &r_mod != BigUint::zero() {
                k += BigUint::one();
            }
            assert!(&k * &r_mod >= rhs_max);
            lhs_max + k * r_mod
        }
        Operation::SafeSub => todo!(),
        Operation::Mul => lhs_max * rhs_max,
        Operation::SafeMul => todo!(),
        Operation::Udiv => lhs_max,
        Operation::Sdiv => todo!(),
        Operation::Urem => rhs_max - BigUint::one(),
        Operation::Srem => todo!(),
        Operation::Div => todo!(),
        Operation::Eq => BigUint::one(),
        Operation::Ne => BigUint::one(),
        Operation::Ugt => BigUint::one(),
        Operation::Uge => BigUint::one(),
        Operation::Ult => BigUint::one(),
        Operation::Ule => BigUint::one(),
        Operation::Sgt => BigUint::one(),
        Operation::Sge => BigUint::one(),
        Operation::Slt => BigUint::one(),
        Operation::Sle => BigUint::one(),
        Operation::Lt => BigUint::one(),
        Operation::Gt => BigUint::one(),
        Operation::Lte => BigUint::one(),
        Operation::Gte => BigUint::one(),
        Operation::And => ins.res_type.max_size(),
        Operation::Not => ins.res_type.max_size(),
        Operation::Or => ins.res_type.max_size(),
        Operation::Xor => ins.res_type.max_size(),
        //'a cast a' means we cast a into res_type of the instruction
        Operation::Cast => {
            let type_max = ins.res_type.max_size();
            BigUint::min(lhs_max, type_max)
        }
        Operation::Truncate => BigUint::min(
            lhs_max,
            BigUint::from(2_u32).pow(rhs_max.try_into().unwrap()) - BigUint::from(1_u32),
        ),
        //'a = b': a and b must be of same type.
        Operation::Assign => rhs_max,
        Operation::Nop | Operation::Jne | Operation::Jeq | Operation::Jmp => todo!(),
        Operation::Phi => BigUint::max(lhs_max, rhs_max), //TODO operands are in phi_arguments, not lhs/rhs!!
        Operation::Constrain(_) => BigUint::zero(),       //min(lhs_max, rhs_max),
        Operation::Load(_) => {
            unreachable!();
        }
        Operation::Store(_) => BigUint::zero(),
        Operation::Call(_) => ins.res_type.max_size(), //TODO interval analysis but we also need to get the arguments (ins_arguments)
        Operation::Ret => todo!(),
        Operation::Res => todo!(),
        Operation::Intrinsic(opcode) => {
            match opcode {
<<<<<<< HEAD
                acvm::acir::OpCode::SHA256
                | acvm::acir::OpCode::Blake2s
                | acvm::acir::OpCode::Pedersen => BigUint::zero(), //pointers do not overflow
=======
                acvm::acir::OPCODE::SHA256
                | acvm::acir::OPCODE::Blake2s
                | acvm::acir::OPCODE::Pedersen
                | acvm::acir::OPCODE::FixedBaseScalarMul
                | acvm::acir::OPCODE::ToBits => BigUint::zero(), //pointers do not overflow
                acvm::acir::OPCODE::SchnorrVerify | acvm::acir::OPCODE::EcdsaSecp256k1 => {
                    BigUint::one()
                } //verify returns 0 or 1
>>>>>>> a6d1f015
                _ => todo!(),
            }
        }
    };
    if ins.res_type == node::ObjectType::NativeField {
        //Native Field operations cannot overflow so they will not be truncated
        if max_value >= BigUint::from_bytes_be(&FieldElement::one().neg().to_bytes()) {
            return BigUint::from_bytes_be(&FieldElement::one().neg().to_bytes());
        }
    }
    max_value
}

//indicates if the operation is a substraction, we need to check them for underflow
pub fn is_sub(operator: &Operation) -> bool {
    matches!(operator, Operation::Sub | Operation::SafeSub)
}<|MERGE_RESOLUTION|>--- conflicted
+++ resolved
@@ -2,10 +2,10 @@
     block::BlockId,
     //block,
     context::SsaContext,
-    node::{self, Instruction, Node, NodeId, NodeObj, Operation},
+    node::{self, Instruction, Node, NodeId, NodeObj, Operation, ObjectType},
     optim,
 };
-use acvm::FieldElement;
+use acvm::{FieldElement, acir::OpCode};
 use num_bigint::BigUint;
 use num_traits::{One, Zero};
 use std::convert::TryInto;
@@ -21,7 +21,7 @@
 //Gets the maximum value of the instruction result
 pub fn get_instruction_max(
     ctx: &SsaContext,
-    ins: &node::Instruction,
+    ins: &Instruction,
     max_map: &mut HashMap<NodeId, BigUint>,
     vmap: &HashMap<NodeId, NodeId>,
 ) -> BigUint {
@@ -33,17 +33,17 @@
 //Gets the maximum value of the instruction result using the provided operand maximum
 pub fn get_instruction_max_operand(
     ctx: &SsaContext,
-    ins: &node::Instruction,
+    ins: &Instruction,
     left_max: BigUint,
     right_max: BigUint,
     max_map: &mut HashMap<NodeId, BigUint>,
     vmap: &HashMap<NodeId, NodeId>,
 ) -> BigUint {
     match ins.operator {
-        node::Operation::Load(array) => get_load_max(ctx, ins.lhs, max_map, vmap, array),
-        node::Operation::Sub => {
+        Operation::Load(array) => get_load_max(ctx, ins.lhs, max_map, vmap, array),
+        Operation::Sub => {
             //TODO uses interval analysis instead
-            if matches!(ins.res_type, node::ObjectType::Unsigned(_)) {
+            if matches!(ins.res_type, ObjectType::Unsigned(_)) {
                 if let Some(lhs_const) = ctx.get_as_constant(ins.lhs) {
                     let lhs_big = BigUint::from_bytes_be(&lhs_const.to_bytes());
                     if right_max <= lhs_big {
@@ -54,7 +54,7 @@
             }
             get_max_value(ins, left_max, right_max)
         }
-        node::Operation::Constrain(_) => {
+        Operation::Constrain(_) => {
             //ContrainOp::Eq :
             //TODO... we should update the max_map AFTER the truncate is processed (else it breaks it)
             // let min = BigUint::min(left_max.clone(), right_max.clone());
@@ -118,7 +118,7 @@
         //TODO is this leaking some info????
         let rhs_bitsize = ctx.get_or_create_const(
             FieldElement::from(bit_size as i128),
-            node::ObjectType::Unsigned(32),
+            ObjectType::Unsigned(32),
         );
         //Create a new truncate instruction '(idx): obj trunc bit_size'
         //set current value of obj to idx
@@ -163,7 +163,7 @@
 ) -> BigUint {
     let v_max = &max_map[&obj_id];
     if *v_max >= BigUint::one() << bit_size {
-        if let Some(node::NodeObj::Const(_)) = &ctx.try_get_node(obj_id) {
+        if let Some(NodeObj::Const(_)) = &ctx.try_get_node(obj_id) {
             return v_max.clone(); //a constant cannot be truncated, so we exit the function gracefully
         }
         let truncate_bits;
@@ -216,7 +216,7 @@
     ins.ins_arguments = ins_arg;
 }
 
-fn update_ins(ctx: &mut SsaContext, id: NodeId, copy_from: &node::Instruction) {
+fn update_ins(ctx: &mut SsaContext, id: NodeId, copy_from: &Instruction) {
     let mut ins = ctx.try_get_mut_instruction(id).unwrap();
     ins.lhs = copy_from.lhs;
     ins.rhs = copy_from.rhs;
@@ -273,10 +273,10 @@
     for mut ins in instructions {
         if matches!(
             ins.operator,
-            node::Operation::Nop
-                | node::Operation::Call(_)
-                | node::Operation::Res
-                | node::Operation::Ret
+            Operation::Nop
+                | Operation::Call(_)
+                | Operation::Res
+                | Operation::Ret
         ) {
             //For now we skip completely functions from overflow; that means arguments are NOT truncated.
             //The reasoning is that this is handled by doing the overflow strategy after the function has been inlined
@@ -309,7 +309,7 @@
         let l_max = get_obj_max_value(ctx, l_obj, l_id, max_map, &value_map);
         //insert required truncates, except for field type or dummy node
         let to_truncate = ins.truncate_required(get_size_in_bits(l_obj), get_size_in_bits(r_obj));
-        if to_truncate.0 && l_obj.is_some() && get_type(l_obj) != node::ObjectType::NativeField {
+        if to_truncate.0 && l_obj.is_some() && get_type(l_obj) != ObjectType::NativeField {
             //adds a new truncate(lhs) instruction
             add_to_truncate(
                 ctx,
@@ -319,7 +319,7 @@
                 max_map,
             );
         }
-        if to_truncate.1 && r_obj.is_some() && get_type(r_obj) != node::ObjectType::NativeField {
+        if to_truncate.1 && r_obj.is_some() && get_type(r_obj) != ObjectType::NativeField {
             //adds a new truncate(rhs) instruction
             add_to_truncate(
                 ctx,
@@ -330,7 +330,7 @@
             );
         }
         match ins.operator {
-            node::Operation::Load(_) => {
+            Operation::Load(_) => {
                 //TODO we use a local memory map for now but it should be used in arguments
                 //for instance, the join block of a IF should merge the two memorymaps using the condition value
                 if let Some(adr) = super::mem::Memory::to_u32(ctx, ins.lhs) {
@@ -341,14 +341,14 @@
                     }
                 }
             }
-            node::Operation::Store(_) => {
+            Operation::Store(_) => {
                 if let Some(adr) = super::mem::Memory::to_u32(ctx, ins.lhs) {
                     //optimise static store
                     memory_map.insert(adr, ins.lhs);
                     delete_ins = true;
                 }
             }
-            node::Operation::Cast => {
+            Operation::Cast => {
                 //TODO for now the types we support here are only all integer types (field, signed, unsigned, bool)
                 //so a cast would normally translate to a truncate.
                 //if res_type and lhs have the same bit size (in a large sens, which include field elements)
@@ -372,7 +372,7 @@
                     update_instruction = true;
                     trunc_size = FieldElement::from(ins.res_type.bits() as i128);
                     let mut mod_ins = Instruction::new(
-                        node::Operation::Truncate,
+                        Operation::Truncate,
                         l_id,
                         l_id,
                         ins.res_type,
@@ -384,7 +384,7 @@
                     //n.b. we do not update value map because we re-use the cast instruction
                 }
             }
-            // node::Operation::Call(_) => {
+            // Operation::Call(_) => {
             //     for a in &ins.ins_arguments {
             //         add_to_truncate(igen, *a, igen[*a].get_type().bits(), &mut truncate_map, max_map);
             //     }
@@ -393,7 +393,7 @@
         }
         let mut ins_max = get_instruction_max(ctx, &ins, max_map, &value_map);
         if ins_max.bits() >= (FieldElement::max_num_bits() as u64)
-            && ins.res_type != node::ObjectType::NativeField
+            && ins.res_type != ObjectType::NativeField
         {
             //let's truncate a and b:
             //- insert truncate(lhs) dans la list des instructions
@@ -467,7 +467,7 @@
                 }
                 if let Some(modified_ins) = &mut modify_ins {
                     modified_ins.rhs =
-                        ctx.get_or_create_const(trunc_size, node::ObjectType::Unsigned(32));
+                        ctx.get_or_create_const(trunc_size, ObjectType::Unsigned(32));
                     modified_ins.lhs = l_new;
                     if let Some(max_v) = max_r_value {
                         modified_ins.max_value = max_v;
@@ -499,7 +499,7 @@
     *vmap.get(&id).unwrap_or(&id)
 }
 
-fn get_size_in_bits(obj: Option<&node::NodeObj>) -> u32 {
+fn get_size_in_bits(obj: Option<&NodeObj>) -> u32 {
     if let Some(v) = obj {
         v.size_in_bits()
     } else {
@@ -507,11 +507,11 @@
     }
 }
 
-fn get_type(obj: Option<&node::NodeObj>) -> node::ObjectType {
+fn get_type(obj: Option<&NodeObj>) -> ObjectType {
     if let Some(v) = obj {
         v.get_type()
     } else {
-        node::ObjectType::NotAnObject
+        ObjectType::NotAnObject
     }
 }
 
@@ -521,7 +521,7 @@
     max_map: &mut HashMap<NodeId, BigUint>,
     vmap: &HashMap<NodeId, NodeId>,
     array: u32,
-    // obj_type: node::ObjectType,
+    // obj_type: ObjectType,
 ) -> BigUint {
     if let Some(adr_as_const) = ctx.get_as_constant(address) {
         let adr: u32 = adr_as_const.to_u128().try_into().unwrap();
@@ -597,25 +597,19 @@
         Operation::Res => todo!(),
         Operation::Intrinsic(opcode) => {
             match opcode {
-<<<<<<< HEAD
-                acvm::acir::OpCode::SHA256
-                | acvm::acir::OpCode::Blake2s
-                | acvm::acir::OpCode::Pedersen => BigUint::zero(), //pointers do not overflow
-=======
-                acvm::acir::OPCODE::SHA256
-                | acvm::acir::OPCODE::Blake2s
-                | acvm::acir::OPCODE::Pedersen
-                | acvm::acir::OPCODE::FixedBaseScalarMul
-                | acvm::acir::OPCODE::ToBits => BigUint::zero(), //pointers do not overflow
-                acvm::acir::OPCODE::SchnorrVerify | acvm::acir::OPCODE::EcdsaSecp256k1 => {
+                OpCode::SHA256
+                | OpCode::Blake2s
+                | OpCode::Pedersen
+                | OpCode::FixedBaseScalarMul
+                | OpCode::ToBits => BigUint::zero(), //pointers do not overflow
+                OpCode::SchnorrVerify | OpCode::EcdsaSecp256k1 => {
                     BigUint::one()
                 } //verify returns 0 or 1
->>>>>>> a6d1f015
                 _ => todo!(),
             }
         }
     };
-    if ins.res_type == node::ObjectType::NativeField {
+    if ins.res_type == ObjectType::NativeField {
         //Native Field operations cannot overflow so they will not be truncated
         if max_value >= BigUint::from_bytes_be(&FieldElement::one().neg().to_bytes()) {
             return BigUint::from_bytes_be(&FieldElement::one().neg().to_bytes());
