--- conflicted
+++ resolved
@@ -54,11 +54,8 @@
         Operation::Binary(node::Binary { operator, lhs, rhs, .. }) => {
             if let BinaryOp::Sub { .. } = operator {
                 //TODO uses interval analysis instead
-<<<<<<< HEAD
+                // Note that a boolean is also handled as an unsigned integer
                 if ins.res_type.is_unsigned_integer() {
-=======
-                if matches!(ins.res_type, ObjectType::Unsigned(_) | ObjectType::Boolean) {
->>>>>>> 9a43f85a
                     if let Some(lhs_const) = ctx.get_as_constant(*lhs) {
                         let lhs_big = BigUint::from_bytes_be(&lhs_const.to_be_bytes());
                         if max_map[rhs] <= lhs_big {
@@ -315,13 +312,8 @@
                     });
                 }
             }
-<<<<<<< HEAD
-            Operation::Binary(node::Binary { operator: BinaryOp::Shr, lhs, rhs, .. }) => {
+            Operation::Binary(node::Binary { operator: BinaryOp::Shr(loc), lhs, rhs, .. }) => {
                 if !ins.res_type.is_unsigned_integer() {
-=======
-            Operation::Binary(node::Binary { operator: BinaryOp::Shr(loc), lhs, rhs, .. }) => {
-                if !matches!(ins.res_type, node::ObjectType::Unsigned(_)) {
->>>>>>> 9a43f85a
                     todo!("Right shift is only implemented for unsigned integers");
                 }
                 if let Some(r_const) = ctx.get_as_constant(rhs) {
