--- conflicted
+++ resolved
@@ -196,37 +196,6 @@
     to_truncate.clear();
 }
 
-<<<<<<< HEAD
-//Update right and left operands of the provided instruction
-fn update_ins_parameters(
-    ctx: &mut SsaContext,
-    id: NodeId,
-    lhs: NodeId,
-    rhs: NodeId,
-    ins_arg: Vec<NodeId>,
-    max_value: Option<BigUint>,
-) {
-    let mut ins = ctx.try_get_mut_instruction(id).unwrap();
-    ins.lhs = lhs;
-    ins.rhs = rhs;
-    if let Some(max_v) = max_value {
-        ins.max_value = max_v;
-    }
-    ins.ins_arguments =
-        super::function::CallStack { arguments: ins_arg, return_values: Vec::new() };
-}
-
-fn update_ins(ctx: &mut SsaContext, id: NodeId, copy_from: &node::Instruction) {
-    let mut ins = ctx.try_get_mut_instruction(id).unwrap();
-    ins.lhs = copy_from.lhs;
-    ins.rhs = copy_from.rhs;
-    ins.operator = copy_from.operator;
-    ins.max_value = copy_from.max_value.clone();
-    ins.bit_size = copy_from.bit_size;
-}
-
-=======
->>>>>>> 2bc0f676
 //Add required truncate instructions on all blocks
 pub fn overflow_strategy(ctx: &mut SsaContext) {
     let mut max_map: HashMap<NodeId, BigUint> = HashMap::new();
@@ -261,20 +230,10 @@
     // processing another cse round for the block because the truncates may be duplicated.
     let mut new_list = Vec::new();
     let mut truncate_map = HashMap::new();
-<<<<<<< HEAD
-    let mut modify_ins = None;
-    let mut trunc_size = FieldElement::zero();
     let mut modified = false;
-    //RIA...
-    for iter in &ctx[block_id].instructions {
-        instructions.push((*ctx.try_get_instruction(*iter).unwrap()).clone());
-    }
-=======
-
     let instructions =
         vecmap(&ctx[block_id].instructions, |id| ctx.try_get_instruction(*id).unwrap().clone());
 
->>>>>>> 2bc0f676
     //since we process the block from the start, the block value map is not relevant
     let mut value_map = HashMap::new();
     for mut ins in instructions {
@@ -288,25 +247,17 @@
         }
 
         ins.operation.map_id_mut(|id| {
-            let id = optim::propagate(ctx, id);
+            let id = optim::propagate(ctx, id, &mut modified);
             get_value_from_map(id, &value_map)
         });
 
         //we propagate optimised loads - todo check if it is needed because there is cse at the end
-<<<<<<< HEAD
-        if node::is_binary(ins.operator) {
-            //binary operation:
-            i_lhs = optim::propagate(ctx, ins.lhs, &mut modified);
-            i_rhs = optim::propagate(ctx, ins.rhs, &mut modified);
-        }
-=======
->>>>>>> 2bc0f676
         //We retrieve get_current_value() in case a previous truncate has updated the value map
         let should_truncate_ins = ins.truncate_required(ctx);
         let ins_max_bits = get_instruction_max(ctx, &ins, max_map, &value_map).bits();
         let res_type = ins.res_type;
 
-        let too_many_bits = ins_max_bits >= FieldElement::max_num_bits() as u64
+        let too_many_bits = ins_max_bits > FieldElement::max_num_bits() as u64
             && res_type != ObjectType::NativeField;
 
         ins.operation.for_each_id(|id| {
@@ -331,21 +282,10 @@
                     }
                 }
             }
-<<<<<<< HEAD
-            node::Operation::Store(_) => {
-                if let Some(adr) = super::mem::Memory::to_u32(ctx, ins.rhs) {
-                    //optimise static store
-                    memory_map.insert(adr, ins.lhs);
-=======
             Operation::Store { index, value, .. } => {
                 if let Some(adr) = Memory::to_u32(ctx, index) {
                     //optimise static store
                     memory_map.insert(adr, value);
-
-                    // Optimizing out stores is temporarily disabled due to errors in the
-                    // pedersen example and '5' example
-                    // mark = Mark::Deleted;
->>>>>>> 2bc0f676
                 }
             }
             Operation::Cast(value_id) => {
@@ -382,40 +322,6 @@
             }
             _ => (),
         }
-<<<<<<< HEAD
-        let mut ins_max = get_instruction_max(ctx, &ins, max_map, &value_map);
-        if ins_max.bits() >= (FieldElement::max_num_bits() as u64)
-            && ins.res_type != node::ObjectType::NativeField
-        {
-            //let's truncate a and b:
-            //- insert truncate(lhs) dans la list des instructions
-            //- insert truncate(rhs) dans la list des instructions
-            //- update r_max et l_max
-            //n.b we could try to truncate only one of them, but then we should check if rhs==lhs.
-            let l_trunc_max =
-                add_to_truncate(ctx, l_id, get_size_in_bits(l_obj), &mut truncate_map, max_map);
-            let r_trunc_max =
-                add_to_truncate(ctx, r_id, get_size_in_bits(r_obj), &mut truncate_map, max_map);
-            ins_max = get_instruction_max_operand(
-                ctx,
-                &ins,
-                l_trunc_max.clone(),
-                r_trunc_max.clone(),
-                max_map,
-                &value_map,
-            );
-            if ins_max.bits() > FieldElement::max_num_bits().into() {
-                let message = format!(
-                    "Require big int implementation, the bit size is too big for the field: {}, {}",
-                    l_trunc_max.bits(),
-                    r_trunc_max.bits()
-                );
-                panic!("{}", message);
-            }
-        }
-=======
-
->>>>>>> 2bc0f676
         process_to_truncate(
             ctx,
             &mut new_list,
@@ -425,21 +331,11 @@
             &mut value_map,
         );
 
-<<<<<<< HEAD
-            for a in &ins.ins_arguments.arguments {
-                let a_new = get_value_from_map(*a, &value_map);
-                if !update_instruction && *a != a_new {
-                    update_instruction = true;
-                }
-                ins_args.push(a_new);
-            }
-=======
         let id = match ins.mark {
             Mark::None => ins.id,
             Mark::Deleted => continue,
             Mark::ReplaceWith(new_id) => new_id,
         };
->>>>>>> 2bc0f676
 
         new_list.push(id);
         ins.operation.map_id_mut(|id| get_value_from_map(id, &value_map));
@@ -463,13 +359,8 @@
     update_value_array(ctx, block_id, &value_map);
 
     //We run another round of CSE for the block in order to remove possible duplicated truncates, this will assign 'new_list' to the block instructions
-<<<<<<< HEAD
-    let mut anchor = HashMap::new();
     let mut modified = false;
-    optim::block_cse(ctx, block_id, &mut anchor, &mut new_list, &mut modified);
-=======
-    optim::cse_block(ctx, block_id, &mut new_list);
->>>>>>> 2bc0f676
+    optim::cse_block(ctx, block_id, &mut new_list, &mut modified);
 }
 
 fn update_value_array(ctx: &mut SsaContext, block_id: BlockId, vmap: &HashMap<NodeId, NodeId>) {
@@ -545,7 +436,9 @@
         Operation::Store { .. } => BigUint::zero(),
         Operation::Call(..) => ins.res_type.max_size(), //TODO interval analysis but we also need to get the arguments (ins_arguments)
         Operation::Return(_) => todo!(),
-        Operation::Result { .. } => ins.res_type.max_size(),
+        Operation::Result { .. } => {
+            unreachable!("Functions must have been inlined before checking for overflows")
+        }
         Operation::Intrinsic(opcode, _) => {
             match opcode {
                 OPCODE::SHA256
@@ -553,7 +446,9 @@
                 | OPCODE::Pedersen
                 | OPCODE::FixedBaseScalarMul
                 | OPCODE::ToBits => BigUint::zero(), //pointers do not overflow
-                OPCODE::SchnorrVerify | OPCODE::EcdsaSecp256k1 => BigUint::one(), //verify returns 0 or 1
+                OPCODE::SchnorrVerify
+                | OPCODE::EcdsaSecp256k1
+                | acvm::acir::OPCODE::MerkleMembership => BigUint::one(), //verify returns 0 or 1
                 _ => todo!(),
             }
         }
@@ -614,76 +509,18 @@
             BigUint::from(2_u32).pow(u64::max(lhs_max.bits(), rhs_max.bits()) as u32)
                 - BigUint::one()
         }
-<<<<<<< HEAD
-        Operation::Not => ins.res_type.max_size(),
-        Operation::Shl => BigUint::min(
-=======
         BinaryOp::Assign => rhs_max.clone(),
         BinaryOp::Constrain(_) => BigUint::zero(),
-        BinaryOp::Shr => BigUint::min(
->>>>>>> 2bc0f676
+        BinaryOp::Shl => BigUint::min(
             BigUint::from(2_u32).pow((lhs_max.bits() + 1) as u32) - BigUint::one(),
             res_type.max_size(),
         ),
-<<<<<<< HEAD
-        Operation::Shr => {
-=======
-        BinaryOp::Shl => {
->>>>>>> 2bc0f676
+        BinaryOp::Shr => {
             if lhs_max.bits() >= 1 {
                 BigUint::from(2_u32).pow((lhs_max.bits() - 1) as u32) - BigUint::one()
             } else {
                 BigUint::zero()
             }
         }
-<<<<<<< HEAD
-        //'a cast a' means we cast a into res_type of the instruction
-        Operation::Cast => {
-            let type_max = ins.res_type.max_size();
-            BigUint::min(lhs_max, type_max)
-        }
-        Operation::Trunc => BigUint::min(
-            lhs_max,
-            BigUint::from(2_u32).pow(rhs_max.try_into().unwrap()) - BigUint::from(1_u32),
-        ),
-        //'a = b': a and b must be of same type.
-        Operation::Ass => rhs_max,
-        Operation::Nop | Operation::Jne | Operation::Jeq | Operation::Jmp => {
-            todo!();
-        }
-        Operation::Phi => BigUint::max(lhs_max, rhs_max), //TODO operands are in phi_arguments, not lhs/rhs!!
-        Operation::Constrain(_) => BigUint::zero(),       //min(lhs_max, rhs_max),
-        Operation::Load(_) => {
-            unreachable!();
-        }
-        Operation::Store(_) => BigUint::zero(),
-        Operation::Call(_) => ins.res_type.max_size(), //TODO interval analysis but we also need to get the arguments (ins_arguments)
-        Operation::Ret => todo!(),
-        Operation::Res => {
-            unreachable!("Functions must have been inlined before checking for overflows")
-        }
-        Operation::Intrinsic(opcode) => {
-            match opcode {
-                acvm::acir::OPCODE::SHA256
-                | acvm::acir::OPCODE::Blake2s
-                | acvm::acir::OPCODE::Pedersen
-                | acvm::acir::OPCODE::FixedBaseScalarMul
-                | acvm::acir::OPCODE::ToBits => BigUint::zero(), //pointers do not overflow
-                acvm::acir::OPCODE::SchnorrVerify
-                | acvm::acir::OPCODE::EcdsaSecp256k1
-                | acvm::acir::OPCODE::MerkleMembership => BigUint::one(), //verify returns 0 or 1
-                _ => {
-                    todo!()
-                }
-            }
-        }
-    };
-    if ins.res_type == node::ObjectType::NativeField {
-        //Native Field operations cannot overflow so they will not be truncated
-        if max_value >= BigUint::from_bytes_be(&FieldElement::one().neg().to_bytes()) {
-            return BigUint::from_bytes_be(&FieldElement::one().neg().to_bytes());
-        }
-=======
->>>>>>> 2bc0f676
     }
 }