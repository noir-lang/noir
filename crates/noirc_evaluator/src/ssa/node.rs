use std::convert::TryInto;
use std::ops::Add;

use acvm::acir::native_types::Witness;
use acvm::acir::OpCode;
use acvm::FieldElement;
use arena;
use noirc_frontend::hir_def::expr::HirBinaryOpKind;
use noirc_frontend::node_interner::DefinitionId;
use noirc_frontend::{Signedness, Type};
use num_bigint::BigUint;
use num_traits::{FromPrimitive, One};

use crate::object::Object;
use std::ops::Mul;

use super::block::BlockId;
use super::context::SsaContext;

pub trait Node: std::fmt::Display {
    fn get_type(&self) -> ObjectType;
    fn get_id(&self) -> NodeId;
    fn size_in_bits(&self) -> u32;
}

impl std::fmt::Display for Variable {
    fn fmt(&self, f: &mut std::fmt::Formatter) -> std::fmt::Result {
        write!(f, "{}", self.name)
    }
}

impl std::fmt::Display for NodeObj {
    fn fmt(&self, f: &mut std::fmt::Formatter) -> std::fmt::Result {
        match self {
            NodeObj::Obj(o) => write!(f, "{}", o),
            NodeObj::Instr(i) => write!(f, "{}", i),
            NodeObj::Const(c) => write!(f, "{}", c),
        }
    }
}

impl std::fmt::Display for Constant {
    fn fmt(&self, f: &mut std::fmt::Formatter) -> std::fmt::Result {
        write!(f, "{}", self.value)
    }
}

impl Node for Variable {
    fn get_type(&self) -> ObjectType {
        self.obj_type
    }

    fn size_in_bits(&self) -> u32 {
        self.get_type().bits()
    }

    fn get_id(&self) -> NodeId {
        self.id
    }
}

impl Node for NodeObj {
    fn get_type(&self) -> ObjectType {
        match self {
            NodeObj::Obj(o) => o.get_type(),
            NodeObj::Instr(i) => i.res_type,
            NodeObj::Const(o) => o.value_type,
        }
    }

    fn size_in_bits(&self) -> u32 {
        match self {
            NodeObj::Obj(o) => o.size_in_bits(),
            NodeObj::Instr(i) => i.res_type.bits(),
            NodeObj::Const(c) => c.size_in_bits(),
        }
    }

    fn get_id(&self) -> NodeId {
        match self {
            NodeObj::Obj(o) => o.get_id(),
            NodeObj::Instr(i) => i.id,
            NodeObj::Const(c) => c.get_id(),
        }
    }
}

impl Node for Constant {
    fn get_type(&self) -> ObjectType {
        self.value_type
    }

    fn size_in_bits(&self) -> u32 {
        self.value.bits().try_into().unwrap()
    }

    fn get_id(&self) -> NodeId {
        self.id
    }
}

#[derive(Debug, Clone, Copy, PartialEq, Eq, PartialOrd, Ord, Hash)]
pub struct NodeId(pub arena::Index);

impl NodeId {
    pub fn dummy() -> NodeId {
        NodeId(SsaContext::dummy_id())
    }
}

#[derive(Debug)]
pub enum NodeObj {
    Obj(Variable),
    Instr(Instruction),
    Const(Constant),
}

impl NodeObj {
    pub fn set_id(&mut self, new_id: NodeId) {
        match self {
            NodeObj::Obj(obj) => obj.id = new_id,
            NodeObj::Instr(inst) => inst.id = new_id,
            NodeObj::Const(c) => c.id = new_id,
        }
    }
}

#[derive(Debug)]
pub struct Constant {
    pub id: NodeId,
    pub value: BigUint,    //TODO use FieldElement instead
    pub value_str: String, //TODO ConstStr subtype
    pub value_type: ObjectType,
}

impl Constant {
    pub fn get_value_field(&self) -> FieldElement {
        FieldElement::from_be_bytes_reduce(&self.value.to_bytes_be())
    }
}

#[derive(Debug)]
pub struct Variable {
    pub id: NodeId,
    pub obj_type: ObjectType,
    pub name: String,
    //pub cur_value: arena::Index, //for generating the SSA form, current value of the object during parsing of the AST
    pub root: Option<NodeId>, //when generating SSA, assignment of an object creates a new one which is linked to the original one
    pub def: Option<DefinitionId>, //TODO redundant with root - should it be an option?
    //TODO clarify where cur_value and root is stored, and also this:
    //  pub max_bits: u32,                  //max possible bit size of the expression
    //  pub max_value: Option<BigUInt>,     //maximum possible value of the expression, if less than max_bits
    pub witness: Option<Witness>,
    pub parent_block: BlockId,
}

impl Variable {
    pub fn get_root(&self) -> NodeId {
        self.root.unwrap_or(self.id)
    }

    pub fn new(
        obj_type: ObjectType,
        name: String,
        def: Option<DefinitionId>,
        parent_block: BlockId,
    ) -> Variable {
        Variable {
            id: NodeId::dummy(),
            obj_type,
            name,
            root: None,
            def,
            witness: None,
            parent_block,
        }
    }
}

#[derive(Copy, Clone, Debug, PartialEq)]
pub enum ObjectType {
    //Numeric(NumericType),
    NativeField,
    // custom_field(BigUint), //TODO requires copy trait for BigUint
    Boolean,
    Unsigned(u32), //bit size
    Signed(u32),   //bit size
    Pointer(u32),  //array index
    //custom(u32),   //user-defined struct, u32 refers to the id of the type in...?todo
    //TODO big_int
    //TODO floats
    NotAnObject, //not an object
}

#[derive(Copy, Clone, Debug, PartialEq)]
pub enum NumericType {
    Signed(u32),
    Unsigned(u32),
    NativeField,
}

impl From<ObjectType> for NumericType {
    fn from(object_type: ObjectType) -> NumericType {
        match object_type {
            ObjectType::Signed(x) => NumericType::Signed(x),
            ObjectType::Unsigned(x) => NumericType::Unsigned(x),
            ObjectType::NativeField => NumericType::NativeField,
            _ => unreachable!("failed to convert an object type into a numeric type"),
        }
    }
}

impl From<&Type> for ObjectType {
    fn from(t: &noirc_frontend::Type) -> ObjectType {
        match t {
            Type::Bool => ObjectType::Boolean,
            Type::FieldElement(_) => ObjectType::NativeField,
            Type::Integer(_ftype, sign, bit_size) => {
                assert!(
                    *bit_size < super::integer::short_integer_max_bit_size(),
                    "long integers are not yet supported"
                );
                match sign {
                    Signedness::Signed => ObjectType::Signed(*bit_size),
                    Signedness::Unsigned => ObjectType::Unsigned(*bit_size),
                }
            }
            // TODO: We should probably not convert an array type into the element type
            noirc_frontend::Type::Array(_, _, t) => ObjectType::from(t.as_ref()),
            x => unimplemented!("Conversion to ObjectType is unimplemented for type {}", x),
        }
    }
}

impl From<Type> for ObjectType {
    fn from(t: noirc_frontend::Type) -> ObjectType {
        ObjectType::from(&t)
    }
}

impl ObjectType {
    pub fn get_type_from_object(obj: &Object) -> ObjectType {
        match obj {
            Object::Arithmetic(_) => {
                todo!();
                //ObjectType::native_field
            }
            Object::Array(_) => {
                todo!(); //TODO we should match an array in mem: ObjectType::Pointer(0)
            }
            Object::Constants(_) => ObjectType::NativeField, //TODO
            Object::Integer(i) => {
                assert!(
                    i.num_bits < super::integer::short_integer_max_bit_size(),
                    "long integers are not yet supported"
                );
                ObjectType::Unsigned(i.num_bits)
            } //TODO signed or unsigned?
            Object::Linear(_) => {
                ObjectType::NativeField //TODO check with Kev!
            }
            Object::Null => ObjectType::NotAnObject,
        }
    }

    pub fn bits(&self) -> u32 {
        match self {
            ObjectType::Boolean => 1,
            ObjectType::NativeField => FieldElement::max_num_bits(),
            ObjectType::NotAnObject => 0,
            ObjectType::Signed(c) => *c,
            ObjectType::Unsigned(c) => *c,
            ObjectType::Pointer(_) => 0,
        }
    }

    //maximum size of the representation (e.g. signed(8).max_size() return 255, not 128.)
    pub fn max_size(&self) -> BigUint {
        match self {
            &ObjectType::NativeField => {
                BigUint::from_bytes_be(&FieldElement::from(-1_i128).to_bytes())
            }
            _ => (BigUint::one() << self.bits()) - BigUint::one(),
        }
    }
}

#[derive(Clone, Debug)]
pub struct Instruction {
    pub id: NodeId,
    pub operator: Operation,
    pub res_type: ObjectType, //result type
    pub parent_block: BlockId,
    pub is_deleted: bool,
    pub res_name: String,
<<<<<<< HEAD
=======
    pub bit_size: u32, //TODO only for the truncate instruction...: bits size of the max value of the lhs.. a merger avec ci dessous!!!TODO
    pub max_value: BigUint, //TODO only for sub instruction: max value of the rhs

    //temp: todo phi subtype
    pub phi_arguments: Vec<(NodeId, BlockId)>,

    pub ins_arguments: Vec<NodeId>,
>>>>>>> a6d1f015
}

impl std::fmt::Display for Instruction {
    fn fmt(&self, f: &mut std::fmt::Formatter) -> std::fmt::Result {
        if self.res_name.is_empty() {
            write!(f, "({:?})", self.id.0.into_raw_parts().0)
        } else {
            write!(f, "{}", self.res_name.clone())
        }
    }
}

#[derive(Debug, Clone, Copy)]
pub enum NodeEval {
    Const(FieldElement, ObjectType),
    VarOrInstruction(NodeId),
}

impl NodeEval {
    pub fn into_const_value(self) -> Option<FieldElement> {
        match self {
            NodeEval::Const(c, _) => Some(c),
            _ => None,
        }
    }

    pub fn into_node_id(self) -> Option<NodeId> {
        match self {
            NodeEval::VarOrInstruction(i) => Some(i),
            NodeEval::Const(_, _) => None,
        }
    }

    /// Returns is_zero, the field value if known, and the bitcount
    pub fn evaluate(&self) -> (bool, Option<u128>, u32) {
        match self {
            &NodeEval::Const(c, t) => {
                let (value, bitcount) = field_to_u128(c, t);
                (c.is_zero(), Some(value), bitcount)
            }
            _ => (false, None, 0),
        }
    }

    pub fn from_id(ctx: &SsaContext, id: NodeId) -> NodeEval {
        match &ctx[id] {
            NodeObj::Const(c) => {
                let value = FieldElement::from_be_bytes_reduce(&c.value.to_bytes_be());
                NodeEval::Const(value, c.get_type())
            },
            _ => NodeEval::VarOrInstruction(id),
        }
    }

    fn from_u128(value: u128, typ: ObjectType) -> NodeEval {
        NodeEval::Const(value.into(), typ)
    }
}

//Returns the field element as i128 and the bit size of the constant node
pub fn field_to_u128(c: FieldElement, ctype: ObjectType) -> (u128, u32) {
    match ctype {
        ObjectType::Boolean => (if c.is_zero() { 0 } else { 1 }, 1),
        ObjectType::NativeField => {
            (c.to_u128(), 256) //TODO: handle elements that do not fit in 128 bits
        }
        ObjectType::Signed(b) | ObjectType::Unsigned(b) => {
            assert!(b < 128); //we do not support integers bigger than 128 bits for now.
            (c.to_u128(), b)
        } //TODO check how to handle signed integers
        _ => todo!(),
    }
}

impl Instruction {
    pub fn new(
        op_code: Operation,
        r_type: ObjectType,
        parent_block: Option<BlockId>,
    ) -> Instruction {
        let id = NodeId::dummy();
        let p_block = parent_block.unwrap_or_else(BlockId::dummy);

        Instruction {
            id,
            operator: op_code,
            res_type: r_type,
            res_name: String::new(),
            is_deleted: false,
            parent_block: p_block,
        }
    }

<<<<<<< HEAD
    /// Indicates whether the left and/or right operand of the instruction is required to be truncated to its bit-width
=======
    pub fn get_arguments(&self) -> Vec<NodeId> {
        if !self.ins_arguments.is_empty() {
            return self.ins_arguments.clone();
        }
        if self.lhs != NodeId::dummy() && self.rhs != NodeId::dummy() {
            return vec![self.lhs, self.rhs];
        }
        if self.lhs != NodeId::dummy() {
            return vec![self.lhs];
        }
        if self.rhs != NodeId::dummy() {
            return vec![self.rhs];
        }
        Vec::new()
    }

    //indicates whether the left and/or right operand of the instruction is required to be truncated to its bit-width
>>>>>>> a6d1f015
    pub fn truncate_required(&self, lhs_bits: u32, rhs_bits: u32) -> (bool, bool) {
        match self.operator {
            Operation::Binary(binary) => binary.truncate_required(),
            Operation::Not(..) => (true, true),
            Operation::Cast(..) => {
                if self.res_type.bits() > lhs_bits {
                    return (true, false);
                }
                (false, false)
            }
            Operation::Truncate { .. } | Operation::Phi { .. } => (false, false),
            Operation::Nop | Operation::Jne(..)| Operation::Jeq(..) | Operation::Jmp(..) => (false, false),
            Operation::Load { .. } | Operation::Store { .. } => (false, false),
            Operation::Intrinsic(_) => (true, true), //TODO to check
            Operation::Call(_) => (false, false), //return values are in the return statment, should we truncate function arguments? probably but not lhs and rhs anyways.
            Operation::Ret => (true, false),
            Operation::Res => (false, false),
        }
    }

    pub fn evaluate(&self, ctx: &SsaContext) -> NodeEval {
        self.evaluate_with(ctx, NodeEval::from_id)
    }

    //Evaluate the instruction value when its operands are constant (constant folding)
    pub fn evaluate_with<F>(&self, ctx: &SsaContext, eval_fn: F) -> NodeEval
        where F: FnMut(&SsaContext, NodeId) -> NodeEval
    {
        match &self.operator {
            Operation::Binary(binary) => {
                return binary.evaluate(ctx, self.id, self.res_type, eval_fn)
            }
            Operation::Cast(value) => {
                if let Some(l_const) = ctx.get_const_value(*value) {
                    if self.res_type == ObjectType::NativeField {
                        return NodeEval::Const(FieldElement::from(l_const), self.res_type);
                    }
                    return NodeEval::Const(
                        FieldElement::from(l_const % (1_u128 << self.res_type.bits())),
                        self.res_type,
                    );
                }
            }
            Operation::Not(value) => {
                if let Some(l_const) = ctx.get_const_value(*value) {
                    return NodeEval::Const(FieldElement::from(!l_const), self.res_type);
                }
            }
            Operation::Phi { .. } => (), //Phi are simplified by simply_phi() later on; they must not be simplified here
            _ => (),
        }
        NodeEval::VarOrInstruction(self.id)
    }

    // Simplifies trivial Phi instructions by returning:
    // None, if the instruction is unreachable or in the root block and can be safely deleted
    // Some(id), if the instruction can be replaced by the node id
    // Some(ins_id), if the instruction is not trivial
    pub fn simplify_phi(ins_id: NodeId, phi_arguments: &[(NodeId, BlockId)]) -> Option<NodeId> {
        let mut same = None;
        for op in phi_arguments {
            if Some(op.0) == same || op.0 == ins_id {
                continue;
            }
            if same.is_some() {
                //no simplification
                return Some(ins_id);
            }

            same = Some(op.0);
        }
        //if same.is_none()  => unreachable phi or in root block, can be replaced by ins.lhs (i.e the root) then.
        same
    }

    pub fn standard_form(&mut self) {
        match &mut self.operator {
            Operation::Binary(binary) => {
                if let BinaryOp::Constrain(op) = &binary.operator {
                    match op {
                        ConstrainOp::Eq => {
                            if binary.rhs == binary.rhs {
                                self.is_deleted = true;
                                self.operator = Operation::Nop;
                                return;
                            }
                        }
                        // TODO: Why are we asserting here?
                        ConstrainOp::Neq => assert_ne!(binary.lhs, binary.rhs),
                    }
                }

                if binary.operator.is_commutative() && binary.rhs < binary.lhs {
                    std::mem::swap(&mut binary.rhs, &mut binary.lhs);
                }
            }
            _ => (),
        }
    }
}

impl<'c> SsaContext<'c> {
    fn get_const_value(&self, id: NodeId) -> Option<u128> {
        match &self[id] {
            NodeObj::Const(c) => c.value.try_into().ok(),
            _ => None,
        }
    }

    fn get_value_and_bitsize(&self, id: NodeId) -> Option<(FieldElement, u32)> {
        match &self[id] {
            NodeObj::Const(c) => {
                let value = FieldElement::from_be_bytes_reduce(&c.value.to_bytes_be());
                Some((value, c.value_type.bits()))
            }
            _ => None,
        }
    }
}

#[derive(Debug, PartialEq, Eq, Hash, Clone, Copy)]
pub enum ConstrainOp {
    Eq,
    Neq,
    //Cmp...
}

//adapted from LLVM IR
#[allow(dead_code)] //Some enums are not used yet, allow dead_code should be removed once they are all implemented.
#[derive(Debug, PartialEq, Eq, Hash, Clone)]
pub enum Operation {
    Binary(Binary),
    Cast(NodeId),                              //convert type
    Truncate { value: NodeId, bit_size: u32, max_bit_size: u32 }, //truncate

    Not(NodeId), //(!) Bitwise Not

    //control flow
    Jne(NodeId, BlockId), //jump on not equal
    Jeq(NodeId, BlockId), //jump on equal
    Jmp(BlockId), //unconditional jump
    Phi { root: NodeId, block_args: Vec<(NodeId, BlockId)> },

    //memory
    Load { array: u32, index: NodeId },
    Store { array: u32, index: NodeId, value: NodeId },

    Intrinsic(OpCode), //Custom implementation of usefull primitives which are more performant with Aztec backend

    Nop, // no op
}

#[derive(Debug, PartialEq, Eq, Hash, Clone)]
pub struct Binary {
    pub lhs: NodeId,
    pub rhs: NodeId,
    pub operator: BinaryOp,
}

#[derive(Debug, PartialEq, Eq, Hash, Clone)]
pub enum BinaryOp {
    Add,                                //(+)
    SafeAdd,                            //(+) safe addition
    Sub { max_rhs_value: BigUint },     //(-)
    SafeSub { max_rhs_value: BigUint }, //(-) safe subtraction
    Mul,                                //(*)
    SafeMul,                            //(*) safe multiplication
    Udiv,                               //(/) unsigned division
    Sdiv,                               //(/) signed division
    Urem,                               //(%) modulo; remainder of unsigned division
    Srem,                               //(%) remainder of signed division
    Div,                                //(/) field division
    Eq,                                 //(==) equal
    Ne,                                 //(!=) not equal
    Ult,                                //(<) unsigned less than
    Ule,                                //(<=) unsigned less or equal
    Slt,                                //(<) signed less than
    Sle,                                //(<=) signed less or equal
    Lt,                                 //(<) field less
    Lte,                                //(<=) field less or equal
    And,                                //(&) Bitwise And
    Or,                                 //(|) Bitwise Or
    Xor,                                //(^) Bitwise Xor

    Assign,
    Constrain(ConstrainOp), //write gates enforcing the ContrainOp to be true
}

impl Binary {
    fn new(operator: BinaryOp, lhs: NodeId, rhs: NodeId) -> Binary {
        Binary { operator, lhs, rhs }
    }

    pub fn from_hir(
        op_kind: HirBinaryOpKind,
        op_type: ObjectType,
        lhs: NodeId,
        rhs: NodeId,
    ) -> Binary {
        let operator = match op_kind {
            HirBinaryOpKind::Add => BinaryOp::Add,
            HirBinaryOpKind::Subtract => BinaryOp::Sub {
                max_rhs_value: BigUint::from_u8(0).unwrap(),
            },
            HirBinaryOpKind::Multiply => BinaryOp::Mul,
            HirBinaryOpKind::Equal => BinaryOp::Eq,
            HirBinaryOpKind::NotEqual => BinaryOp::Ne,
            HirBinaryOpKind::And => BinaryOp::And,
            HirBinaryOpKind::Or => BinaryOp::Or,
            HirBinaryOpKind::Xor => BinaryOp::Xor,
            HirBinaryOpKind::Divide => {
                let num_type: NumericType = op_type.into();
                match num_type {
                    NumericType::Signed(_) => BinaryOp::Sdiv,
                    NumericType::Unsigned(_) => BinaryOp::Udiv,
                    NumericType::NativeField => BinaryOp::Div,
                }
            }
            HirBinaryOpKind::Less => {
                let num_type: NumericType = op_type.into();
                match num_type {
                    NumericType::Signed(_) => BinaryOp::Slt,
                    NumericType::Unsigned(_) => BinaryOp::Ult,
                    NumericType::NativeField => BinaryOp::Lt,
                }
            }
            HirBinaryOpKind::LessEqual => {
                let num_type: NumericType = op_type.into();
                match num_type {
                    NumericType::Signed(_) => BinaryOp::Sle,
                    NumericType::Unsigned(_) => BinaryOp::Ult,
                    NumericType::NativeField => BinaryOp::Lte,
                }
            }
            HirBinaryOpKind::Greater => {
                let num_type: NumericType = op_type.into();
                match num_type {
                    NumericType::Signed(_) => return Binary::new(BinaryOp::Sle, rhs, lhs),
                    NumericType::Unsigned(_) => return Binary::new(BinaryOp::Ule, rhs, lhs),
                    NumericType::NativeField => return Binary::new(BinaryOp::Lte, rhs, lhs),
                }
            }
            HirBinaryOpKind::GreaterEqual => {
                let num_type: NumericType = op_type.into();
                match num_type {
                    NumericType::Signed(_) => return Binary::new(BinaryOp::Slt, rhs, lhs),
                    NumericType::Unsigned(_) => return Binary::new(BinaryOp::Ult, rhs, lhs),
                    NumericType::NativeField => return Binary::new(BinaryOp::Lt, rhs, lhs),
                }
            }
            HirBinaryOpKind::Assign => BinaryOp::Assign,
        };

        Binary::new(operator, lhs, rhs)
    }

    fn evaluate<F>(
        &self,
        ctx: &SsaContext,
        id: NodeId,
        res_type: ObjectType,
        eval_fn: F
    ) -> NodeEval 
        where F: FnMut(&SsaContext, NodeId) -> NodeEval
    {
        let lhs = ctx.get_value_and_bitsize(self.lhs);
        let rhs = ctx.get_value_and_bitsize(self.rhs);

        let l_is_zero = lhs.map_or(false, |x| x.0.is_zero());
        let r_is_zero = rhs.map_or(false, |x| x.0.is_zero());

        let l_eval = eval_fn(ctx, self.lhs);
        let r_eval = eval_fn(ctx, self.rhs);

        match &self.operator {
            BinaryOp::Add | BinaryOp::SafeAdd => {
                if l_is_zero {
                    return r_eval;
                } else if r_is_zero {
                    return l_eval;
                }

                if let (Some((lhs, l_bits)), Some((rhs, r_bits))) = (lhs, rhs) {
                    //constant folding
                    if l_bits == 256 {
                        //NO modulo for field elements - May be we should have a different opcode?
                        return NodeEval::Const(lhs + rhs, res_type);
                    }
                    assert_eq!(l_bits, r_bits);
                    return wrapping(lhs, rhs, l_bits, res_type, u128::add);
                }
                //if only one is const, we could try to do constant propagation but this will be handled by the arithmetization step anyways
                //so it is probably not worth it.
                //same for x+x vs 2*x
            }
            BinaryOp::Sub { .. } | BinaryOp::SafeSub { .. } => {
                if r_is_zero {
                    return l_eval;
                }
                if self.lhs == self.rhs {
                    return NodeEval::from_u128(0, res_type);
                }
                //constant folding
                if let (Some((lhs, l_bits)), Some((rhs, r_bits))) = (lhs, rhs) {
                    if l_bits == 256 {
                        //NO modulo for field elements - May be we should have a different opcode?
                        return NodeEval::Const(lhs - rhs, res_type);
                    }
                    assert_eq!(l_bits, r_bits);
                    return wrapping(lhs, rhs, l_bits, res_type, u128::wrapping_sub);
                }
            }
            BinaryOp::Mul | BinaryOp::SafeMul => {
                let l_is_one = lhs.map_or(false, |x| x.0.is_one());
                let r_is_one = rhs.map_or(false, |x| x.0.is_one());

                if l_is_zero || r_is_one {
                    return l_eval;
                } else if r_is_zero || l_is_one {
                    return r_eval;
                } else if let (Some((lhs, l_bits)), Some((rhs, r_bits))) = (lhs, rhs) {
                    //constant folding
                    if l_bits == 256 {
                        //NO modulo for field elements - May be we should have a different opcode?
                        return NodeEval::Const(lhs * rhs, res_type);
                    }

                    assert_eq!(l_bits, r_bits);
                    return wrapping(lhs, rhs, l_bits, res_type, u128::mul);
                }
                //if only one is const, we could try to do constant propagation but this will be handled by the arithmetization step anyways
                //so it is probably not worth it.
            }
            BinaryOp::Udiv | BinaryOp::Sdiv | BinaryOp::Div => {
                if r_is_zero {
                    todo!("Panic - division by zero");
                } else if l_is_zero {
                    return l_eval;
                }
                //constant folding - TODO
                else if lhs.is_some() && rhs.is_some() {
                    todo!();
                } else if rhs.is_some() {
                    //same as lhs*1/r
                    todo!();
                    //return (Some(self.lhs), None, None);
                }
            }
            BinaryOp::Urem | BinaryOp::Srem => {
                if r_is_zero {
                    todo!("Panic - division by zero");
                } else if l_is_zero {
                    return l_eval; //TODO what is the correct result?
                }
                //constant folding - TODO
                else if lhs.is_some() && rhs.is_some() {
                    todo!("divide lhs/rhs but take sign into account");
                }
            }
            BinaryOp::Ult => {
                if r_is_zero {
                    return NodeEval::Const(FieldElement::zero(), ObjectType::Boolean);
                    //n.b we assume the type of lhs and rhs is unsigned because of the opcode, we could also verify this
                } else if let (Some((lhs, l_bits)), Some((rhs, r_bits))) = (lhs, rhs) {
                    assert!(l_bits < 256); //comparisons are not implemented for field elements
                    let res = if lhs < rhs {
                        FieldElement::one()
                    } else {
                        FieldElement::zero()
                    };
                    return NodeEval::Const(res, ObjectType::Boolean);
                }
            }
            BinaryOp::Ule => {
                if l_is_zero {
                    return NodeEval::Const(FieldElement::one(), ObjectType::Boolean);
                    //n.b we assume the type of lhs and rhs is unsigned because of the opcode, we could also verify this
                } else if let (Some((lhs, l_bits)), Some((rhs, r_bits))) = (lhs, rhs) {
                    assert!(l_bits < 256); //comparisons are not implemented for field elements
                    let res = if lhs <= rhs {
                        FieldElement::one()
                    } else {
                        FieldElement::zero()
                    };
                    return NodeEval::Const(res, ObjectType::Boolean);
                }
            }
            BinaryOp::Eq => {
                if self.lhs == self.rhs {
                    return NodeEval::Const(FieldElement::one(), ObjectType::Boolean);
                } else if let (Some((lhs, l_bits)), Some((rhs, r_bits))) = (lhs, rhs) {
                    if lhs == rhs {
                        return NodeEval::Const(FieldElement::one(), ObjectType::Boolean);
                    } else {
                        return NodeEval::Const(FieldElement::zero(), ObjectType::Boolean);
                    }
                }
            }
            BinaryOp::Ne => {
                if self.lhs == self.rhs {
                    return NodeEval::Const(FieldElement::zero(), ObjectType::Boolean);
                } else if let (Some((lhs, l_bits)), Some((rhs, r_bits))) = (lhs, rhs) {
                    if lhs != rhs {
                        return NodeEval::Const(FieldElement::one(), ObjectType::Boolean);
                    } else {
                        return NodeEval::Const(FieldElement::zero(), ObjectType::Boolean);
                    }
                }
            }
            BinaryOp::And => {
                //Bitwise AND
                if l_is_zero || self.lhs == self.rhs {
                    return l_eval;
                } else if r_is_zero {
                    return r_eval;
                } else if let (Some((lhs, _)), Some((rhs, _))) = (lhs, rhs) {
                    return NodeEval::from_u128(lhs.to_u128() & rhs.to_u128(), res_type);
                }
                //TODO if boolean and not zero, also checks this is correct for field elements
            }
            BinaryOp::Or => {
                //Bitwise OR
                if l_is_zero || self.lhs == self.rhs {
                    return r_eval;
                } else if r_is_zero {
                    return l_eval;
                } else if let (Some((lhs, _)), Some((rhs, _))) = (lhs, rhs) {
                    return NodeEval::from_u128(lhs.to_u128() | rhs.to_u128(), res_type);
                }
                //TODO if boolean and not zero, also checks this is correct for field elements
            }
            BinaryOp::Xor => {
                if self.lhs == self.rhs {
                    return NodeEval::Const(FieldElement::zero(), res_type);
                } else if l_is_zero {
                    return r_eval;
                } else if r_is_zero {
                    return l_eval;
                } else if let (Some((lhs, _)), Some((rhs, _))) = (lhs, rhs) {
                    return NodeEval::from_u128(lhs.to_u128() ^ rhs.to_u128(), res_type);
                }
                //TODO handle case when lhs is one (or rhs is one) by generating 'not rhs' instruction (or 'not lhs' instruction)
            }
            BinaryOp::Constrain(op) => {
                if let (Some(lhs), Some(rhs)) = (lhs, rhs) {
                    match op {
                        ConstrainOp::Eq => assert_eq!(lhs, rhs),
                        ConstrainOp::Neq => assert_ne!(lhs, rhs),
                    }
                    //we can delete the instruction
                    return NodeEval::VarOrInstruction(NodeId::dummy());
                }
            }
<<<<<<< HEAD
            BinaryOp::Slt => (),
            BinaryOp::Sle => (),
            BinaryOp::Lt => (),
            BinaryOp::Lte => (),
            BinaryOp::Assign => (),
=======
            Operation::Phi => (), //Phi are simplified by simply_phi() later on; they must not be simplified here
            _ => (),
        }
        NodeEval::VarOrInstruction(self.id)
    }

    // Simplifies trivial Phi instructions by returning:
    // None, if the instruction is unreachable or in the root block and can be safely deleted
    // Some(id), if the instruction can be replaced by the node id
    // Some(ins_id), if the instruction is not trivial
    pub fn simplify_phi(ins_id: NodeId, phi_arguments: &[(NodeId, BlockId)]) -> Option<NodeId> {
        let mut same = None;
        for op in phi_arguments {
            if Some(op.0) == same || op.0 == ins_id {
                continue;
            }
            if same.is_some() {
                //no simplification
                return Some(ins_id);
            }

            same = Some(op.0);
        }
        //if same.is_none()  => unreachable phi or in root block, can be replaced by ins.lhs (i.e the root) then.
        same
    }

    pub fn standard_form(&mut self) {
        match self.operator {
            //convert > into < and <= into >=
            Operation::Ugt => {
                std::mem::swap(&mut self.rhs, &mut self.lhs);
                self.operator = Operation::Ult
            }
            Operation::Ule => {
                std::mem::swap(&mut self.rhs, &mut self.lhs);
                self.operator = Operation::Uge
            }
            Operation::Sgt => {
                std::mem::swap(&mut self.rhs, &mut self.lhs);
                self.operator = Operation::Slt
            }
            Operation::Sle => {
                std::mem::swap(&mut self.rhs, &mut self.lhs);
                self.operator = Operation::Sge
            }
            Operation::Gt => {
                std::mem::swap(&mut self.rhs, &mut self.lhs);
                self.operator = Operation::Lt
            }
            Operation::Lte => {
                std::mem::swap(&mut self.rhs, &mut self.lhs);
                self.operator = Operation::Gte
            }
            Operation::Constrain(op) => match op {
                ConstrainOp::Eq => {
                    if self.rhs == self.lhs {
                        self.rhs = self.id;
                        self.is_deleted = true;
                        self.operator = Operation::Nop;
                    }
                }
                ConstrainOp::Neq => assert!(self.rhs != self.lhs),
            },
            _ => (),
>>>>>>> a6d1f015
        }
        NodeEval::VarOrInstruction(id)
    }

    fn truncate_required(&self) -> (/*truncate_left*/ bool, /*truncate_right*/ bool) {
        match &self.operator {
            BinaryOp::Add => (false, false),
            BinaryOp::SafeAdd => (false, false),
            BinaryOp::Sub { .. } => (false, false),
            BinaryOp::SafeSub { .. } => (false, false),
            BinaryOp::Mul => (false, false),
            BinaryOp::SafeMul => (false, false),
            BinaryOp::Udiv => (true, true),
            BinaryOp::Sdiv => (true, true),
            BinaryOp::Urem => (true, true),
            BinaryOp::Srem => (true, true),
            BinaryOp::Div => (false, false),
            BinaryOp::Eq => (true, true),
            BinaryOp::Ne => (true, true),
            BinaryOp::Ult => (true, true),
            BinaryOp::Ule => (true, true),
            BinaryOp::Slt => (true, true),
            BinaryOp::Sle => (true, true),
            BinaryOp::Lt => (true, true),
            BinaryOp::Lte => (true, true),
            BinaryOp::And => (true, true),
            BinaryOp::Or => (true, true),
            BinaryOp::Xor => (true, true),
            BinaryOp::Constrain(..) => (true, true),
            BinaryOp::Assign => (false, false),
        }
    }
}

/// Perform f(lhs, rhs) and modulo the result by the max value for the given bitcount.
fn wrapping<F>(lhs: FieldElement, rhs: FieldElement, bitcount: u32, res_type: ObjectType, f: F) -> NodeEval 
    where F: FnOnce(u128, u128) -> u128
{
    let mut x = f(lhs.to_u128(), rhs.to_u128());
    if bitcount != 256 {
        x = x % (1_u128 << bitcount);
    }
    NodeEval::from_u128(x, res_type)
}

<<<<<<< HEAD
impl Operation {
    pub fn is_binary(&self) -> bool {
        matches!(self, Operation::Binary(..))
    }

    pub fn binary(op: BinaryOp, lhs: NodeId, rhs: NodeId) -> Self {
        Operation::Binary(Binary::new(op, lhs, rhs))
    }
=======
//adapted from LLVM IR
#[allow(dead_code)] //Some enums are not used yet, allow dead_code should be removed once they are all implemented.
#[derive(Debug, PartialEq, Eq, Hash, Clone, Copy)]
pub enum Operation {
    Add,     //(+)
    SafeAdd, //(+) safe addition
    Sub,     //(-)
    SafeSub, //(-) safe subtraction
    Mul,     //(*)
    SafeMul, //(*) safe multiplication
    Udiv,    //(/) unsigned division
    Sdiv,    //(/) signed division
    Urem,    //(%) modulo; remainder of unsigned division
    Srem,    //(%) remainder of signed division
    Div,     //(/) field division
    Eq,      //(==) equal
    Ne,      //(!=) not equal
    Ugt,     //(>) unsigned greater than
    Uge,     //(>=) unsigned greater or equal
    Ult,     //(<) unsigned less than
    Ule,     //(<=) unsigned less or equal
    Sgt,     //(>) signed greater than
    Sge,     //(>=) signed greater or equal
    Slt,     //(<) signed less than
    Sle,     //(<=) signed less or equal
    Lt,      //(<) field less
    Gt,      //(>) field greater
    Lte,     //(<=) field less or equal
    Gte,     //(<=) field greater or equal
    And,     //(&) Bitwise And
    Not,     //(!) Bitwise Not
    Or,      //(|) Bitwise Or
    Xor,     //(^) Bitwise Xor
    Cast,    //convert type
    Ass,     //assignement
    Trunc,   //truncate

    //control flow
    Jne, //jump on not equal
    Jeq, //jump on equal
    Jmp, //unconditional jump
    Phi,
    //memory
    Load(u32),
    Store(u32),
    //Functions
    Intrinsic(OPCODE), //Custom implementation of usefull primitives which are more performant with Aztec backend
    Call(noirc_frontend::node_interner::FuncId), //Call a function
    Ret,               //Return value from a function block
    Res,               //get result from a function call

    Constrain(ConstrainOp), //write gates enforcing the ContrainOp to be true
>>>>>>> a6d1f015

    pub fn map_id(self, f: impl FnMut(NodeId) -> NodeId) -> Operation {
        use Operation::*;
        match self {
            Binary(self::Binary { lhs, rhs, operator }) => {
                Binary(self::Binary { lhs: f(lhs), rhs: f(rhs), operator })
            },
            Cast(value) => Cast(f(value)),
            Truncate { value, bit_size, max_bit_size } => Truncate {
                value: f(value),
                bit_size,
                max_bit_size,
            },
            Not(id) => Not(f(id)),
            Jne(id, block) => Jne(f(id), block),
            Jeq(id, block) => Jeq(f(id), block),
            Jmp(block) => Jmp(block),
            Phi { root, block_args } => Phi { root: f(root), block_args },
            Load { array, index } => Load { array, index: f(index) },
            Store { array, index, value } => Store { array, index: f(index), value: f(value) },
            Intrinsic(i) => Intrinsic(i),
            Nop => Nop,
        }
    }
}

<<<<<<< HEAD
impl BinaryOp {
    fn is_commutative(&self) -> bool {
        matches!(
            self,
            BinaryOp::Add
                | BinaryOp::SafeAdd
                | BinaryOp::Mul
                | BinaryOp::SafeMul
                | BinaryOp::And
                | BinaryOp::Or
                | BinaryOp::Xor
                // This isn't a match-all pattern in case more ops are ever added
                // that aren't commutative
                | BinaryOp::Constrain(ConstrainOp::Eq | ConstrainOp::Neq)
        )
=======
pub fn is_commutative(op_code: Operation) -> bool {
    matches!(
        op_code,
        Operation::Add
            | Operation::SafeAdd
            | Operation::Mul
            | Operation::SafeMul
            | Operation::And
            | Operation::Or
            | Operation::Xor
            | Operation::Constrain(ConstrainOp::Eq)
            | Operation::Constrain(ConstrainOp::Neq)
    )
}

pub fn is_binary(op_code: Operation) -> bool {
    matches!(
        op_code,
        Operation::Add
            | Operation::SafeAdd
            | Operation::Sub
            | Operation::SafeSub
            | Operation::Mul
            | Operation::SafeMul
            | Operation::Udiv
            | Operation::Sdiv
            | Operation::Urem
            | Operation::Srem
            | Operation::Div
            | Operation::Eq
            | Operation::Ne
            | Operation::Ugt
            | Operation::Uge
            | Operation::Ult
            | Operation::Ule
            | Operation::Sgt
            | Operation::Sge
            | Operation::Slt
            | Operation::Sle
            | Operation::Lt
            | Operation::Gt
            | Operation::Lte
            | Operation::Gte
            | Operation::And
            | Operation::Or
            | Operation::Xor
            | Operation::Trunc
            | Operation::Constrain(_)
    )

    //For the record:  Operation::not | Operation::cast => false | Operation::ass | Operation::trunc | Operation::nop
    //  | Operation::jne | Operation::jeq | Operation::jmp | Operation::phi | Operation::load | Operation::store
    //  | Operation::Call(_) | Operation::Res | Operation::Ret
}

pub fn to_operation(op_kind: HirBinaryOpKind, op_type: ObjectType) -> Operation {
    match op_kind {
        HirBinaryOpKind::Add => Operation::Add,
        HirBinaryOpKind::Subtract => Operation::Sub,
        HirBinaryOpKind::Multiply => Operation::Mul,
        HirBinaryOpKind::Equal => Operation::Eq,
        HirBinaryOpKind::NotEqual => Operation::Ne,
        HirBinaryOpKind::And => Operation::And,
        HirBinaryOpKind::Or => Operation::Or,
        HirBinaryOpKind::Xor => Operation::Xor,
        HirBinaryOpKind::Divide => {
            let num_type: NumericType = op_type.into();
            match num_type {
                NumericType::Signed(_) => Operation::Sdiv,
                NumericType::Unsigned(_) => Operation::Udiv,
                NumericType::NativeField => Operation::Div,
            }
        }
        HirBinaryOpKind::Less => {
            let num_type: NumericType = op_type.into();
            match num_type {
                NumericType::Signed(_) => Operation::Slt,
                NumericType::Unsigned(_) => Operation::Ult,
                NumericType::NativeField => Operation::Lt,
            }
        }
        HirBinaryOpKind::Greater => {
            let num_type: NumericType = op_type.into();
            match num_type {
                NumericType::Signed(_) => Operation::Sgt,
                NumericType::Unsigned(_) => Operation::Ugt,
                NumericType::NativeField => Operation::Gt,
            }
        }
        HirBinaryOpKind::LessEqual => {
            let num_type: NumericType = op_type.into();
            match num_type {
                NumericType::Signed(_) => Operation::Sle,
                NumericType::Unsigned(_) => Operation::Ult,
                NumericType::NativeField => Operation::Lte,
            }
        }
        HirBinaryOpKind::GreaterEqual => {
            let num_type: NumericType = op_type.into();
            match num_type {
                NumericType::Signed(_) => Operation::Sge,
                NumericType::Unsigned(_) => Operation::Uge,
                NumericType::NativeField => Operation::Gte,
            }
        }
        HirBinaryOpKind::Assign => Operation::Ass,
        HirBinaryOpKind::MemberAccess => todo!(),
>>>>>>> a6d1f015
    }
}

pub fn get_witness_from_object(obj: &Object) -> Option<Witness> {
    match obj {
        Object::Integer(i) => Some(i.witness),
        Object::Array(_) => unreachable!("Array has multiple witnesses"),
        _ => obj.witness(),
    }
}<|MERGE_RESOLUTION|>--- conflicted
+++ resolved
@@ -7,6 +7,7 @@
 use arena;
 use noirc_frontend::hir_def::expr::HirBinaryOpKind;
 use noirc_frontend::node_interner::DefinitionId;
+use noirc_frontend::util::vecmap;
 use noirc_frontend::{Signedness, Type};
 use num_bigint::BigUint;
 use num_traits::{FromPrimitive, One};
@@ -293,16 +294,6 @@
     pub parent_block: BlockId,
     pub is_deleted: bool,
     pub res_name: String,
-<<<<<<< HEAD
-=======
-    pub bit_size: u32, //TODO only for the truncate instruction...: bits size of the max value of the lhs.. a merger avec ci dessous!!!TODO
-    pub max_value: BigUint, //TODO only for sub instruction: max value of the rhs
-
-    //temp: todo phi subtype
-    pub phi_arguments: Vec<(NodeId, BlockId)>,
-
-    pub ins_arguments: Vec<NodeId>,
->>>>>>> a6d1f015
 }
 
 impl std::fmt::Display for Instruction {
@@ -352,7 +343,7 @@
             NodeObj::Const(c) => {
                 let value = FieldElement::from_be_bytes_reduce(&c.value.to_bytes_be());
                 NodeEval::Const(value, c.get_type())
-            },
+            }
             _ => NodeEval::VarOrInstruction(id),
         }
     }
@@ -396,27 +387,7 @@
         }
     }
 
-<<<<<<< HEAD
     /// Indicates whether the left and/or right operand of the instruction is required to be truncated to its bit-width
-=======
-    pub fn get_arguments(&self) -> Vec<NodeId> {
-        if !self.ins_arguments.is_empty() {
-            return self.ins_arguments.clone();
-        }
-        if self.lhs != NodeId::dummy() && self.rhs != NodeId::dummy() {
-            return vec![self.lhs, self.rhs];
-        }
-        if self.lhs != NodeId::dummy() {
-            return vec![self.lhs];
-        }
-        if self.rhs != NodeId::dummy() {
-            return vec![self.rhs];
-        }
-        Vec::new()
-    }
-
-    //indicates whether the left and/or right operand of the instruction is required to be truncated to its bit-width
->>>>>>> a6d1f015
     pub fn truncate_required(&self, lhs_bits: u32, rhs_bits: u32) -> (bool, bool) {
         match self.operator {
             Operation::Binary(binary) => binary.truncate_required(),
@@ -428,12 +399,14 @@
                 (false, false)
             }
             Operation::Truncate { .. } | Operation::Phi { .. } => (false, false),
-            Operation::Nop | Operation::Jne(..)| Operation::Jeq(..) | Operation::Jmp(..) => (false, false),
+            Operation::Nop | Operation::Jne(..) | Operation::Jeq(..) | Operation::Jmp(..) => {
+                (false, false)
+            }
             Operation::Load { .. } | Operation::Store { .. } => (false, false),
-            Operation::Intrinsic(_) => (true, true), //TODO to check
+            Operation::Intrinsic(_, _) => (true, true), //TODO to check
             Operation::Call(_) => (false, false), //return values are in the return statment, should we truncate function arguments? probably but not lhs and rhs anyways.
-            Operation::Ret => (true, false),
-            Operation::Res => (false, false),
+            Operation::Return(_) => (true, false),
+            Operation::Results(_) => (false, false),
         }
     }
 
@@ -443,7 +416,8 @@
 
     //Evaluate the instruction value when its operands are constant (constant folding)
     pub fn evaluate_with<F>(&self, ctx: &SsaContext, eval_fn: F) -> NodeEval
-        where F: FnMut(&SsaContext, NodeId) -> NodeEval
+    where
+        F: FnMut(&SsaContext, NodeId) -> NodeEval,
     {
         match &self.operator {
             Operation::Binary(binary) => {
@@ -549,22 +523,40 @@
 #[derive(Debug, PartialEq, Eq, Hash, Clone)]
 pub enum Operation {
     Binary(Binary),
-    Cast(NodeId),                              //convert type
-    Truncate { value: NodeId, bit_size: u32, max_bit_size: u32 }, //truncate
+    Cast(NodeId), //convert type
+    Truncate {
+        value: NodeId,
+        bit_size: u32,
+        max_bit_size: u32,
+    }, //truncate
 
     Not(NodeId), //(!) Bitwise Not
 
     //control flow
     Jne(NodeId, BlockId), //jump on not equal
     Jeq(NodeId, BlockId), //jump on equal
-    Jmp(BlockId), //unconditional jump
-    Phi { root: NodeId, block_args: Vec<(NodeId, BlockId)> },
+    Jmp(BlockId),         //unconditional jump
+    Phi {
+        root: NodeId,
+        block_args: Vec<(NodeId, BlockId)>,
+    },
+
+    Call(noirc_frontend::node_interner::FuncId), //Call a function
+    Return(Vec<NodeId>),                         //Return value(s) from a function block
+    Results(Vec<NodeId>),                        //Get result(s) from a function call
 
     //memory
-    Load { array: u32, index: NodeId },
-    Store { array: u32, index: NodeId, value: NodeId },
-
-    Intrinsic(OpCode), //Custom implementation of usefull primitives which are more performant with Aztec backend
+    Load {
+        array: u32,
+        index: NodeId,
+    },
+    Store {
+        array: u32,
+        index: NodeId,
+        value: NodeId,
+    },
+
+    Intrinsic(OpCode, Vec<NodeId>), //Custom implementation of usefull primitives which are more performant with Aztec backend
 
     Nop, // no op
 }
@@ -618,9 +610,9 @@
     ) -> Binary {
         let operator = match op_kind {
             HirBinaryOpKind::Add => BinaryOp::Add,
-            HirBinaryOpKind::Subtract => BinaryOp::Sub {
-                max_rhs_value: BigUint::from_u8(0).unwrap(),
-            },
+            HirBinaryOpKind::Subtract => {
+                BinaryOp::Sub { max_rhs_value: BigUint::from_u8(0).unwrap() }
+            }
             HirBinaryOpKind::Multiply => BinaryOp::Mul,
             HirBinaryOpKind::Equal => BinaryOp::Eq,
             HirBinaryOpKind::NotEqual => BinaryOp::Ne,
@@ -678,9 +670,10 @@
         ctx: &SsaContext,
         id: NodeId,
         res_type: ObjectType,
-        eval_fn: F
-    ) -> NodeEval 
-        where F: FnMut(&SsaContext, NodeId) -> NodeEval
+        eval_fn: F,
+    ) -> NodeEval
+    where
+        F: FnMut(&SsaContext, NodeId) -> NodeEval,
     {
         let lhs = ctx.get_value_and_bitsize(self.lhs);
         let rhs = ctx.get_value_and_bitsize(self.rhs);
@@ -870,79 +863,11 @@
                     return NodeEval::VarOrInstruction(NodeId::dummy());
                 }
             }
-<<<<<<< HEAD
             BinaryOp::Slt => (),
             BinaryOp::Sle => (),
             BinaryOp::Lt => (),
             BinaryOp::Lte => (),
             BinaryOp::Assign => (),
-=======
-            Operation::Phi => (), //Phi are simplified by simply_phi() later on; they must not be simplified here
-            _ => (),
-        }
-        NodeEval::VarOrInstruction(self.id)
-    }
-
-    // Simplifies trivial Phi instructions by returning:
-    // None, if the instruction is unreachable or in the root block and can be safely deleted
-    // Some(id), if the instruction can be replaced by the node id
-    // Some(ins_id), if the instruction is not trivial
-    pub fn simplify_phi(ins_id: NodeId, phi_arguments: &[(NodeId, BlockId)]) -> Option<NodeId> {
-        let mut same = None;
-        for op in phi_arguments {
-            if Some(op.0) == same || op.0 == ins_id {
-                continue;
-            }
-            if same.is_some() {
-                //no simplification
-                return Some(ins_id);
-            }
-
-            same = Some(op.0);
-        }
-        //if same.is_none()  => unreachable phi or in root block, can be replaced by ins.lhs (i.e the root) then.
-        same
-    }
-
-    pub fn standard_form(&mut self) {
-        match self.operator {
-            //convert > into < and <= into >=
-            Operation::Ugt => {
-                std::mem::swap(&mut self.rhs, &mut self.lhs);
-                self.operator = Operation::Ult
-            }
-            Operation::Ule => {
-                std::mem::swap(&mut self.rhs, &mut self.lhs);
-                self.operator = Operation::Uge
-            }
-            Operation::Sgt => {
-                std::mem::swap(&mut self.rhs, &mut self.lhs);
-                self.operator = Operation::Slt
-            }
-            Operation::Sle => {
-                std::mem::swap(&mut self.rhs, &mut self.lhs);
-                self.operator = Operation::Sge
-            }
-            Operation::Gt => {
-                std::mem::swap(&mut self.rhs, &mut self.lhs);
-                self.operator = Operation::Lt
-            }
-            Operation::Lte => {
-                std::mem::swap(&mut self.rhs, &mut self.lhs);
-                self.operator = Operation::Gte
-            }
-            Operation::Constrain(op) => match op {
-                ConstrainOp::Eq => {
-                    if self.rhs == self.lhs {
-                        self.rhs = self.id;
-                        self.is_deleted = true;
-                        self.operator = Operation::Nop;
-                    }
-                }
-                ConstrainOp::Neq => assert!(self.rhs != self.lhs),
-            },
-            _ => (),
->>>>>>> a6d1f015
         }
         NodeEval::VarOrInstruction(id)
     }
@@ -978,8 +903,15 @@
 }
 
 /// Perform f(lhs, rhs) and modulo the result by the max value for the given bitcount.
-fn wrapping<F>(lhs: FieldElement, rhs: FieldElement, bitcount: u32, res_type: ObjectType, f: F) -> NodeEval 
-    where F: FnOnce(u128, u128) -> u128
+fn wrapping<F>(
+    lhs: FieldElement,
+    rhs: FieldElement,
+    bitcount: u32,
+    res_type: ObjectType,
+    f: F,
+) -> NodeEval
+where
+    F: FnOnce(u128, u128) -> u128,
 {
     let mut x = f(lhs.to_u128(), rhs.to_u128());
     if bitcount != 256 {
@@ -988,7 +920,6 @@
     NodeEval::from_u128(x, res_type)
 }
 
-<<<<<<< HEAD
 impl Operation {
     pub fn is_binary(&self) -> bool {
         matches!(self, Operation::Binary(..))
@@ -997,73 +928,17 @@
     pub fn binary(op: BinaryOp, lhs: NodeId, rhs: NodeId) -> Self {
         Operation::Binary(Binary::new(op, lhs, rhs))
     }
-=======
-//adapted from LLVM IR
-#[allow(dead_code)] //Some enums are not used yet, allow dead_code should be removed once they are all implemented.
-#[derive(Debug, PartialEq, Eq, Hash, Clone, Copy)]
-pub enum Operation {
-    Add,     //(+)
-    SafeAdd, //(+) safe addition
-    Sub,     //(-)
-    SafeSub, //(-) safe subtraction
-    Mul,     //(*)
-    SafeMul, //(*) safe multiplication
-    Udiv,    //(/) unsigned division
-    Sdiv,    //(/) signed division
-    Urem,    //(%) modulo; remainder of unsigned division
-    Srem,    //(%) remainder of signed division
-    Div,     //(/) field division
-    Eq,      //(==) equal
-    Ne,      //(!=) not equal
-    Ugt,     //(>) unsigned greater than
-    Uge,     //(>=) unsigned greater or equal
-    Ult,     //(<) unsigned less than
-    Ule,     //(<=) unsigned less or equal
-    Sgt,     //(>) signed greater than
-    Sge,     //(>=) signed greater or equal
-    Slt,     //(<) signed less than
-    Sle,     //(<=) signed less or equal
-    Lt,      //(<) field less
-    Gt,      //(>) field greater
-    Lte,     //(<=) field less or equal
-    Gte,     //(<=) field greater or equal
-    And,     //(&) Bitwise And
-    Not,     //(!) Bitwise Not
-    Or,      //(|) Bitwise Or
-    Xor,     //(^) Bitwise Xor
-    Cast,    //convert type
-    Ass,     //assignement
-    Trunc,   //truncate
-
-    //control flow
-    Jne, //jump on not equal
-    Jeq, //jump on equal
-    Jmp, //unconditional jump
-    Phi,
-    //memory
-    Load(u32),
-    Store(u32),
-    //Functions
-    Intrinsic(OPCODE), //Custom implementation of usefull primitives which are more performant with Aztec backend
-    Call(noirc_frontend::node_interner::FuncId), //Call a function
-    Ret,               //Return value from a function block
-    Res,               //get result from a function call
-
-    Constrain(ConstrainOp), //write gates enforcing the ContrainOp to be true
->>>>>>> a6d1f015
 
     pub fn map_id(self, f: impl FnMut(NodeId) -> NodeId) -> Operation {
         use Operation::*;
         match self {
             Binary(self::Binary { lhs, rhs, operator }) => {
                 Binary(self::Binary { lhs: f(lhs), rhs: f(rhs), operator })
-            },
+            }
             Cast(value) => Cast(f(value)),
-            Truncate { value, bit_size, max_bit_size } => Truncate {
-                value: f(value),
-                bit_size,
-                max_bit_size,
-            },
+            Truncate { value, bit_size, max_bit_size } => {
+                Truncate { value: f(value), bit_size, max_bit_size }
+            }
             Not(id) => Not(f(id)),
             Jne(id, block) => Jne(f(id), block),
             Jeq(id, block) => Jeq(f(id), block),
@@ -1071,13 +946,15 @@
             Phi { root, block_args } => Phi { root: f(root), block_args },
             Load { array, index } => Load { array, index: f(index) },
             Store { array, index, value } => Store { array, index: f(index), value: f(value) },
-            Intrinsic(i) => Intrinsic(i),
+            Intrinsic(i, args) => Intrinsic(i, vecmap(args, f)),
             Nop => Nop,
-        }
-    }
-}
-
-<<<<<<< HEAD
+            Call(func_id) => Call(func_id),
+            Return(values) => Return(vecmap(values, f)),
+            Results(values) => Results(vecmap(values, f)),
+        }
+    }
+}
+
 impl BinaryOp {
     fn is_commutative(&self) -> bool {
         matches!(
@@ -1093,115 +970,6 @@
                 // that aren't commutative
                 | BinaryOp::Constrain(ConstrainOp::Eq | ConstrainOp::Neq)
         )
-=======
-pub fn is_commutative(op_code: Operation) -> bool {
-    matches!(
-        op_code,
-        Operation::Add
-            | Operation::SafeAdd
-            | Operation::Mul
-            | Operation::SafeMul
-            | Operation::And
-            | Operation::Or
-            | Operation::Xor
-            | Operation::Constrain(ConstrainOp::Eq)
-            | Operation::Constrain(ConstrainOp::Neq)
-    )
-}
-
-pub fn is_binary(op_code: Operation) -> bool {
-    matches!(
-        op_code,
-        Operation::Add
-            | Operation::SafeAdd
-            | Operation::Sub
-            | Operation::SafeSub
-            | Operation::Mul
-            | Operation::SafeMul
-            | Operation::Udiv
-            | Operation::Sdiv
-            | Operation::Urem
-            | Operation::Srem
-            | Operation::Div
-            | Operation::Eq
-            | Operation::Ne
-            | Operation::Ugt
-            | Operation::Uge
-            | Operation::Ult
-            | Operation::Ule
-            | Operation::Sgt
-            | Operation::Sge
-            | Operation::Slt
-            | Operation::Sle
-            | Operation::Lt
-            | Operation::Gt
-            | Operation::Lte
-            | Operation::Gte
-            | Operation::And
-            | Operation::Or
-            | Operation::Xor
-            | Operation::Trunc
-            | Operation::Constrain(_)
-    )
-
-    //For the record:  Operation::not | Operation::cast => false | Operation::ass | Operation::trunc | Operation::nop
-    //  | Operation::jne | Operation::jeq | Operation::jmp | Operation::phi | Operation::load | Operation::store
-    //  | Operation::Call(_) | Operation::Res | Operation::Ret
-}
-
-pub fn to_operation(op_kind: HirBinaryOpKind, op_type: ObjectType) -> Operation {
-    match op_kind {
-        HirBinaryOpKind::Add => Operation::Add,
-        HirBinaryOpKind::Subtract => Operation::Sub,
-        HirBinaryOpKind::Multiply => Operation::Mul,
-        HirBinaryOpKind::Equal => Operation::Eq,
-        HirBinaryOpKind::NotEqual => Operation::Ne,
-        HirBinaryOpKind::And => Operation::And,
-        HirBinaryOpKind::Or => Operation::Or,
-        HirBinaryOpKind::Xor => Operation::Xor,
-        HirBinaryOpKind::Divide => {
-            let num_type: NumericType = op_type.into();
-            match num_type {
-                NumericType::Signed(_) => Operation::Sdiv,
-                NumericType::Unsigned(_) => Operation::Udiv,
-                NumericType::NativeField => Operation::Div,
-            }
-        }
-        HirBinaryOpKind::Less => {
-            let num_type: NumericType = op_type.into();
-            match num_type {
-                NumericType::Signed(_) => Operation::Slt,
-                NumericType::Unsigned(_) => Operation::Ult,
-                NumericType::NativeField => Operation::Lt,
-            }
-        }
-        HirBinaryOpKind::Greater => {
-            let num_type: NumericType = op_type.into();
-            match num_type {
-                NumericType::Signed(_) => Operation::Sgt,
-                NumericType::Unsigned(_) => Operation::Ugt,
-                NumericType::NativeField => Operation::Gt,
-            }
-        }
-        HirBinaryOpKind::LessEqual => {
-            let num_type: NumericType = op_type.into();
-            match num_type {
-                NumericType::Signed(_) => Operation::Sle,
-                NumericType::Unsigned(_) => Operation::Ult,
-                NumericType::NativeField => Operation::Lte,
-            }
-        }
-        HirBinaryOpKind::GreaterEqual => {
-            let num_type: NumericType = op_type.into();
-            match num_type {
-                NumericType::Signed(_) => Operation::Sge,
-                NumericType::Unsigned(_) => Operation::Uge,
-                NumericType::NativeField => Operation::Gte,
-            }
-        }
-        HirBinaryOpKind::Assign => Operation::Ass,
-        HirBinaryOpKind::MemberAccess => todo!(),
->>>>>>> a6d1f015
     }
 }
 
