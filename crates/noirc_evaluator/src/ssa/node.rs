--- conflicted
+++ resolved
@@ -34,19 +34,11 @@
     fn fmt(&self, f: &mut std::fmt::Formatter) -> std::fmt::Result {
         use FunctionKind::*;
         match self {
-<<<<<<< HEAD
-            NodeObj::Obj(o) => write!(f, "{}", o),
-            NodeObj::Instr(i) => write!(f, "{}", i),
-            NodeObj::Const(c) => write!(f, "{}", c),
-            NodeObj::Function(Normal(id), ..) => write!(f, "f{}", id.0),
-            NodeObj::Function(Builtin(opcode), ..) => write!(f, "{}", opcode),
-=======
             NodeObj::Obj(o) => write!(f, "{o}"),
             NodeObj::Instr(i) => write!(f, "{i}"),
             NodeObj::Const(c) => write!(f, "{c}"),
             NodeObj::Function(Normal(id), ..) => write!(f, "f{}", id.0),
             NodeObj::Function(Builtin(opcode), ..) => write!(f, "{opcode}"),
->>>>>>> 3c3dffb3
         }
     }
 }
@@ -77,11 +69,7 @@
             NodeObj::Obj(o) => o.get_type(),
             NodeObj::Instr(i) => i.res_type,
             NodeObj::Const(o) => o.value_type,
-<<<<<<< HEAD
-            NodeObj::Function(_, _, typ) => *typ,
-=======
             NodeObj::Function(..) => ObjectType::Function,
->>>>>>> 3c3dffb3
         }
     }
 
@@ -132,21 +120,13 @@
     Obj(Variable),
     Instr(Instruction),
     Const(Constant),
-<<<<<<< HEAD
-    Function(FunctionKind, NodeId, ObjectType),
-=======
     Function(FunctionKind, NodeId, /*name:*/ String),
->>>>>>> 3c3dffb3
 }
 
 #[derive(Debug, Copy, Clone)]
 pub enum FunctionKind {
     Normal(FuncId),
-<<<<<<< HEAD
-    Builtin(OPCODE),
-=======
     Builtin(builtin::Opcode),
->>>>>>> 3c3dffb3
 }
 
 #[derive(Debug)]
@@ -211,11 +191,7 @@
     Signed(u32),   //bit size
     Pointer(ArrayId),
 
-<<<<<<< HEAD
-    Function(ArrayIdSet), // Function with a set of arrays that may be returned
-=======
     Function,
->>>>>>> 3c3dffb3
     //TODO big_int
     //TODO floats
     NotAnObject, //not an object
@@ -251,11 +227,7 @@
             ObjectType::Signed(c) => *c,
             ObjectType::Unsigned(c) => *c,
             ObjectType::Pointer(_) => 0,
-<<<<<<< HEAD
-            ObjectType::Function(_) => 0,
-=======
             ObjectType::Function => 0,
->>>>>>> 3c3dffb3
         }
     }
 
@@ -315,11 +287,7 @@
 pub enum NodeEval {
     Const(FieldElement, ObjectType),
     VarOrInstruction(NodeId),
-<<<<<<< HEAD
-    Function(FunctionKind, NodeId, ObjectType),
-=======
     Function(FunctionKind, NodeId),
->>>>>>> 3c3dffb3
 }
 
 impl NodeEval {
@@ -334,11 +302,7 @@
         match self {
             NodeEval::VarOrInstruction(i) => Some(i),
             NodeEval::Const(_, _) => None,
-<<<<<<< HEAD
-            NodeEval::Function(_, id, _) => Some(id),
-=======
             NodeEval::Function(_, id) => Some(id),
->>>>>>> 3c3dffb3
         }
     }
 
@@ -348,11 +312,7 @@
         match self {
             NodeEval::Const(c, t) => ctx.get_or_create_const(c, t),
             NodeEval::VarOrInstruction(i) => i,
-<<<<<<< HEAD
-            NodeEval::Function(_, id, _) => id,
-=======
             NodeEval::Function(_, id) => id,
->>>>>>> 3c3dffb3
         }
     }
 
@@ -362,11 +322,7 @@
                 let value = FieldElement::from_be_bytes_reduce(&c.value.to_bytes_be());
                 NodeEval::Const(value, c.get_type())
             }
-<<<<<<< HEAD
-            NodeObj::Function(f, id, typ) => NodeEval::Function(*f, *id, *typ),
-=======
             NodeObj::Function(f, id, _name) => NodeEval::Function(*f, *id),
->>>>>>> 3c3dffb3
             NodeObj::Obj(_) | NodeObj::Instr(_) => NodeEval::VarOrInstruction(id),
         }
     }
