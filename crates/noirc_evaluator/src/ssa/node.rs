use std::convert::TryInto;

use crate::object::Object;
use acvm::acir::native_types::Witness;
use acvm::acir::OPCODE;
use acvm::FieldElement;
use arena;
use noirc_errors::Span;
use noirc_frontend::hir::def_map::ModuleId;
use noirc_frontend::hir_def::expr::HirBinaryOpKind;
use noirc_frontend::node_interner::DefinitionId;
use noirc_frontend::util::vecmap;
use noirc_frontend::{Signedness, Type};
use num_bigint::BigUint;
use num_traits::{FromPrimitive, One};
use std::ops::{Add, Mul, Sub};
use std::ops::{BitAnd, BitOr, BitXor, Shl, Shr};

use super::block::BlockId;
use super::context::SsaContext;
use super::mem::ArrayId;

pub trait Node: std::fmt::Display {
    fn get_type(&self) -> ObjectType;
    fn get_id(&self) -> NodeId;
    fn size_in_bits(&self) -> u32;
}

impl std::fmt::Display for Variable {
    fn fmt(&self, f: &mut std::fmt::Formatter) -> std::fmt::Result {
        write!(f, "{}", self.name)
    }
}

impl std::fmt::Display for NodeObj {
    fn fmt(&self, f: &mut std::fmt::Formatter) -> std::fmt::Result {
        match self {
            NodeObj::Obj(o) => write!(f, "{}", o),
            NodeObj::Instr(i) => write!(f, "{}", i),
            NodeObj::Const(c) => write!(f, "{}", c),
        }
    }
}

impl std::fmt::Display for Constant {
    fn fmt(&self, f: &mut std::fmt::Formatter) -> std::fmt::Result {
        write!(f, "{}", self.value)
    }
}

impl Node for Variable {
    fn get_type(&self) -> ObjectType {
        self.obj_type
    }

    fn size_in_bits(&self) -> u32 {
        self.get_type().bits()
    }

    fn get_id(&self) -> NodeId {
        self.id
    }
}

impl Node for NodeObj {
    fn get_type(&self) -> ObjectType {
        match self {
            NodeObj::Obj(o) => o.get_type(),
            NodeObj::Instr(i) => i.res_type,
            NodeObj::Const(o) => o.value_type,
        }
    }

    fn size_in_bits(&self) -> u32 {
        match self {
            NodeObj::Obj(o) => o.size_in_bits(),
            NodeObj::Instr(i) => i.res_type.bits(),
            NodeObj::Const(c) => c.size_in_bits(),
        }
    }

    fn get_id(&self) -> NodeId {
        match self {
            NodeObj::Obj(o) => o.get_id(),
            NodeObj::Instr(i) => i.id,
            NodeObj::Const(c) => c.get_id(),
        }
    }
}

impl Node for Constant {
    fn get_type(&self) -> ObjectType {
        self.value_type
    }

    fn size_in_bits(&self) -> u32 {
        self.value.bits().try_into().unwrap()
    }

    fn get_id(&self) -> NodeId {
        self.id
    }
}

#[derive(Debug, Clone, Copy, PartialEq, Eq, PartialOrd, Ord, Hash)]
pub struct NodeId(pub arena::Index);

impl NodeId {
    pub fn dummy() -> NodeId {
        NodeId(SsaContext::dummy_id())
    }
}

#[derive(Debug)]
pub enum NodeObj {
    Obj(Variable),
    Instr(Instruction),
    Const(Constant),
}

impl NodeObj {
    pub fn set_id_and_parent(&mut self, new_id: NodeId, block: BlockId) {
        match self {
            NodeObj::Instr(inst) => {
                inst.id = new_id;
                inst.parent_block = block;
            }
            _ => unreachable!("Expected instruction, got {}", self),
        }
    }
}

#[derive(Debug)]
pub struct Constant {
    pub id: NodeId,
    pub value: BigUint,    //TODO use FieldElement instead
    pub value_str: String, //TODO ConstStr subtype
    pub value_type: ObjectType,
}

impl Constant {
    pub fn get_value_field(&self) -> FieldElement {
        FieldElement::from_be_bytes_reduce(&self.value.to_bytes_be())
    }
}

#[derive(Debug)]
pub struct Variable {
    pub id: NodeId,
    pub obj_type: ObjectType,
    pub name: String,
    //pub cur_value: arena::Index, //for generating the SSA form, current value of the object during parsing of the AST
    pub root: Option<NodeId>, //when generating SSA, assignment of an object creates a new one which is linked to the original one
    pub def: Option<DefinitionId>, //TODO redundant with root - should it be an option?
    //TODO clarify where cur_value and root is stored, and also this:
    //  pub max_bits: u32,                  //max possible bit size of the expression
    //  pub max_value: Option<BigUInt>,     //maximum possible value of the expression, if less than max_bits
    pub witness: Option<Witness>,
    pub parent_block: BlockId,
}

impl Variable {
    pub fn get_root(&self) -> NodeId {
        self.root.unwrap_or(self.id)
    }

    pub fn new(
        obj_type: ObjectType,
        name: String,
        def: Option<DefinitionId>,
        parent_block: BlockId,
    ) -> Variable {
        Variable {
            id: NodeId::dummy(),
            obj_type,
            name,
            root: None,
            def,
            witness: None,
            parent_block,
        }
    }
}

#[derive(Copy, Clone, Debug, PartialEq)]
pub enum ObjectType {
    //Numeric(NumericType),
    NativeField,
    // custom_field(BigUint), //TODO requires copy trait for BigUint
    Boolean,
    Unsigned(u32), //bit size
    Signed(u32),   //bit size
    Pointer(ArrayId),
    //custom(u32),   //user-defined struct, u32 refers to the id of the type in...?todo
    //TODO big_int
    //TODO floats
    NotAnObject, //not an object
}

#[derive(Copy, Clone, Debug, PartialEq)]
pub enum NumericType {
    Signed(u32),
    Unsigned(u32),
    NativeField,
}

impl From<ObjectType> for NumericType {
    fn from(object_type: ObjectType) -> NumericType {
        match object_type {
            ObjectType::Signed(x) => NumericType::Signed(x),
            ObjectType::Unsigned(x) => NumericType::Unsigned(x),
            ObjectType::NativeField => NumericType::NativeField,
            _ => unreachable!("failed to convert an object type into a numeric type"),
        }
    }
}

impl From<&Type> for ObjectType {
    fn from(t: &noirc_frontend::Type) -> ObjectType {
        match t {
            Type::Bool => ObjectType::Boolean,
            Type::FieldElement(..) => ObjectType::NativeField,
            Type::Integer(_, _ftype, sign, bit_size) => {
                assert!(
                    *bit_size < super::integer::short_integer_max_bit_size(),
                    "long integers are not yet supported"
                );
                match sign {
                    Signedness::Signed => ObjectType::Signed(*bit_size),
                    Signedness::Unsigned => ObjectType::Unsigned(*bit_size),
                }
            }
            Type::PolymorphicInteger(_, binding) => match &*binding.borrow() {
                noirc_frontend::TypeBinding::Bound(typ) => typ.into(),
                noirc_frontend::TypeBinding::Unbound(_) => Type::default_int_type(None).into(),
            },
            // TODO: We should probably not convert an array type into the element type
            noirc_frontend::Type::Array(_, _, t) => ObjectType::from(t.as_ref()),
            x => unimplemented!("Conversion to ObjectType is unimplemented for type {}", x),
        }
    }
}

impl From<Type> for ObjectType {
    fn from(t: noirc_frontend::Type) -> ObjectType {
        ObjectType::from(&t)
    }
}

impl ObjectType {
    pub fn get_type_from_object(obj: &Object) -> ObjectType {
        match obj {
            Object::Arithmetic(_) => {
                todo!();
                //ObjectType::native_field
            }
            Object::Array(_) => {
                todo!(); //TODO we should match an array in mem: ObjectType::Pointer(0)
            }
            Object::Constants(_) => ObjectType::NativeField, //TODO
            Object::Integer(i) => {
                assert!(
                    i.num_bits < super::integer::short_integer_max_bit_size(),
                    "long integers are not yet supported"
                );
                ObjectType::Unsigned(i.num_bits)
            } //TODO signed or unsigned?
            Object::Linear(_) => {
                ObjectType::NativeField //TODO check with Kev!
            }
            Object::Null => ObjectType::NotAnObject,
        }
    }

    pub fn bits(&self) -> u32 {
        match self {
            ObjectType::Boolean => 1,
            ObjectType::NativeField => FieldElement::max_num_bits(),
            ObjectType::NotAnObject => 0,
            ObjectType::Signed(c) => *c,
            ObjectType::Unsigned(c) => *c,
            ObjectType::Pointer(_) => 0,
        }
    }

    //maximum size of the representation (e.g. signed(8).max_size() return 255, not 128.)
    pub fn max_size(&self) -> BigUint {
        match self {
            &ObjectType::NativeField => {
                BigUint::from_bytes_be(&FieldElement::from(-1_i128).to_bytes())
            }
            _ => (BigUint::one() << self.bits()) - BigUint::one(),
        }
    }

    pub fn deref(&self, ctx: &SsaContext) -> ObjectType {
        match self {
            ObjectType::Pointer(a) => ctx.mem[*a].element_type,
            _ => *self,
        }
    }

    pub fn type_to_pointer(&self) -> ArrayId {
        match self {
            ObjectType::Pointer(a) => *a,
            _ => unreachable!("Type is not a pointer",),
        }
    }

    pub fn field_to_type(&self, f: FieldElement) -> FieldElement {
        match self {
            ObjectType::NotAnObject | ObjectType::Pointer(_) => {
                unreachable!()
            }
            ObjectType::NativeField => f,
            ObjectType::Signed(_) => todo!(),
            _ => {
                assert!(self.bits() < 128);
                FieldElement::from(f.to_u128() % (1_u128 << self.bits()))
            }
        }
    }
}

#[derive(Clone, Debug)]
pub struct Instruction {
    pub id: NodeId,
    pub operation: Operation,
    pub res_type: ObjectType, //result type
    pub parent_block: BlockId,
    pub res_name: String,
    pub mark: Mark,
}

#[derive(Copy, Clone, Debug, PartialEq, Eq)]
pub enum Mark {
    None,
    Deleted,
    ReplaceWith(NodeId),
}

impl std::fmt::Display for Instruction {
    fn fmt(&self, f: &mut std::fmt::Formatter) -> std::fmt::Result {
        if self.res_name.is_empty() {
            write!(f, "({:?})", self.id.0.into_raw_parts().0)
        } else {
            write!(f, "{}", self.res_name.clone())
        }
    }
}

#[derive(Debug, Clone, Copy)]
pub enum NodeEval {
    Const(FieldElement, ObjectType),
    VarOrInstruction(NodeId),
}

impl NodeEval {
    pub fn into_const_value(self) -> Option<FieldElement> {
        match self {
            NodeEval::Const(c, _) => Some(c),
            _ => None,
        }
    }

    pub fn into_node_id(self) -> Option<NodeId> {
        match self {
            NodeEval::VarOrInstruction(i) => Some(i),
            NodeEval::Const(_, _) => None,
        }
    }

    //returns the NodeObj index of a NodeEval object
    //if NodeEval is a constant, it may creates a new NodeObj corresponding to the constant value
    pub fn to_index(self, ctx: &mut SsaContext) -> NodeId {
        match self {
            NodeEval::Const(c, t) => ctx.get_or_create_const(c, t),
            NodeEval::VarOrInstruction(i) => i,
        }
    }

    pub fn from_id(ctx: &SsaContext, id: NodeId) -> NodeEval {
        match &ctx[id] {
            NodeObj::Const(c) => {
                let value = FieldElement::from_be_bytes_reduce(&c.value.to_bytes_be());
                NodeEval::Const(value, c.get_type())
            }
            _ => NodeEval::VarOrInstruction(id),
        }
    }

    fn from_u128(value: u128, typ: ObjectType) -> NodeEval {
        NodeEval::Const(value.into(), typ)
    }
}

impl Instruction {
    pub fn new(
        op_code: Operation,
        r_type: ObjectType,
        parent_block: Option<BlockId>,
    ) -> Instruction {
        let id = NodeId::dummy();
        let p_block = parent_block.unwrap_or_else(BlockId::dummy);

        Instruction {
            id,
            operation: op_code,
            res_type: r_type,
            res_name: String::new(),
            parent_block: p_block,
            mark: Mark::None,
        }
    }

    /// Indicates whether the left and/or right operand of the instruction is required to be truncated to its bit-width
    pub fn truncate_required(&self, ctx: &SsaContext) -> bool {
        match &self.operation {
            Operation::Binary(binary) => binary.truncate_required(),
            Operation::Not(..) => true,
            Operation::Constrain(..) => true,
            Operation::Cast(value_id) => {
                let obj = ctx.try_get_node(*value_id);
                let bits = obj.map_or(0, |obj| obj.size_in_bits());
                self.res_type.bits() > bits
            }
            Operation::Truncate { .. } | Operation::Phi { .. } => false,
            Operation::Nop | Operation::Jne(..) | Operation::Jeq(..) | Operation::Jmp(..) => false,
            Operation::Load { .. } => false,
            Operation::Store { .. } => true,
            Operation::Intrinsic(_, _) => true, //TODO to check
            Operation::Call(_, _, _) => false, //return values are in the return statment, should we truncate function arguments? probably but not lhs and rhs anyways.
            Operation::Return(_) => true,
            Operation::Result { .. } => false,
        }
    }

    pub fn evaluate(&self, ctx: &SsaContext) -> NodeEval {
        self.evaluate_with(ctx, NodeEval::from_id)
    }

    //Evaluate the instruction value when its operands are constant (constant folding)
    pub fn evaluate_with<F>(&self, ctx: &SsaContext, mut eval_fn: F) -> NodeEval
    where
        F: FnMut(&SsaContext, NodeId) -> NodeEval,
    {
        match &self.operation {
            Operation::Binary(binary) => {
                return binary.evaluate(ctx, self.id, self.res_type, eval_fn)
            }
            Operation::Cast(value) => {
                if let Some(l_const) = eval_fn(ctx, *value).into_const_value() {
                    if self.res_type == ObjectType::NativeField {
                        return NodeEval::Const(l_const, self.res_type);
                    } else if let Some(l_const) = l_const.try_into_u128() {
                        return NodeEval::Const(
                            FieldElement::from(l_const % (1_u128 << self.res_type.bits())),
                            self.res_type,
                        );
                    }
                }
            }
            Operation::Not(value) => {
                if let Some(l_const) = eval_fn(ctx, *value).into_const_value() {
                    let l = self.res_type.field_to_type(l_const).to_u128();
                    let max = (1_u128 << self.res_type.bits()) - 1;
                    return NodeEval::Const(FieldElement::from((!l) & max), self.res_type);
                }
            }
            Operation::Constrain(value) => {
                if let Some(obj) = eval_fn(ctx, *value).into_const_value() {
                    if obj.is_one() {
                        // Delete the constrain, it is always true
                        return NodeEval::VarOrInstruction(NodeId::dummy());
                    } else {
                        // TODO: #231 Provide better error messages for constraints that always fail
                        assert!(!obj.is_zero());
                    }
                }
            }
            Operation::Phi { .. } => (), //Phi are simplified by simply_phi() later on; they must not be simplified here
            _ => (),
        }
        NodeEval::VarOrInstruction(self.id)
    }

    // Simplifies trivial Phi instructions by returning:
    // None, if the instruction is unreachable or in the root block and can be safely deleted
    // Some(id), if the instruction can be replaced by the node id
    // Some(ins_id), if the instruction is not trivial
    pub fn simplify_phi(ins_id: NodeId, phi_arguments: &[(NodeId, BlockId)]) -> Option<NodeId> {
        let mut same = None;
        for op in phi_arguments {
            if Some(op.0) == same || op.0 == ins_id {
                continue;
            }
            if same.is_some() {
                //no simplification
                return Some(ins_id);
            }

            same = Some(op.0);
        }
        //if same.is_none()  => unreachable phi or in root block, can be replaced by ins.lhs (i.e the root) then.
        same
    }

    pub fn is_deleted(&self) -> bool {
        !matches!(self.mark, Mark::None)
    }

    pub fn standard_form(&mut self) {
        if let Operation::Binary(binary) = &mut self.operation {
<<<<<<< HEAD
            if let BinaryOp::Constrain(op, ..) = &binary.operator {
                match op {
                    ConstrainOp::Eq => {
                        if binary.lhs == binary.rhs {
                            self.operation = Operation::Nop;
                            return;
                        }
                    }
                    ConstrainOp::Neq => assert_ne!(binary.lhs, binary.rhs),
                }
            }

=======
>>>>>>> d5e08a64
            if binary.operator.is_commutative() && binary.rhs < binary.lhs {
                std::mem::swap(&mut binary.rhs, &mut binary.lhs);
            }
        }
    }
}

//adapted from LLVM IR
#[allow(dead_code)] //Some enums are not used yet, allow dead_code should be removed once they are all implemented.
#[derive(Debug, PartialEq, Eq, Hash, Clone)]
pub enum Operation {
    Binary(Binary),
    Cast(NodeId),                                                 //convert type
    Truncate { value: NodeId, bit_size: u32, max_bit_size: u32 }, //truncate

    Not(NodeId), //(!) Bitwise Not
    Constrain(NodeId),

    //control flow
    Jne(NodeId, BlockId), //jump on not equal
    Jeq(NodeId, BlockId), //jump on equal
    Jmp(BlockId),         //unconditional jump
    Phi { root: NodeId, block_args: Vec<(NodeId, BlockId)> },
    Call(noirc_frontend::node_interner::FuncId, Vec<NodeId>, Vec<(ArrayId, u32)>), //Call a function
    Return(Vec<NodeId>), //Return value(s) from a function block
    Result { call_instruction: NodeId, index: u32 }, //Get result index n from a function call

    Load { array_id: ArrayId, index: NodeId },
    Store { array_id: ArrayId, index: NodeId, value: NodeId },

    Intrinsic(OPCODE, Vec<NodeId>), //Custom implementation of usefull primitives which are more performant with Aztec backend

    Nop, // no op
}

#[derive(Copy, Clone, Hash, PartialEq, Eq, Debug)]
pub enum Opcode {
    Add,
    SafeAdd,
    Sub,
    SafeSub,
    Mul,
    SafeMul,
    Udiv,
    Sdiv,
    Urem,
    Srem,
    Div,
    Eq,
    Ne,
    Ult,
    Ule,
    Slt,
    Sle,
    Lt,
    Lte,
    And,
    Or,
    Xor,
    Shl,
    Shr,
    Assign,
    Constrain,

    Cast,     //convert type
    Truncate, //truncate
    Not,      //(!) Bitwise Not

    //control flow
    Jne, //jump on not equal
    Jeq, //jump on equal
    Jmp, //unconditional jump
    Phi,

    Call(noirc_frontend::node_interner::FuncId), //Call a function
    Return,                                      //Return value(s) from a function block
    Results,                                     //Get result(s) from a function call

    //memory
    Load(ArrayId),
    Store(ArrayId),
    Intrinsic(OPCODE), //Custom implementation of usefull primitives which are more performant with Aztec backend
    Nop,               // no op
}

#[derive(Debug, PartialEq, Eq, Hash, Clone)]
pub struct Binary {
    pub lhs: NodeId,
    pub rhs: NodeId,
    pub operator: BinaryOp,
}

#[derive(Debug, PartialEq, Eq, Hash, Clone)]
pub enum BinaryOp {
    Add, //(+)
    #[allow(dead_code)]
    SafeAdd, //(+) safe addition
    Sub {
        max_rhs_value: BigUint,
    }, //(-)
    #[allow(dead_code)]
    SafeSub {
        max_rhs_value: BigUint,
    }, //(-) safe subtraction
    Mul, //(*)
    #[allow(dead_code)]
    SafeMul, //(*) safe multiplication
    Udiv, //(/) unsigned division
    Sdiv, //(/) signed division
    #[allow(dead_code)]
    Urem, //(%) modulo; remainder of unsigned division
    #[allow(dead_code)]
    Srem, //(%) remainder of signed division
    Div, //(/) field division
    Eq,  //(==) equal
    Ne,  //(!=) not equal
    Ult, //(<) unsigned less than
    Ule, //(<=) unsigned less or equal
    Slt, //(<) signed less than
    Sle, //(<=) signed less or equal
    Lt,  //(<) field less
    Lte, //(<=) field less or equal
    And, //(&) Bitwise And
    Or,  //(|) Bitwise Or
    Xor, //(^) Bitwise Xor
    Shl, //(<<) Shift left
    Shr, //(>>) Shift right

    Assign,
<<<<<<< HEAD
    Constrain(ConstrainOp, Span, ModuleId), //write gates enforcing the ContrainOp to be true
=======
>>>>>>> d5e08a64
}

impl Binary {
    fn new(operator: BinaryOp, lhs: NodeId, rhs: NodeId) -> Binary {
        Binary { operator, lhs, rhs }
    }

    pub fn from_hir(
        op_kind: HirBinaryOpKind,
        op_type: ObjectType,
        lhs: NodeId,
        rhs: NodeId,
    ) -> Binary {
        let operator = match op_kind {
            HirBinaryOpKind::Add => BinaryOp::Add,
            HirBinaryOpKind::Subtract => {
                BinaryOp::Sub { max_rhs_value: BigUint::from_u8(0).unwrap() }
            }
            HirBinaryOpKind::Multiply => BinaryOp::Mul,
            HirBinaryOpKind::Equal => BinaryOp::Eq,
            HirBinaryOpKind::NotEqual => BinaryOp::Ne,
            HirBinaryOpKind::And => BinaryOp::And,
            HirBinaryOpKind::Or => BinaryOp::Or,
            HirBinaryOpKind::Xor => BinaryOp::Xor,
            HirBinaryOpKind::Divide => {
                let num_type: NumericType = op_type.into();
                match num_type {
                    NumericType::Signed(_) => BinaryOp::Sdiv,
                    NumericType::Unsigned(_) => BinaryOp::Udiv,
                    NumericType::NativeField => BinaryOp::Div,
                }
            }
            HirBinaryOpKind::Less => {
                let num_type: NumericType = op_type.into();
                match num_type {
                    NumericType::Signed(_) => BinaryOp::Slt,
                    NumericType::Unsigned(_) => BinaryOp::Ult,
                    NumericType::NativeField => BinaryOp::Lt,
                }
            }
            HirBinaryOpKind::LessEqual => {
                let num_type: NumericType = op_type.into();
                match num_type {
                    NumericType::Signed(_) => BinaryOp::Sle,
                    NumericType::Unsigned(_) => BinaryOp::Ule,
                    NumericType::NativeField => BinaryOp::Lte,
                }
            }
            HirBinaryOpKind::Greater => {
                let num_type: NumericType = op_type.into();
                match num_type {
                    NumericType::Signed(_) => return Binary::new(BinaryOp::Slt, rhs, lhs),
                    NumericType::Unsigned(_) => return Binary::new(BinaryOp::Ult, rhs, lhs),
                    NumericType::NativeField => return Binary::new(BinaryOp::Lt, rhs, lhs),
                }
            }
            HirBinaryOpKind::GreaterEqual => {
                let num_type: NumericType = op_type.into();
                match num_type {
                    NumericType::Signed(_) => return Binary::new(BinaryOp::Sle, rhs, lhs),
                    NumericType::Unsigned(_) => return Binary::new(BinaryOp::Ule, rhs, lhs),
                    NumericType::NativeField => return Binary::new(BinaryOp::Lte, rhs, lhs),
                }
            }
            HirBinaryOpKind::Assign => BinaryOp::Assign,
            HirBinaryOpKind::Shl => BinaryOp::Shl,
            HirBinaryOpKind::Shr => BinaryOp::Shr,
        };

        Binary::new(operator, lhs, rhs)
    }

    fn evaluate<F>(
        &self,
        ctx: &SsaContext,
        id: NodeId,
        res_type: ObjectType,
        mut eval_fn: F,
    ) -> NodeEval
    where
        F: FnMut(&SsaContext, NodeId) -> NodeEval,
    {
        let l_eval = eval_fn(ctx, self.lhs);
        let r_eval = eval_fn(ctx, self.rhs);
        let l_type = ctx.get_object_type(self.lhs);
        let r_type = ctx.get_object_type(self.rhs);

        let lhs = l_eval.into_const_value();
        let rhs = r_eval.into_const_value();

        let l_is_zero = lhs.map_or(false, |x| x.is_zero());
        let r_is_zero = rhs.map_or(false, |x| x.is_zero());

        match &self.operator {
            BinaryOp::Add | BinaryOp::SafeAdd => {
                if l_is_zero {
                    return r_eval;
                } else if r_is_zero {
                    return l_eval;
                }
                assert_eq!(l_type, r_type);
                if let (Some(lhs), Some(rhs)) = (lhs, rhs) {
                    return wrapping(lhs, rhs, l_type, u128::add, Add::add);
                }
                //if only one is const, we could try to do constant propagation but this will be handled by the arithmetization step anyways
                //so it is probably not worth it.
                //same for x+x vs 2*x
            }
            BinaryOp::Sub { .. } | BinaryOp::SafeSub { .. } => {
                if r_is_zero {
                    return l_eval;
                }
                if self.lhs == self.rhs {
                    return NodeEval::from_u128(0, res_type);
                }
                //constant folding
                if let (Some(lhs), Some(rhs)) = (lhs, rhs) {
                    return wrapping(lhs, rhs, res_type, u128::wrapping_sub, Sub::sub);
                }
            }
            BinaryOp::Mul | BinaryOp::SafeMul => {
                let l_is_one = lhs.map_or(false, |x| x.is_one());
                let r_is_one = rhs.map_or(false, |x| x.is_one());
                assert_eq!(l_type, r_type);
                if l_is_zero || r_is_one {
                    return l_eval;
                } else if r_is_zero || l_is_one {
                    return r_eval;
                } else if let (Some(lhs), Some(rhs)) = (lhs, rhs) {
                    return wrapping(lhs, rhs, res_type, u128::mul, Mul::mul);
                }
                //if only one is const, we could try to do constant propagation but this will be handled by the arithmetization step anyways
                //so it is probably not worth it.
            }

            BinaryOp::Udiv => {
                if r_is_zero {
                    todo!("Panic - division by zero");
                } else if l_is_zero {
                    return l_eval; //TODO should we ensure rhs != 0 ???
                }
                //constant folding
                else if let (Some(lhs), Some(rhs)) = (lhs, rhs) {
                    let lhs = res_type.field_to_type(lhs).to_u128();
                    let rhs = res_type.field_to_type(rhs).to_u128();
                    return NodeEval::Const(FieldElement::from(lhs / rhs), res_type);
                }
            }
            BinaryOp::Div => {
                if r_is_zero {
                    todo!("Panic - division by zero");
                } else if l_is_zero {
                    return l_eval; //TODO should we ensure rhs != 0 ???
                }
                //constant folding - TODO
                else if let (Some(lhs), Some(rhs)) = (lhs, rhs) {
                    return NodeEval::Const(lhs / rhs, res_type);
                }
            }
            BinaryOp::Sdiv => {
                if r_is_zero {
                    todo!("Panic - division by zero");
                } else if l_is_zero {
                    return l_eval; //TODO should we ensure rhs != 0 ???
                }
                //constant folding...TODO
                else if lhs.is_some() && rhs.is_some() {
                    todo!("Constant folding for division");
                }
            }
            BinaryOp::Urem | BinaryOp::Srem => {
                if r_is_zero {
                    todo!("Panic - division by zero");
                } else if l_is_zero {
                    return l_eval; //TODO what is the correct result?
                }
                //constant folding - TODO
                else if lhs.is_some() && rhs.is_some() {
                    todo!("divide lhs/rhs but take sign into account");
                }
            }
            BinaryOp::Ult => {
                if r_is_zero {
                    return NodeEval::Const(FieldElement::zero(), ObjectType::Boolean);
                    //n.b we assume the type of lhs and rhs is unsigned because of the opcode, we could also verify this
                } else if let (Some(lhs), Some(rhs)) = (lhs, rhs) {
                    assert_ne!(res_type, ObjectType::NativeField); //comparisons are not implemented for field elements
                    let res = if lhs < rhs { FieldElement::one() } else { FieldElement::zero() };
                    return NodeEval::Const(res, ObjectType::Boolean);
                }
            }
            BinaryOp::Ule => {
                if l_is_zero {
                    return NodeEval::Const(FieldElement::one(), ObjectType::Boolean);
                    //n.b we assume the type of lhs and rhs is unsigned because of the opcode, we could also verify this
                } else if let (Some(lhs), Some(rhs)) = (lhs, rhs) {
                    assert_ne!(res_type, ObjectType::NativeField); //comparisons are not implemented for field elements
                    let res = if lhs <= rhs { FieldElement::one() } else { FieldElement::zero() };
                    return NodeEval::Const(res, ObjectType::Boolean);
                }
            }
            BinaryOp::Slt => (),
            BinaryOp::Sle => (),
            BinaryOp::Lt => {
                if r_is_zero {
                    return NodeEval::Const(FieldElement::zero(), ObjectType::Boolean);
                    //n.b we assume the type of lhs and rhs is unsigned because of the opcode, we could also verify this
                } else if let (Some(lhs), Some(rhs)) = (lhs, rhs) {
                    let res = if lhs < rhs { FieldElement::one() } else { FieldElement::zero() };
                    return NodeEval::Const(res, ObjectType::Boolean);
                }
            }
            BinaryOp::Lte => {
                if l_is_zero {
                    return NodeEval::Const(FieldElement::one(), ObjectType::Boolean);
                    //n.b we assume the type of lhs and rhs is unsigned because of the opcode, we could also verify this
                } else if let (Some(lhs), Some(rhs)) = (lhs, rhs) {
                    let res = if lhs <= rhs { FieldElement::one() } else { FieldElement::zero() };
                    return NodeEval::Const(res, ObjectType::Boolean);
                }
            }
            BinaryOp::Eq => {
                if self.lhs == self.rhs {
                    return NodeEval::Const(FieldElement::one(), ObjectType::Boolean);
                } else if let (Some(lhs), Some(rhs)) = (lhs, rhs) {
                    if lhs == rhs {
                        return NodeEval::Const(FieldElement::one(), ObjectType::Boolean);
                    } else {
                        return NodeEval::Const(FieldElement::zero(), ObjectType::Boolean);
                    }
                }
            }
            BinaryOp::Ne => {
                if self.lhs == self.rhs {
                    return NodeEval::Const(FieldElement::zero(), ObjectType::Boolean);
                } else if let (Some(lhs), Some(rhs)) = (lhs, rhs) {
                    if lhs != rhs {
                        return NodeEval::Const(FieldElement::one(), ObjectType::Boolean);
                    } else {
                        return NodeEval::Const(FieldElement::zero(), ObjectType::Boolean);
                    }
                }
            }
            BinaryOp::And => {
                //Bitwise AND
                if l_is_zero || self.lhs == self.rhs {
                    return l_eval;
                } else if r_is_zero {
                    return r_eval;
                } else if let (Some(lhs), Some(rhs)) = (lhs, rhs) {
                    return wrapping(lhs, rhs, res_type, u128::bitand, field_op_not_allowed);
                }
                //TODO if boolean and not zero, also checks this is correct for field elements
            }
            BinaryOp::Or => {
                //Bitwise OR
                if l_is_zero || self.lhs == self.rhs {
                    return r_eval;
                } else if r_is_zero {
                    return l_eval;
                } else if let (Some(lhs), Some(rhs)) = (lhs, rhs) {
                    return wrapping(lhs, rhs, res_type, u128::bitor, field_op_not_allowed);
                }
                //TODO if boolean and not zero, also checks this is correct for field elements
            }
            BinaryOp::Xor => {
                if self.lhs == self.rhs {
                    return NodeEval::Const(FieldElement::zero(), res_type);
                } else if l_is_zero {
                    return r_eval;
                } else if r_is_zero {
                    return l_eval;
                } else if let (Some(lhs), Some(rhs)) = (lhs, rhs) {
                    return wrapping(lhs, rhs, res_type, u128::bitxor, field_op_not_allowed);
                }
                //TODO handle case when lhs is one (or rhs is one) by generating 'not rhs' instruction (or 'not lhs' instruction)
            }
            BinaryOp::Shl => {
                if l_is_zero {
                    return l_eval;
                }
                if r_is_zero {
                    return l_eval;
                }
                if let (Some(lhs), Some(rhs)) = (lhs, rhs) {
                    return wrapping(lhs, rhs, res_type, u128::shl, field_op_not_allowed);
                }
            }
            BinaryOp::Shr => {
                if l_is_zero {
                    return l_eval;
                }
                if r_is_zero {
                    return l_eval;
                }
                if let (Some(lhs), Some(rhs)) = (lhs, rhs) {
                    return wrapping(lhs, rhs, res_type, u128::shr, field_op_not_allowed);
                }
            }
<<<<<<< HEAD
            BinaryOp::Constrain(op, ..) => {
                if let (Some(lhs), Some(rhs)) = (lhs, rhs) {
                    let lhs = l_type.field_to_type(lhs);
                    let rhs = r_type.field_to_type(rhs);
                    match op {
                        ConstrainOp::Eq => assert_eq!(lhs, rhs),
                        ConstrainOp::Neq => assert_ne!(lhs, rhs),
                    }
                    //we can delete the instruction
                    return NodeEval::VarOrInstruction(NodeId::dummy());
                }
            }
=======
>>>>>>> d5e08a64
            BinaryOp::Assign => (),
        }
        NodeEval::VarOrInstruction(id)
    }

    fn truncate_required(&self) -> bool {
        match &self.operator {
            BinaryOp::Add => false,
            BinaryOp::SafeAdd => false,
            BinaryOp::Sub { .. } => false,
            BinaryOp::SafeSub { .. } => false,
            BinaryOp::Mul => false,
            BinaryOp::SafeMul => false,
            BinaryOp::Udiv => true,
            BinaryOp::Sdiv => true,
            BinaryOp::Urem => true,
            BinaryOp::Srem => true,
            BinaryOp::Div => false,
            BinaryOp::Eq => true,
            BinaryOp::Ne => true,
            BinaryOp::Ult => true,
            BinaryOp::Ule => true,
            BinaryOp::Slt => true,
            BinaryOp::Sle => true,
            BinaryOp::Lt => true,
            BinaryOp::Lte => true,
            BinaryOp::And => true,
            BinaryOp::Or => true,
            BinaryOp::Xor => true,
            BinaryOp::Assign => false,
            BinaryOp::Shl => true,
            BinaryOp::Shr => true,
        }
    }

    pub fn opcode(&self) -> Opcode {
        match &self.operator {
            BinaryOp::Add => Opcode::Add,
            BinaryOp::SafeAdd => Opcode::SafeAdd,
            BinaryOp::Sub { .. } => Opcode::Sub,
            BinaryOp::SafeSub { .. } => Opcode::SafeSub,
            BinaryOp::Mul => Opcode::Mul,
            BinaryOp::SafeMul => Opcode::SafeMul,
            BinaryOp::Udiv => Opcode::Udiv,
            BinaryOp::Sdiv => Opcode::Sdiv,
            BinaryOp::Urem => Opcode::Urem,
            BinaryOp::Srem => Opcode::Srem,
            BinaryOp::Div => Opcode::Div,
            BinaryOp::Eq => Opcode::Eq,
            BinaryOp::Ne => Opcode::Ne,
            BinaryOp::Ult => Opcode::Ult,
            BinaryOp::Ule => Opcode::Ule,
            BinaryOp::Slt => Opcode::Slt,
            BinaryOp::Sle => Opcode::Sle,
            BinaryOp::Lt => Opcode::Lt,
            BinaryOp::Lte => Opcode::Lte,
            BinaryOp::And => Opcode::And,
            BinaryOp::Or => Opcode::Or,
            BinaryOp::Xor => Opcode::Xor,
            BinaryOp::Shl => Opcode::Shl,
            BinaryOp::Shr => Opcode::Shr,
            BinaryOp::Assign => Opcode::Assign,
<<<<<<< HEAD
            BinaryOp::Constrain(op, span, module) => Opcode::Constrain(*op),
=======
>>>>>>> d5e08a64
        }
    }
}

/// Perform the given numeric operation and modulo the result by the max value for the given bitcount
/// if the res_type is not a NativeField.
fn wrapping(
    lhs: FieldElement,
    rhs: FieldElement,
    res_type: ObjectType,
    u128_op: impl FnOnce(u128, u128) -> u128,
    field_op: impl FnOnce(FieldElement, FieldElement) -> FieldElement,
) -> NodeEval {
    if res_type != ObjectType::NativeField {
        let type_modulo = 1_u128 << res_type.bits();
        let lhs = lhs.to_u128() % type_modulo;
        let rhs = rhs.to_u128() % type_modulo;
        let mut x = u128_op(lhs, rhs);
        x %= type_modulo;
        NodeEval::from_u128(x, res_type)
    } else {
        NodeEval::Const(field_op(lhs, rhs), res_type)
    }
}

fn field_op_not_allowed(_lhs: FieldElement, _rhs: FieldElement) -> FieldElement {
    unreachable!("operation not allowed for FieldElement");
}

impl Operation {
    pub fn binary(op: BinaryOp, lhs: NodeId, rhs: NodeId) -> Self {
        Operation::Binary(Binary::new(op, lhs, rhs))
    }

    pub fn is_dummy_store(&self) -> bool {
        match self {
            Operation::Store { index, value, .. } => {
                *index == NodeId::dummy() && *value == NodeId::dummy()
            }
            _ => false,
        }
    }

    pub fn map_id(&self, mut f: impl FnMut(NodeId) -> NodeId) -> Operation {
        use Operation::*;
        match self {
            Binary(self::Binary { lhs, rhs, operator }) => {
                Binary(self::Binary { lhs: f(*lhs), rhs: f(*rhs), operator: operator.clone() })
            }
            Cast(value) => Cast(f(*value)),
            Truncate { value, bit_size, max_bit_size } => {
                Truncate { value: f(*value), bit_size: *bit_size, max_bit_size: *max_bit_size }
            }
            Not(id) => Not(f(*id)),
            Constrain(id) => Constrain(f(*id)),
            Jne(id, block) => Jne(f(*id), *block),
            Jeq(id, block) => Jeq(f(*id), *block),
            Jmp(block) => Jmp(*block),
            Phi { root, block_args } => Phi {
                root: f(*root),
                block_args: vecmap(block_args, |(id, block)| (f(*id), *block)),
            },
            Load { array_id: array, index } => Load { array_id: *array, index: f(*index) },
            Store { array_id: array, index, value } => {
                Store { array_id: *array, index: f(*index), value: f(*value) }
            }
            Intrinsic(i, args) => Intrinsic(*i, vecmap(args.iter().copied(), f)),
            Nop => Nop,
            Call(func_id, args, returned_array) => {
                Call(*func_id, vecmap(args.iter().copied(), f), returned_array.clone())
            }
            Return(values) => Return(vecmap(values.iter().copied(), f)),
            Result { call_instruction, index } => {
                Result { call_instruction: f(*call_instruction), index: *index }
            }
        }
    }

    /// Mutate each contained NodeId in place using the given function f
    pub fn map_id_mut(&mut self, mut f: impl FnMut(NodeId) -> NodeId) {
        use Operation::*;
        match self {
            Binary(self::Binary { lhs, rhs, .. }) => {
                *lhs = f(*lhs);
                *rhs = f(*rhs);
            }
            Cast(value) => *value = f(*value),
            Truncate { value, .. } => *value = f(*value),
            Not(id) => *id = f(*id),
            Constrain(id) => *id = f(*id),
            Jne(id, _) => *id = f(*id),
            Jeq(id, _) => *id = f(*id),
            Jmp(_) => (),
            Phi { root, block_args } => {
                f(*root);
                for (id, _block) in block_args {
                    *id = f(*id);
                }
            }
            Load { index, .. } => *index = f(*index),
            Store { index, value, .. } => {
                *index = f(*index);
                *value = f(*value);
            }
            Intrinsic(_, args) => {
                for arg in args {
                    *arg = f(*arg);
                }
            }
            Nop => (),
            Call(_, args, _) => {
                for arg in args {
                    *arg = f(*arg);
                }
            }
            Return(values) => {
                for value in values {
                    *value = f(*value);
                }
            }
            Result { call_instruction, index: _ } => {
                *call_instruction = f(*call_instruction);
            }
        }
    }

    /// This is the same as map_id but doesn't return a new Operation
    pub fn for_each_id(&self, mut f: impl FnMut(NodeId)) {
        use Operation::*;
        match self {
            Binary(self::Binary { lhs, rhs, .. }) => {
                f(*lhs);
                f(*rhs);
            }
            Cast(value) => f(*value),
            Truncate { value, .. } => f(*value),
            Not(id) => f(*id),
            Constrain(id) => f(*id),
            Jne(id, _) => f(*id),
            Jeq(id, _) => f(*id),
            Jmp(_) => (),
            Phi { root, block_args } => {
                f(*root);
                for (id, _block) in block_args {
                    f(*id);
                }
            }
            Load { index, .. } => f(*index),
            Store { index, value, .. } => {
                f(*index);
                f(*value);
            }
            Intrinsic(_, args) => args.iter().copied().for_each(f),
            Nop => (),
            Call(_, args, _) => args.iter().copied().for_each(f),
            Return(values) => values.iter().copied().for_each(f),
            Result { call_instruction, .. } => {
                f(*call_instruction);
            }
        }
    }

    pub fn opcode(&self) -> Opcode {
        match self {
            Operation::Binary(binary) => binary.opcode(),
            Operation::Cast(_) => Opcode::Cast,
            Operation::Truncate { .. } => Opcode::Truncate,
            Operation::Not(_) => Opcode::Not,
            Operation::Constrain(_) => Opcode::Constrain,
            Operation::Jne(_, _) => Opcode::Jne,
            Operation::Jeq(_, _) => Opcode::Jeq,
            Operation::Jmp(_) => Opcode::Jmp,
            Operation::Phi { .. } => Opcode::Phi,
            Operation::Call(id, _, _) => Opcode::Call(*id),
            Operation::Return(_) => Opcode::Return,
            Operation::Result { .. } => Opcode::Results,
            Operation::Load { array_id, .. } => Opcode::Load(*array_id),
            Operation::Store { array_id, .. } => Opcode::Store(*array_id),
            Operation::Intrinsic(opcode, _) => Opcode::Intrinsic(*opcode),
            Operation::Nop => Opcode::Nop,
        }
    }
}

impl BinaryOp {
    fn is_commutative(&self) -> bool {
        matches!(
            self,
            BinaryOp::Add
                | BinaryOp::SafeAdd
                | BinaryOp::Mul
                | BinaryOp::SafeMul
                | BinaryOp::And
                | BinaryOp::Or
                | BinaryOp::Xor
<<<<<<< HEAD
                // This isn't a match-all pattern in case more ops are ever added
                // that aren't commutative
                | BinaryOp::Constrain(ConstrainOp::Eq | ConstrainOp::Neq, ..)
=======
>>>>>>> d5e08a64
        )
    }
}

pub fn get_witness_from_object(obj: &Object) -> Option<Witness> {
    match obj {
        Object::Integer(i) => Some(i.witness),
        Object::Array(_) => unreachable!("Array has multiple witnesses"),
        _ => obj.witness(),
    }
}<|MERGE_RESOLUTION|>--- conflicted
+++ resolved
@@ -467,7 +467,7 @@
                     return NodeEval::Const(FieldElement::from((!l) & max), self.res_type);
                 }
             }
-            Operation::Constrain(value) => {
+            Operation::Constrain(value, span, module) => {
                 if let Some(obj) = eval_fn(ctx, *value).into_const_value() {
                     if obj.is_one() {
                         // Delete the constrain, it is always true
@@ -511,21 +511,6 @@
 
     pub fn standard_form(&mut self) {
         if let Operation::Binary(binary) = &mut self.operation {
-<<<<<<< HEAD
-            if let BinaryOp::Constrain(op, ..) = &binary.operator {
-                match op {
-                    ConstrainOp::Eq => {
-                        if binary.lhs == binary.rhs {
-                            self.operation = Operation::Nop;
-                            return;
-                        }
-                    }
-                    ConstrainOp::Neq => assert_ne!(binary.lhs, binary.rhs),
-                }
-            }
-
-=======
->>>>>>> d5e08a64
             if binary.operator.is_commutative() && binary.rhs < binary.lhs {
                 std::mem::swap(&mut binary.rhs, &mut binary.lhs);
             }
@@ -542,7 +527,7 @@
     Truncate { value: NodeId, bit_size: u32, max_bit_size: u32 }, //truncate
 
     Not(NodeId), //(!) Bitwise Not
-    Constrain(NodeId),
+    Constrain(NodeId, Span, ModuleId),
 
     //control flow
     Jne(NodeId, BlockId), //jump on not equal
@@ -655,10 +640,6 @@
     Shr, //(>>) Shift right
 
     Assign,
-<<<<<<< HEAD
-    Constrain(ConstrainOp, Span, ModuleId), //write gates enforcing the ContrainOp to be true
-=======
->>>>>>> d5e08a64
 }
 
 impl Binary {
@@ -958,21 +939,6 @@
                     return wrapping(lhs, rhs, res_type, u128::shr, field_op_not_allowed);
                 }
             }
-<<<<<<< HEAD
-            BinaryOp::Constrain(op, ..) => {
-                if let (Some(lhs), Some(rhs)) = (lhs, rhs) {
-                    let lhs = l_type.field_to_type(lhs);
-                    let rhs = r_type.field_to_type(rhs);
-                    match op {
-                        ConstrainOp::Eq => assert_eq!(lhs, rhs),
-                        ConstrainOp::Neq => assert_ne!(lhs, rhs),
-                    }
-                    //we can delete the instruction
-                    return NodeEval::VarOrInstruction(NodeId::dummy());
-                }
-            }
-=======
->>>>>>> d5e08a64
             BinaryOp::Assign => (),
         }
         NodeEval::VarOrInstruction(id)
@@ -1035,10 +1001,6 @@
             BinaryOp::Shl => Opcode::Shl,
             BinaryOp::Shr => Opcode::Shr,
             BinaryOp::Assign => Opcode::Assign,
-<<<<<<< HEAD
-            BinaryOp::Constrain(op, span, module) => Opcode::Constrain(*op),
-=======
->>>>>>> d5e08a64
         }
     }
 }
@@ -1093,7 +1055,7 @@
                 Truncate { value: f(*value), bit_size: *bit_size, max_bit_size: *max_bit_size }
             }
             Not(id) => Not(f(*id)),
-            Constrain(id) => Constrain(f(*id)),
+            Constrain(id, span, module) => Constrain(f(*id), *span, *module),
             Jne(id, block) => Jne(f(*id), *block),
             Jeq(id, block) => Jeq(f(*id), *block),
             Jmp(block) => Jmp(*block),
@@ -1128,7 +1090,7 @@
             Cast(value) => *value = f(*value),
             Truncate { value, .. } => *value = f(*value),
             Not(id) => *id = f(*id),
-            Constrain(id) => *id = f(*id),
+            Constrain(id, ..) => *id = f(*id),
             Jne(id, _) => *id = f(*id),
             Jeq(id, _) => *id = f(*id),
             Jmp(_) => (),
@@ -1176,7 +1138,7 @@
             Cast(value) => f(*value),
             Truncate { value, .. } => f(*value),
             Not(id) => f(*id),
-            Constrain(id) => f(*id),
+            Constrain(id, ..) => f(*id),
             Jne(id, _) => f(*id),
             Jeq(id, _) => f(*id),
             Jmp(_) => (),
@@ -1207,7 +1169,7 @@
             Operation::Cast(_) => Opcode::Cast,
             Operation::Truncate { .. } => Opcode::Truncate,
             Operation::Not(_) => Opcode::Not,
-            Operation::Constrain(_) => Opcode::Constrain,
+            Operation::Constrain(..) => Opcode::Constrain,
             Operation::Jne(_, _) => Opcode::Jne,
             Operation::Jeq(_, _) => Opcode::Jeq,
             Operation::Jmp(_) => Opcode::Jmp,
@@ -1234,12 +1196,6 @@
                 | BinaryOp::And
                 | BinaryOp::Or
                 | BinaryOp::Xor
-<<<<<<< HEAD
-                // This isn't a match-all pattern in case more ops are ever added
-                // that aren't commutative
-                | BinaryOp::Constrain(ConstrainOp::Eq | ConstrainOp::Neq, ..)
-=======
->>>>>>> d5e08a64
         )
     }
 }
