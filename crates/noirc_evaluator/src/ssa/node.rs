--- conflicted
+++ resolved
@@ -937,21 +937,6 @@
                     return wrapping(lhs, rhs, res_type, u128::shr, field_op_not_allowed);
                 }
             }
-<<<<<<< HEAD
-=======
-            BinaryOp::Constrain(op) => {
-                if let (Some(lhs), Some(rhs)) = (lhs, rhs) {
-                    let lhs = l_type.field_to_type(lhs);
-                    let rhs = r_type.field_to_type(rhs);
-                    match op {
-                        ConstrainOp::Eq => assert_eq!(lhs, rhs),
-                        ConstrainOp::Neq => assert_ne!(lhs, rhs),
-                    }
-                    //we can delete the instruction
-                    return NodeEval::VarOrInstruction(NodeId::dummy());
-                }
-            }
->>>>>>> 64fa82f6
             BinaryOp::Assign => (),
         }
         NodeEval::VarOrInstruction(id)
