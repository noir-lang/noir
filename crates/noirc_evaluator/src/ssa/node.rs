--- conflicted
+++ resolved
@@ -571,13 +571,8 @@
     Shl,
     Shr,
     Assign,
-<<<<<<< HEAD
-    Constrain(ConstrainOp),
     Cond,
-=======
     Constrain,
->>>>>>> e413b823
-
     Cast,     //convert type
     Truncate, //truncate
     Not,      //(!) Bitwise Not
@@ -643,11 +638,7 @@
     Shr, //(>>) Shift right
 
     Assign,
-<<<<<<< HEAD
-    Constrain(ConstrainOp), //write gates enforcing the ContrainOp to be true
     Cond(NodeId),
-=======
->>>>>>> e413b823
 }
 
 impl Binary {
@@ -1020,11 +1011,7 @@
             BinaryOp::Shl => Opcode::Shl,
             BinaryOp::Shr => Opcode::Shr,
             BinaryOp::Assign => Opcode::Assign,
-<<<<<<< HEAD
-            BinaryOp::Constrain(op) => Opcode::Constrain(*op),
             BinaryOp::Cond(_) => Opcode::Cond,
-=======
->>>>>>> e413b823
         }
     }
 }
