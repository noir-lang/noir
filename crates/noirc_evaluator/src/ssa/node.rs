--- conflicted
+++ resolved
@@ -284,7 +284,6 @@
         }
     }
 
-<<<<<<< HEAD
     pub fn deref(&self, ctx: &SsaContext) -> ObjectType {
         match self {
             ObjectType::Pointer(a) => ctx.mem.arrays[*a as usize].element_type,
@@ -292,10 +291,7 @@
         }
     }
 
-    pub fn into_pointer(&self) -> u32 {
-=======
     pub fn type_to_pointer(&self) -> u32 {
->>>>>>> 4e4fd1b7
         match self {
             ObjectType::Pointer(a) => *a,
             _ => unreachable!("Type is not a pointer",),
