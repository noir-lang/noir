use acvm::{
    acir::native_types::Expression,
    acir::{circuit::opcodes::Opcode as AcirOpcode, native_types::Witness},
    FieldElement,
};

use crate::{
    ssa::acir_gen::constraints::{add, mul_with_witness, subtract},
    Evaluator,
};

// Generate gates which ensure that out_expr is a permutation of in_expr
// Returns the control bits of the sorting network used to generate the constrains
pub(crate) fn evaluate_permutation(
    in_expr: &[Expression],
    out_expr: &[Expression],
    evaluator: &mut Evaluator,
) -> Vec<Witness> {
    let bits = Vec::new();
    let (w, b) = permutation_layer(in_expr, &bits, true, evaluator);
    // we constrain the network output to out_expr
    for (b, o) in b.iter().zip(out_expr) {
        evaluator.push_opcode(AcirOpcode::Arithmetic(subtract(b, FieldElement::one(), o)));
    }
    w
}

// Same as evaluate_permutation() but uses the provided witness as network control bits
pub(crate) fn evaluate_permutation_with_witness(
    in_expr: &[Expression],
    out_expr: &[Expression],
    bits: &[Witness],
    evaluator: &mut Evaluator,
) {
    let (w, b) = permutation_layer(in_expr, bits, false, evaluator);
    debug_assert_eq!(w, *bits);
    // we constrain the network output to out_expr
    for (b, o) in b.iter().zip(out_expr) {
        evaluator.opcodes.push(AcirOpcode::Arithmetic(subtract(b, FieldElement::one(), o)));
    }
}

// Generates gates for a sorting network
// returns witness corresponding to the network configuration and the expressions corresponding to the network output
// in_expr: inputs of the sorting network
// if generate_witness is false, it uses the witness provided in bits instead of generating them
// in both cases it returns the witness of the network configuration
// if generate_witness is true, bits is ignored
fn permutation_layer(
    in_expr: &[Expression],
    bits: &[Witness],
    generate_witness: bool,
    evaluator: &mut Evaluator,
) -> (Vec<Witness>, Vec<Expression>) {
    let n = in_expr.len();
    if n == 1 {
        return (Vec::new(), in_expr.to_vec());
    }
    let n1 = n / 2;

    // witness for the input switches
    let mut conf = iter_extended::vecmap(0..n1, |i| {
        if generate_witness {
            evaluator.add_witness_to_cs()
        } else {
            bits[i]
        }
    });

    // compute expressions after the input switches
    // If inputs are a1,a2, and the switch value is c, then we compute expressions b1,b2 where
    // b1 = a1+q, b2 = a2-q, q = c(a2-a1)
    let mut in_sub1 = Vec::new();
    let mut in_sub2 = Vec::new();
    for i in 0..n1 {
        //q = c*(a2-a1);
        let intermediate = mul_with_witness(
            evaluator,
            &conf[i].into(),
            &subtract(&in_expr[2 * i + 1], FieldElement::one(), &in_expr[2 * i]),
        );
        //b1=a1+q
        in_sub1.push(add(&intermediate, FieldElement::one(), &in_expr[2 * i]));
        //b2=a2-q
        in_sub2.push(subtract(&in_expr[2 * i + 1], FieldElement::one(), &intermediate));
    }
    if n % 2 == 1 {
        in_sub2.push(in_expr.last().unwrap().clone());
    }
    let mut out_expr = Vec::new();
    // compute results for the sub networks
    let bits1 = if generate_witness { bits } else { &bits[n1 + (n - 1) / 2..] };
    let (w1, b1) = permutation_layer(&in_sub1, bits1, generate_witness, evaluator);
    let bits2 = if generate_witness { bits } else { &bits[n1 + (n - 1) / 2 + w1.len()..] };
    let (w2, b2) = permutation_layer(&in_sub2, bits2, generate_witness, evaluator);
    // apply the output switches
    for i in 0..(n - 1) / 2 {
        let c = if generate_witness { evaluator.add_witness_to_cs() } else { bits[n1 + i] };
        conf.push(c);
        let intermediate =
            mul_with_witness(evaluator, &c.into(), &subtract(&b2[i], FieldElement::one(), &b1[i]));
        out_expr.push(add(&intermediate, FieldElement::one(), &b1[i]));
        out_expr.push(subtract(&b2[i], FieldElement::one(), &intermediate));
    }
    if n % 2 == 0 {
        out_expr.push(b1.last().unwrap().clone());
    }
    out_expr.push(b2.last().unwrap().clone());
    conf.extend(w1);
    conf.extend(w2);
    (conf, out_expr)
}

#[cfg(test)]
mod test {
    use acvm::{
<<<<<<< HEAD
        acir::{circuit::opcodes::BlackBoxFuncCall, native_types::WitnessMap},
        pwg::block::Blocks,
        FieldElement, OpcodeResolution, OpcodeResolutionError, PartialWitnessGenerator,
        PartialWitnessGeneratorStatus,
=======
        acir::{circuit::opcodes::FunctionInput, native_types::Witness},
        pwg::{block::Blocks, solve, OpcodeResolution, PartialWitnessGeneratorStatus},
        FieldElement, OpcodeResolutionError, PartialWitnessGenerator,
>>>>>>> 091fad1b
    };

    use crate::{
        ssa::acir_gen::operations::sort::{evaluate_permutation, permutation_layer},
        Evaluator,
    };
    use rand::prelude::*;

    struct MockBackend {}
    impl PartialWitnessGenerator for MockBackend {
        fn aes(
            &self,
            _initial_witness: &mut BTreeMap<Witness, FieldElement>,
            _inputs: &[FunctionInput],
            _outputs: &[Witness],
        ) -> Result<OpcodeResolution, OpcodeResolutionError> {
            panic!("Path not trodden by this test")
        }
        fn and(
            &self,
            _initial_witness: &mut BTreeMap<Witness, FieldElement>,
            _lhs: &FunctionInput,
            _rhs: &FunctionInput,
            _output: &Witness,
        ) -> Result<OpcodeResolution, OpcodeResolutionError> {
            panic!("Path not trodden by this test")
        }
        fn xor(
            &self,
            _initial_witness: &mut BTreeMap<Witness, FieldElement>,
            _lhs: &FunctionInput,
            _rhs: &FunctionInput,
            _output: &Witness,
        ) -> Result<OpcodeResolution, OpcodeResolutionError> {
            panic!("Path not trodden by this test")
        }
        fn range(
            &self,
            _initial_witness: &mut BTreeMap<Witness, FieldElement>,
            _input: &FunctionInput,
        ) -> Result<OpcodeResolution, OpcodeResolutionError> {
            panic!("Path not trodden by this test")
        }
        fn sha256(
            &self,
            _initial_witness: &mut BTreeMap<Witness, FieldElement>,
            _inputs: &[FunctionInput],
            _outputs: &[Witness],
        ) -> Result<OpcodeResolution, OpcodeResolutionError> {
            panic!("Path not trodden by this test")
        }
        fn blake2s(
            &self,
            _initial_witness: &mut BTreeMap<Witness, FieldElement>,
            _inputs: &[FunctionInput],
            _outputs: &[Witness],
        ) -> Result<OpcodeResolution, OpcodeResolutionError> {
            panic!("Path not trodden by this test")
        }
        fn compute_merkle_root(
            &self,
            _initial_witness: &mut BTreeMap<Witness, FieldElement>,
            _leaf: &FunctionInput,
            _index: &FunctionInput,
            _hash_path: &[FunctionInput],
            _output: &Witness,
        ) -> Result<OpcodeResolution, OpcodeResolutionError> {
            panic!("Path not trodden by this test")
        }
        fn schnorr_verify(
            &self,
            _initial_witness: &mut BTreeMap<Witness, FieldElement>,
            _public_key_x: &FunctionInput,
            _public_key_y: &FunctionInput,
            _signature: &[FunctionInput],
            _message: &[FunctionInput],
            _output: &Witness,
        ) -> Result<OpcodeResolution, OpcodeResolutionError> {
            panic!("Path not trodden by this test")
        }
        fn pedersen(
            &self,
            _initial_witness: &mut BTreeMap<Witness, FieldElement>,
            _inputs: &[FunctionInput],
            _outputs: &[Witness],
        ) -> Result<OpcodeResolution, OpcodeResolutionError> {
            panic!("Path not trodden by this test")
        }
        fn hash_to_field_128_security(
            &self,
            _initial_witness: &mut BTreeMap<Witness, FieldElement>,
            _inputs: &[FunctionInput],
            _output: &Witness,
        ) -> Result<OpcodeResolution, OpcodeResolutionError> {
            panic!("Path not trodden by this test")
        }
        fn ecdsa_secp256k1(
            &self,
            _initial_witness: &mut BTreeMap<Witness, FieldElement>,
            _public_key_x: &[FunctionInput],
            _public_key_y: &[FunctionInput],
            _signature: &[FunctionInput],
            _message: &[FunctionInput],
            _output: &Witness,
        ) -> Result<OpcodeResolution, OpcodeResolutionError> {
            panic!("Path not trodden by this test")
        }
        fn fixed_base_scalar_mul(
            &self,
            _initial_witness: &mut BTreeMap<Witness, FieldElement>,
            _input: &FunctionInput,
            _outputs: &[Witness],
        ) -> Result<OpcodeResolution, OpcodeResolutionError> {
            panic!("Path not trodden by this test")
        }
        fn keccak256(
            &self,
<<<<<<< HEAD
            _initial_witness: &mut WitnessMap,
            _func_call: &BlackBoxFuncCall,
=======
            _initial_witness: &mut BTreeMap<Witness, FieldElement>,
            _inputs: &[FunctionInput],
            _outputs: &[Witness],
>>>>>>> 091fad1b
        ) -> Result<OpcodeResolution, OpcodeResolutionError> {
            panic!("Path not trodden by this test")
        }
    }

    // Check that a random network constrains its output to be a permutation of any random input
    #[test]
    fn test_permutation() {
        let mut rng = rand::thread_rng();
        for n in 2..50 {
            let mut eval = Evaluator::default();

            //we generate random inputs
            let mut input = Vec::new();
            let mut a_val = Vec::new();
            let mut b_wit = Vec::new();
            let mut solved_witness = WitnessMap::new();
            for i in 0..n {
                let w = eval.add_witness_to_cs();
                input.push(w.into());
                a_val.push(FieldElement::from(rng.next_u32() as i128));
                solved_witness.insert(w, a_val[i]);
            }

            let mut output = Vec::new();
            for _i in 0..n {
                let w = eval.add_witness_to_cs();
                b_wit.push(w);
                output.push(w.into());
            }
            //generate constraints for the inputs
            let w = evaluate_permutation(&input, &output, &mut eval);
            //checks that it generate the same witness
            let (w1, _) = permutation_layer(&input, &w, false, &mut eval);
            assert_eq!(w, w1);
            //we generate random network
            let mut c = Vec::new();
            for _i in 0..w.len() {
                c.push(rng.next_u32() % 2 != 0);
            }
            // initialize bits
            for i in 0..w.len() {
                solved_witness.insert(w[i], FieldElement::from(c[i] as i128));
            }
            // compute the network output by solving the constraints
            let backend = MockBackend {};
            let mut blocks = Blocks::default();
            let solver_status =
                solve(&backend, &mut solved_witness, &mut blocks, eval.opcodes.clone())
                    .expect("Could not solve permutation constraints");
            assert_eq!(solver_status, PartialWitnessGeneratorStatus::Solved, "Incomplete solution");
            let mut b_val = Vec::new();
            for i in 0..output.len() {
                b_val.push(solved_witness[&b_wit[i]]);
            }
            // ensure the outputs are a permutation of the inputs
            a_val.sort();
            b_val.sort();
            assert_eq!(a_val, b_val);
        }
    }
}<|MERGE_RESOLUTION|>--- conflicted
+++ resolved
@@ -114,16 +114,9 @@
 #[cfg(test)]
 mod test {
     use acvm::{
-<<<<<<< HEAD
-        acir::{circuit::opcodes::BlackBoxFuncCall, native_types::WitnessMap},
+        acir::{ative_types::WitnessMap, circuit::opcodes::FunctionInput, native_types::Witness},
         pwg::block::Blocks,
         FieldElement, OpcodeResolution, OpcodeResolutionError, PartialWitnessGenerator,
-        PartialWitnessGeneratorStatus,
-=======
-        acir::{circuit::opcodes::FunctionInput, native_types::Witness},
-        pwg::{block::Blocks, solve, OpcodeResolution, PartialWitnessGeneratorStatus},
-        FieldElement, OpcodeResolutionError, PartialWitnessGenerator,
->>>>>>> 091fad1b
     };
 
     use crate::{
@@ -136,7 +129,7 @@
     impl PartialWitnessGenerator for MockBackend {
         fn aes(
             &self,
-            _initial_witness: &mut BTreeMap<Witness, FieldElement>,
+            _initial_witness: &mut WitnessMap,
             _inputs: &[FunctionInput],
             _outputs: &[Witness],
         ) -> Result<OpcodeResolution, OpcodeResolutionError> {
@@ -144,7 +137,7 @@
         }
         fn and(
             &self,
-            _initial_witness: &mut BTreeMap<Witness, FieldElement>,
+            _initial_witness: &mut WitnessMap,
             _lhs: &FunctionInput,
             _rhs: &FunctionInput,
             _output: &Witness,
@@ -153,7 +146,7 @@
         }
         fn xor(
             &self,
-            _initial_witness: &mut BTreeMap<Witness, FieldElement>,
+            _initial_witness: &mut WitnessMap,
             _lhs: &FunctionInput,
             _rhs: &FunctionInput,
             _output: &Witness,
@@ -162,14 +155,14 @@
         }
         fn range(
             &self,
-            _initial_witness: &mut BTreeMap<Witness, FieldElement>,
+            _initial_witness: &mut WitnessMap,
             _input: &FunctionInput,
         ) -> Result<OpcodeResolution, OpcodeResolutionError> {
             panic!("Path not trodden by this test")
         }
         fn sha256(
             &self,
-            _initial_witness: &mut BTreeMap<Witness, FieldElement>,
+            _initial_witness: &mut WitnessMap,
             _inputs: &[FunctionInput],
             _outputs: &[Witness],
         ) -> Result<OpcodeResolution, OpcodeResolutionError> {
@@ -177,7 +170,7 @@
         }
         fn blake2s(
             &self,
-            _initial_witness: &mut BTreeMap<Witness, FieldElement>,
+            _initial_witness: &mut WitnessMap,
             _inputs: &[FunctionInput],
             _outputs: &[Witness],
         ) -> Result<OpcodeResolution, OpcodeResolutionError> {
@@ -185,7 +178,7 @@
         }
         fn compute_merkle_root(
             &self,
-            _initial_witness: &mut BTreeMap<Witness, FieldElement>,
+            _initial_witness: &mut WitnessMap,
             _leaf: &FunctionInput,
             _index: &FunctionInput,
             _hash_path: &[FunctionInput],
@@ -195,7 +188,7 @@
         }
         fn schnorr_verify(
             &self,
-            _initial_witness: &mut BTreeMap<Witness, FieldElement>,
+            _initial_witness: &mut WitnessMap,
             _public_key_x: &FunctionInput,
             _public_key_y: &FunctionInput,
             _signature: &[FunctionInput],
@@ -206,7 +199,7 @@
         }
         fn pedersen(
             &self,
-            _initial_witness: &mut BTreeMap<Witness, FieldElement>,
+            _initial_witness: &mut WitnessMap,
             _inputs: &[FunctionInput],
             _outputs: &[Witness],
         ) -> Result<OpcodeResolution, OpcodeResolutionError> {
@@ -214,7 +207,7 @@
         }
         fn hash_to_field_128_security(
             &self,
-            _initial_witness: &mut BTreeMap<Witness, FieldElement>,
+            _initial_witness: &mut WitnessMap,
             _inputs: &[FunctionInput],
             _output: &Witness,
         ) -> Result<OpcodeResolution, OpcodeResolutionError> {
@@ -222,7 +215,7 @@
         }
         fn ecdsa_secp256k1(
             &self,
-            _initial_witness: &mut BTreeMap<Witness, FieldElement>,
+            _initial_witness: &mut WitnessMap,
             _public_key_x: &[FunctionInput],
             _public_key_y: &[FunctionInput],
             _signature: &[FunctionInput],
@@ -233,7 +226,7 @@
         }
         fn fixed_base_scalar_mul(
             &self,
-            _initial_witness: &mut BTreeMap<Witness, FieldElement>,
+            _initial_witness: &mut WitnessMap,
             _input: &FunctionInput,
             _outputs: &[Witness],
         ) -> Result<OpcodeResolution, OpcodeResolutionError> {
@@ -241,14 +234,9 @@
         }
         fn keccak256(
             &self,
-<<<<<<< HEAD
-            _initial_witness: &mut WitnessMap,
-            _func_call: &BlackBoxFuncCall,
-=======
-            _initial_witness: &mut BTreeMap<Witness, FieldElement>,
-            _inputs: &[FunctionInput],
-            _outputs: &[Witness],
->>>>>>> 091fad1b
+            _initial_witness: &mut WitnessMap,
+            _inputs: &[FunctionInput],
+            _outputs: &[Witness],
         ) -> Result<OpcodeResolution, OpcodeResolutionError> {
             panic!("Path not trodden by this test")
         }
