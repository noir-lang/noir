use crate::{
    ssa::{
        acir_gen::{
            constraints::{bound_constraint_with_offset, to_radix_base},
            expression_from_witness,
            operations::sort::evaluate_permutation,
            InternalVar, InternalVarCache, MemoryMap,
        },
        builtin,
        context::SsaContext,
        mem::{ArrayId, Memory},
        node::{self, Instruction, Node, NodeId, ObjectType},
    },
    Evaluator,
};
use acvm::acir::circuit::directives::{Directive, LogInfo};
use acvm::acir::{
<<<<<<< HEAD
    circuit::opcodes::{BlackBoxFuncCall, FunctionInput, Opcode as AcirOpcode},
    native_types::Witness,
=======
    circuit::{
        directives::Directive,
        opcodes::{BlackBoxFuncCall, FunctionInput, Opcode as AcirOpcode},
    },
    native_types::{Expression, Witness},
>>>>>>> 32e93202
};
use iter_extended::vecmap;

// Generate constraints for two types of functions:
// - Builtin functions: These are functions that
// are implemented by the compiler.
// - ACIR black box functions. These are referred
// to as `LowLevel`
pub(crate) fn evaluate(
    args: &[NodeId],
    instruction: &Instruction,
    opcode: builtin::Opcode,
    var_cache: &mut InternalVarCache,
    memory_map: &mut MemoryMap,
    ctx: &SsaContext,
    evaluator: &mut Evaluator,
) -> Option<InternalVar> {
    use builtin::Opcode;

    let instruction_id = instruction.id;
    let res_type = instruction.res_type;

    let outputs;
    match opcode {
        Opcode::ToBits => {
            // TODO: document where `0` and `1` are coming from, for args[0], args[1]
            let bit_size = ctx.get_as_constant(args[1]).unwrap().to_u128() as u32;
            let l_c = var_cache.get_or_compute_internal_var_unwrap(args[0], evaluator, ctx);
            outputs = to_radix_base(l_c.expression(), 2, bit_size, evaluator);
            if let ObjectType::Pointer(a) = res_type {
                memory_map.map_array(a, &outputs, ctx);
            }
        }
        Opcode::ToRadix => {
            // TODO: document where `0`, `1` and `2` are coming from, for args[0],args[1], args[2]
            let radix = ctx.get_as_constant(args[1]).unwrap().to_u128() as u32;
            let limb_size = ctx.get_as_constant(args[2]).unwrap().to_u128() as u32;
            let l_c = var_cache.get_or_compute_internal_var_unwrap(args[0], evaluator, ctx);
            outputs = to_radix_base(l_c.expression(), radix, limb_size, evaluator);
            if let ObjectType::Pointer(a) = res_type {
                memory_map.map_array(a, &outputs, ctx);
            }
        }
        Opcode::Println(print_info) => {
            outputs = Vec::new(); // print statements do not output anything
            if print_info.show_output {
                evaluate_println(
                    var_cache,
                    memory_map,
                    print_info.is_string_output,
                    args,
                    ctx,
                    evaluator,
                );
            }
        }
        Opcode::LowLevel(op) => {
            let inputs = prepare_inputs(var_cache, memory_map, args, ctx, evaluator);
            let output_count = op.definition().output_size.0 as u32;
            outputs = prepare_outputs(memory_map, instruction_id, output_count, ctx, evaluator);

            let func_call = BlackBoxFuncCall {
                name: op,
                inputs,                   //witness + bit size
                outputs: outputs.clone(), //witness
            };
            evaluator.opcodes.push(AcirOpcode::BlackBoxFuncCall(func_call));
        }
        Opcode::Sort => {
            let mut in_expr = Vec::new();
            let array_id = Memory::deref(ctx, args[0]).unwrap();
            let array = &ctx.mem[array_id];
            let num_bits = array.element_type.bits();
            for i in 0..array.len {
                in_expr.push(
                    memory_map.load_array_element_constant_index(array, i).unwrap().to_expression(),
                );
            }
            outputs = prepare_outputs(memory_map, instruction_id, array.len, ctx, evaluator);
            let out_expr: Vec<Expression> =
                outputs.iter().map(|w| expression_from_witness(*w)).collect();
            for i in 0..(out_expr.len() - 1) {
                bound_constraint_with_offset(
                    &out_expr[i],
                    &out_expr[i + 1],
                    &Expression::zero(),
                    num_bits,
                    evaluator,
                );
            }
            let bits = evaluate_permutation(&in_expr, &out_expr, evaluator);
            let inputs = in_expr.iter().map(|a| vec![a.clone()]).collect();
            evaluator.opcodes.push(AcirOpcode::Directive(Directive::PermutationSort {
                inputs,
                tuple: 1,
                bits,
                sort_by: vec![0],
            }));
            if let node::ObjectType::Pointer(a) = res_type {
                memory_map.map_array(a, &outputs, ctx);
            } else {
                unreachable!();
            }
        }
    }

    // If more than witness is returned,
    // the result is inside the result type of `Instruction`
    // as a pointer to an array
    // (outputs.len() == 1).then(|| Expression::from(&outputs[0])).map(InternalVar::from)
    (outputs.len() == 1).then(|| InternalVar::from(outputs[0]))
}

// Transform the arguments of intrinsic functions into witnesses
fn prepare_inputs(
    var_cache: &mut InternalVarCache,
    memory_map: &mut MemoryMap,
    arguments: &[NodeId],
    cfg: &SsaContext,
    evaluator: &mut Evaluator,
) -> Vec<FunctionInput> {
    let mut inputs: Vec<FunctionInput> = Vec::new();

    for argument in arguments {
        inputs.extend(resolve_node_id(argument, var_cache, memory_map, cfg, evaluator))
    }
    inputs
}

fn resolve_node_id(
    node_id: &NodeId,
    var_cache: &mut InternalVarCache,
    memory_map: &mut MemoryMap,
    cfg: &SsaContext,
    evaluator: &mut Evaluator,
) -> Vec<FunctionInput> {
    let node_object = cfg.try_get_node(*node_id).expect("could not find node for {node_id}");
    match node_object {
        node::NodeObject::Obj(v) => {
            let node_obj_type = node_object.get_type();
            match node_obj_type {
                // If the `Variable` represents a Pointer
                // Then we know that it is an `Array`
                node::ObjectType::Pointer(a) => resolve_array(a, memory_map, cfg, evaluator),
                // If it is not a pointer, we attempt to fetch the witness associated with it
                _ => match v.witness {
                    Some(w) => {
                        vec![FunctionInput { witness: w, num_bits: v.size_in_bits() }]
                    }
                    None => todo!("generate a witness"),
                },
            }
        }
        _ => {
            // Upon the case that the `NodeObject` is not a `Variable`,
            // we attempt to fetch an associated `InternalVar`.
            // Otherwise, this is a internal compiler error.
            let internal_var = var_cache.get(node_id);
            match internal_var {
                Some(var) => {
                    let witness = var
                        .clone()
                        .get_or_compute_witness(evaluator, false)
                        .expect("unexpected constant expression");
                    vec![FunctionInput { witness, num_bits: node_object.size_in_bits() }]
                }
                None => unreachable!("invalid input: {:?}", node_object),
            }
        }
    }
}

fn resolve_array(
    array_id: ArrayId,
    memory_map: &mut MemoryMap,
    cfg: &SsaContext,
    evaluator: &mut Evaluator,
) -> Vec<FunctionInput> {
    let mut inputs = Vec::new();

    let array = &cfg.mem[array_id];
    let num_bits = array.element_type.bits();
    for i in 0..array.len {
        let mut arr_element = memory_map
            .load_array_element_constant_index(array, i)
            .expect("array index out of bounds");

        let witness = arr_element.get_or_compute_witness(evaluator, true).expect(
            "infallible: `None` can only be returned when we disallow constant Expressions.",
        );
        let func_input = FunctionInput { witness, num_bits };

        let address = array.adr + i;
        memory_map.insert(address, arr_element);

        inputs.push(func_input)
    }

    inputs
}

fn prepare_outputs(
    memory_map: &mut MemoryMap,
    pointer: NodeId,
    output_nb: u32,
    ctx: &SsaContext,
    evaluator: &mut Evaluator,
) -> Vec<Witness> {
    // Create fresh variables that will link to the output
    let outputs = vecmap(0..output_nb, |_| evaluator.add_witness_to_cs());

    let l_obj = ctx.try_get_node(pointer).unwrap();
    if let node::ObjectType::Pointer(a) = l_obj.get_type() {
        memory_map.map_array(a, &outputs, ctx);
    }
    outputs
}

fn evaluate_println(
    var_cache: &mut InternalVarCache,
    memory_map: &mut MemoryMap,
    is_string_output: bool,
    args: &[NodeId],
    ctx: &SsaContext,
    evaluator: &mut Evaluator,
) {
    assert!(args.len() == 1, "print statements can only support one argument");
    let node_id = args[0];

    let mut log_string = "".to_owned();
    let mut log_witnesses = Vec::new();

    let obj_type = ctx.object_type(node_id);
    match obj_type {
        ObjectType::Pointer(array_id) => {
            let mem_array = &ctx.mem[array_id];
            let mut field_elements = Vec::new();
            for idx in 0..mem_array.len {
                if let Some(var) = memory_map.load_array_element_constant_index(mem_array, idx) {
                    let array_elem_expr = var.expression();
                    if array_elem_expr.is_const() {
                        field_elements.push(array_elem_expr.q_c);
                    } else {
                        let var = match var_cache.get(&node_id) {
                            Some(var) => var.clone(),
                            _ => InternalVar::from(array_elem_expr.clone()),
                        };
                        if let Some(w) = var.cached_witness() {
                            log_witnesses.push(*w);
                        } else {
                            unreachable!("array element to be logged is missing a witness");
                        }
                    }
                } else {
                    unreachable!("array element being logged does not exist in memory");
                }
            }

            if is_string_output {
                let final_string = noirc_abi::decode_string_value(&field_elements);
                log_string.push_str(&final_string);
            } else if !field_elements.is_empty() {
                log_string.push('[');
                let mut iter = field_elements.iter().peekable();
                while let Some(elem) = iter.next() {
                    if iter.peek().is_none() {
                        log_string.push_str(&elem.to_hex());
                    } else {
                        log_string.push_str(&format!("{}, ", elem.to_hex()));
                    }
                }
                log_string.push(']');
            }
        }
        _ => match ctx.get_as_constant(node_id) {
            Some(field) => {
                log_string.push_str(&field.to_hex());
            }
            None => {
                if let Some(var) = var_cache.get(&node_id) {
                    if let Some(field) = var.to_const() {
                        log_string.push_str(&field.to_hex());
                    } else if let Some(w) = var.cached_witness() {
                        log_witnesses.push(*w);
                    } else {
                        unreachable!("array element to be logged is missing a witness");
                    }
                } else {
                    unreachable!(
                        "invalid input for print statement: {:?}",
                        ctx.try_get_node(node_id).expect("node is missing from SSA")
                    )
                }
            }
        },
    };

    // Only one of the witness vector or the output string should be non-empty
    assert!(log_witnesses.is_empty() ^ log_string.is_empty());

    let log_directive = if !log_string.is_empty() {
        Directive::Log(LogInfo::FinalizedOutput(log_string))
    } else {
        Directive::Log(LogInfo::WitnessOutput(log_witnesses))
    };

    evaluator.opcodes.push(AcirOpcode::Directive(log_directive));
}<|MERGE_RESOLUTION|>--- conflicted
+++ resolved
@@ -13,18 +13,12 @@
     },
     Evaluator,
 };
-use acvm::acir::circuit::directives::{Directive, LogInfo};
 use acvm::acir::{
-<<<<<<< HEAD
-    circuit::opcodes::{BlackBoxFuncCall, FunctionInput, Opcode as AcirOpcode},
-    native_types::Witness,
-=======
     circuit::{
-        directives::Directive,
+        directives::{Directive, LogInfo},
         opcodes::{BlackBoxFuncCall, FunctionInput, Opcode as AcirOpcode},
     },
     native_types::{Expression, Witness},
->>>>>>> 32e93202
 };
 use iter_extended::vecmap;
 
