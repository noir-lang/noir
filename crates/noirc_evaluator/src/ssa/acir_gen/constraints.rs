use crate::{
    errors::{RuntimeError, RuntimeErrorKind},
    ssa::{acir_gen::expression_to_witness, builtin::Endian},
    Evaluator,
};
use acvm::{
    acir::{
        circuit::{
            directives::{Directive, QuotientDirective},
            opcodes::{BlackBoxFuncCall, FunctionInput, Opcode as AcirOpcode},
        },
        native_types::{Expression, Witness},
    },
    FieldElement,
};
use num_bigint::BigUint;
use num_traits::One;
use std::{
    cmp::Ordering,
    ops::{Mul, Neg},
};

// Code in this file, will generate constraints without
// using only the Evaluator and ACIR Expression types

pub(crate) fn mul_with_witness(
    evaluator: &mut Evaluator,
    a: &Expression,
    b: &Expression,
) -> Expression {
    let a_arith;
    let a_arith = if !a.mul_terms.is_empty() && !b.is_const() {
        let a_witness = evaluator.create_intermediate_variable(a.clone());
        a_arith = Expression::from(a_witness);
        &a_arith
    } else {
        a
    };
    let b_arith;
    let b_arith = if !b.mul_terms.is_empty() && !a.is_const() {
        if a == b {
            a_arith
        } else {
            let b_witness = evaluator.create_intermediate_variable(b.clone());
            b_arith = Expression::from(b_witness);
            &b_arith
        }
    } else {
        b
    };
    mul(a_arith, b_arith)
}

//a*b
pub(crate) fn mul(a: &Expression, b: &Expression) -> Expression {
    if a.is_const() {
        return b * a.q_c;
    } else if b.is_const() {
        return a * b.q_c;
    } else if !(a.is_linear() && b.is_linear()) {
        unreachable!("Can only multiply linear terms");
    }

    let mut output = Expression::from_field(a.q_c * b.q_c);

    //TODO to optimize...
    for lc in &a.linear_combinations {
        let single = single_mul(lc.1, b);
        output = add(&output, lc.0, &single);
    }

    //linear terms
    let mut i1 = 0; //a
    let mut i2 = 0; //b
    while i1 < a.linear_combinations.len() && i2 < b.linear_combinations.len() {
        let coeff_a = b.q_c * a.linear_combinations[i1].0;
        let coeff_b = a.q_c * b.linear_combinations[i2].0;
        match a.linear_combinations[i1].1.cmp(&b.linear_combinations[i2].1) {
            Ordering::Greater => {
                if coeff_b != FieldElement::zero() {
                    output.linear_combinations.push((coeff_b, b.linear_combinations[i2].1));
                }
                i2 += 1;
            }
            Ordering::Less => {
                if coeff_a != FieldElement::zero() {
                    output.linear_combinations.push((coeff_a, a.linear_combinations[i1].1));
                }
                i1 += 1;
            }
            Ordering::Equal => {
                if coeff_a + coeff_b != FieldElement::zero() {
                    output
                        .linear_combinations
                        .push((coeff_a + coeff_b, a.linear_combinations[i1].1));
                }

                i1 += 1;
                i2 += 1;
            }
        }
    }
    while i1 < a.linear_combinations.len() {
        let coeff_a = b.q_c * a.linear_combinations[i1].0;
        output.linear_combinations.push((coeff_a, a.linear_combinations[i1].1));
        i1 += 1;
    }
    while i2 < b.linear_combinations.len() {
        let coeff_b = a.q_c * b.linear_combinations[i2].0;
        output.linear_combinations.push((coeff_b, b.linear_combinations[i2].1));
        i2 += 1;
    }

    output
}

// returns a - k*b
pub(crate) fn subtract(a: &Expression, k: FieldElement, b: &Expression) -> Expression {
    add(a, k.neg(), b)
}

// returns a + k*b
// TODO: possibly rename to add_mul
// TODO also check why we are doing all of this complicated logic with i1 and i2
// TODO in either case, we can put this in ACIR, if its useful
pub(crate) fn add(a: &Expression, k: FieldElement, b: &Expression) -> Expression {
    if a.is_const() {
        return (b * k) + a.q_c;
    } else if b.is_const() {
        return a.clone() + (k * b.q_c);
    }

    let mut output = Expression::from_field(a.q_c + k * b.q_c);

    //linear combinations
    let mut i1 = 0; //a
    let mut i2 = 0; //b
    while i1 < a.linear_combinations.len() && i2 < b.linear_combinations.len() {
        match a.linear_combinations[i1].1.cmp(&b.linear_combinations[i2].1) {
            Ordering::Greater => {
                let coeff = b.linear_combinations[i2].0 * k;
                if coeff != FieldElement::zero() {
                    output.linear_combinations.push((coeff, b.linear_combinations[i2].1));
                }
                i2 += 1;
            }
            Ordering::Less => {
                output.linear_combinations.push(a.linear_combinations[i1]);
                i1 += 1;
            }
            Ordering::Equal => {
                let coeff = a.linear_combinations[i1].0 + b.linear_combinations[i2].0 * k;
                if coeff != FieldElement::zero() {
                    output.linear_combinations.push((coeff, a.linear_combinations[i1].1));
                }
                i2 += 1;
                i1 += 1;
            }
        }
    }
    while i1 < a.linear_combinations.len() {
        output.linear_combinations.push(a.linear_combinations[i1]);
        i1 += 1;
    }
    while i2 < b.linear_combinations.len() {
        let coeff = b.linear_combinations[i2].0 * k;
        if coeff != FieldElement::zero() {
            output.linear_combinations.push((coeff, b.linear_combinations[i2].1));
        }
        i2 += 1;
    }

    //mul terms

    i1 = 0; //a
    i2 = 0; //b

    while i1 < a.mul_terms.len() && i2 < b.mul_terms.len() {
        match (a.mul_terms[i1].1, a.mul_terms[i1].2).cmp(&(b.mul_terms[i2].1, b.mul_terms[i2].2)) {
            Ordering::Greater => {
                let coeff = b.mul_terms[i2].0 * k;
                if coeff != FieldElement::zero() {
                    output.mul_terms.push((coeff, b.mul_terms[i2].1, b.mul_terms[i2].2));
                }
                i2 += 1;
            }
            Ordering::Less => {
                output.mul_terms.push(a.mul_terms[i1]);
                i1 += 1;
            }
            Ordering::Equal => {
                let coeff = a.mul_terms[i1].0 + b.mul_terms[i2].0 * k;
                if coeff != FieldElement::zero() {
                    output.mul_terms.push((coeff, a.mul_terms[i1].1, a.mul_terms[i1].2));
                }
                i2 += 1;
                i1 += 1;
            }
        }
    }
    while i1 < a.mul_terms.len() {
        output.mul_terms.push(a.mul_terms[i1]);
        i1 += 1;
    }

    while i2 < b.mul_terms.len() {
        let coeff = b.mul_terms[i2].0 * k;
        if coeff != FieldElement::zero() {
            output.mul_terms.push((coeff, b.mul_terms[i2].1, b.mul_terms[i2].2));
        }
        i2 += 1;
    }

    output
}

// returns w*b.linear_combinations
pub(crate) fn single_mul(w: Witness, b: &Expression) -> Expression {
    let mut output = Expression::default();
    let mut i1 = 0;
    while i1 < b.linear_combinations.len() {
        if (w, b.linear_combinations[i1].1) < (b.linear_combinations[i1].1, w) {
            output.mul_terms.push((b.linear_combinations[i1].0, w, b.linear_combinations[i1].1));
        } else {
            output.mul_terms.push((b.linear_combinations[i1].0, b.linear_combinations[i1].1, w));
        }
        i1 += 1;
    }
    output
}

pub(crate) fn boolean(witness: Witness) -> Expression {
    Expression {
        mul_terms: vec![(FieldElement::one(), witness, witness)],
        linear_combinations: vec![(-FieldElement::one(), witness)],
        q_c: FieldElement::zero(),
    }
}

pub(crate) fn boolean_expr(expr: &Expression, evaluator: &mut Evaluator) -> Expression {
    subtract(&mul_with_witness(evaluator, expr, expr), FieldElement::one(), expr)
}

//constrain witness a to be num_bits-size integer, i.e between 0 and 2^num_bits-1
pub(crate) fn range_constraint(
    witness: Witness,
    num_bits: u32,
    evaluator: &mut Evaluator,
) -> Result<(), RuntimeErrorKind> {
    if num_bits == 1 {
        // Add a bool gate
        let bool_constraint = boolean(witness);
        evaluator.push_opcode(AcirOpcode::Arithmetic(bool_constraint))?;
    } else if num_bits == FieldElement::max_num_bits() {
        // Don't apply any constraints if the range is for the maximum number of bits
        let message = format!(
            "All Witnesses are by default u{}. Applying this type does not apply any constraints.",
            FieldElement::max_num_bits()
        );
        return Err(RuntimeErrorKind::UnstructuredError { message });
    } else if num_bits % 2 == 1 {
        // Note if the number of bits is odd, then Barretenberg will panic
        // new witnesses; r is constrained to num_bits-1 and b is 1 bit
        let r_witness = evaluator.add_witness_to_cs();
        let b_witness = evaluator.add_witness_to_cs();
        let exp_big = BigUint::from(2_u128).pow(num_bits - 1);
        let exp = FieldElement::from_be_bytes_reduce(&exp_big.to_bytes_be());
        evaluator.push_opcode(AcirOpcode::Directive(Directive::Quotient(QuotientDirective {
            a: Expression::from(witness),
            b: Expression::from_field(exp),
            q: b_witness,
            r: r_witness,
            predicate: None,
        })))?;

        try_range_constraint(r_witness, num_bits - 1, evaluator);
        try_range_constraint(b_witness, 1, evaluator);

        //Add the constraint a = r + 2^N*b
        let mut f = FieldElement::from(2_i128);
        f = f.pow(&FieldElement::from((num_bits - 1) as i128));
        let res = add(&r_witness.into(), f, &b_witness.into());
        let my_constraint = add(&res, -FieldElement::one(), &witness.into());
        evaluator.push_opcode(AcirOpcode::Arithmetic(my_constraint))?;
    } else {
        let gate = AcirOpcode::BlackBoxFuncCall(BlackBoxFuncCall {
            name: acvm::acir::BlackBoxFunc::RANGE,
            inputs: vec![FunctionInput { witness, num_bits }],
            outputs: vec![],
        });
        evaluator.push_opcode(gate)?;
    }

    Ok(())
}

// returns a witness of a>=b
pub(crate) fn bound_check(
    a: &Expression,
    b: &Expression,
    max_bits: u32,
    evaluator: &mut Evaluator,
) -> Result<Witness, RuntimeError> {
    assert!(max_bits + 1 < FieldElement::max_num_bits()); //n.b what we really need is 2^{max_bits+1}<p
    let mut sub = subtract(a, FieldElement::one(), b);
    let two = FieldElement::from(2_i128);
    let two_s = two.pow(&FieldElement::from(max_bits as i128));
    sub.q_c += two_s;
    let q_witness = evaluator.add_witness_to_cs();
    let r_witness = evaluator.add_witness_to_cs();
    //2^s+a-b=q*2^s +r
    let expr = add(&r_witness.into(), two_s, &q_witness.into());
    evaluator.push_opcode(AcirOpcode::Arithmetic(subtract(&sub, FieldElement::one(), &expr)))?;
    evaluator.push_opcode(AcirOpcode::Directive(Directive::Quotient(QuotientDirective {
        a: sub,
        b: Expression::from_field(two_s),
        q: q_witness,
        r: r_witness,
        predicate: None,
    })))?;
    try_range_constraint(r_witness, max_bits, evaluator);
    evaluator.push_opcode(AcirOpcode::Arithmetic(boolean(q_witness)))?;
    Ok(q_witness)
}

// Generate constraints that are satisfied iff
// a < b , when offset is 1, or
// a <= b, when offset is 0
// bits is the bit size of a and b (or an upper bound of the bit size)
///////////////
// a<=b is done by constraining b-a to a bit size of 'bits':
// if a<=b, 0 <= b-a <= b < 2^bits
// if a>b, b-a = p+b-a > p-2^bits >= 2^bits  (if log(p) >= bits + 1)
// n.b: we do NOT check here that a and b are indeed 'bits' size
// a < b <=> a+1<=b
pub(crate) fn bound_constraint_with_offset(
    a: &Expression,
    b: &Expression,
    offset: &Expression,
    bits: u32,
    evaluator: &mut Evaluator,
) -> Result<(), RuntimeError> {
    assert!(
        bits < FieldElement::max_num_bits(),
        "range check with bit size of the prime field is not implemented yet"
    );

    let mut aof = add(a, FieldElement::one(), offset);

    if b.is_const() && b.q_c.fits_in_u128() {
        let f = if *offset == Expression::one() {
            aof = a.clone();
            assert!(b.q_c.to_u128() >= 1);
            b.q_c.to_u128() - 1
        } else {
            b.q_c.to_u128()
        };

        if f < 3 {
            match f {
                0 => {
                    evaluator.push_opcode(AcirOpcode::Arithmetic(aof))?;
                }
                1 => {
                    let expr = boolean_expr(&aof, evaluator);
                    evaluator.push_opcode(AcirOpcode::Arithmetic(expr))?;
                }
                2 => {
                    let y = expression_to_witness(boolean_expr(&aof, evaluator), evaluator);
                    let two = FieldElement::from(2_i128);
                    let y_expr = y.into();
                    let eee = subtract(&mul_with_witness(evaluator, &aof, &y_expr), two, &y_expr);
                    evaluator.push_opcode(AcirOpcode::Arithmetic(eee))?;
                }
                _ => unreachable!(),
            }
            return Ok(());
        }
        let bit_size = bit_size_u128(f);
        if bit_size < 128 {
            let r = (1_u128 << bit_size) - f - 1;
            assert!(bits + bit_size < FieldElement::max_num_bits()); //we need to ensure a+r does not overflow
            let aor = add(&aof, FieldElement::from(r), &Expression::one());
            let witness = expression_to_witness(aor, evaluator);
            try_range_constraint(witness, bit_size, evaluator);
            return Ok(());
        }
    }

    let sub_expression = subtract(b, FieldElement::one(), &aof); //b-(a+offset)
    let w = expression_to_witness(sub_expression, evaluator);
    try_range_constraint(w, bits, evaluator);
    Ok(())
}

pub(crate) fn try_range_constraint(w: Witness, bits: u32, evaluator: &mut Evaluator) {
    if let Err(err) = range_constraint(w, bits, evaluator) {
        eprintln!("{err}");
    }
}

//decompose lhs onto radix-base with limb_size limbs
pub(crate) fn to_radix_base(
    lhs: &Expression,
    radix: u32,
    limb_size: u32,
    endianness: Endian,
    evaluator: &mut Evaluator,
) -> Result<Vec<Witness>, RuntimeError> {
    // ensure there is no overflow
    let rad = BigUint::from(radix);
    let max = rad.pow(limb_size) - BigUint::one();

<<<<<<< HEAD
    let (mut result, bytes) = to_radix_little(radix, limb_size, evaluator)?;

    evaluator.push_opcode(AcirOpcode::Directive(Directive::ToLeRadix {
        a: lhs.clone(),
        b: result.clone(),
        radix,
    }))?;
=======
    if max < FieldElement::modulus() {
        let (mut result, bytes) = to_radix_little(radix, limb_size, evaluator);

        evaluator.push_opcode(AcirOpcode::Directive(Directive::ToLeRadix {
            a: lhs.clone(),
            b: result.clone(),
            radix,
        }));
>>>>>>> dffa3c50

        if endianness == Endian::Big {
            result.reverse();
        }

<<<<<<< HEAD
    evaluator.push_opcode(AcirOpcode::Arithmetic(subtract(lhs, FieldElement::one(), &bytes)))?;

    Ok(result)
=======
        evaluator.push_opcode(AcirOpcode::Arithmetic(subtract(lhs, FieldElement::one(), &bytes)));
        result
    } else {
        let min = rad.pow(limb_size - 1) - BigUint::one();
        assert!(min < FieldElement::modulus());

        let max_bits = max.bits() as u32;
        let a = evaluate_constant_modulo(lhs, radix, max_bits, evaluator)
            .to_witness()
            .expect("Constant expressions should already be simplified");
        let y = subtract(lhs, FieldElement::one(), &Expression::from(a));
        let radix_f = FieldElement::from(radix as i128);
        let y = Expression::default().add_mul(FieldElement::one() / radix_f, &y);
        let mut b = to_radix_base(&y, radix, limb_size - 1, endianness, evaluator);
        match endianness {
            Endian::Little => b.insert(0, a),
            Endian::Big => b.push(a),
        }

        b
    }
>>>>>>> dffa3c50
}

//Decomposition into b-base: \sum ai b^i, where 0<=ai<b
// radix: the base, (it is a constant, not a witness)
// num_limbs: the number of elements in the decomposition
// output: (the elements of the decomposition as witness, the sum expression)
pub(crate) fn to_radix_little(
    radix: u32,
    num_limbs: u32,
    evaluator: &mut Evaluator,
) -> Result<(Vec<Witness>, Expression), RuntimeError> {
    let mut digits = Expression::default();
    let mut radix_pow = FieldElement::one();

    let shift = FieldElement::from(radix as i128);
    let mut result = Vec::new();
    let bit_size = bit_size_u32(radix);
    for _ in 0..num_limbs {
        let limb_witness = evaluator.add_witness_to_cs();
        result.push(limb_witness);
        let limb_expr = limb_witness.into();
        digits = add(&digits, radix_pow, &limb_expr);
        radix_pow = radix_pow.mul(shift);

        if 1_u128 << (bit_size - 1) != radix as u128 {
            try_range_constraint(limb_witness, bit_size, evaluator);
        }
        bound_constraint_with_offset(
            &limb_witness.into(),
            &Expression::from_field(shift),
            &Expression::one(),
            bit_size,
            evaluator,
        )?;
    }
    Ok((result, digits))
}

//Returns 1 if lhs < rhs
pub(crate) fn evaluate_cmp(
    lhs: &Expression,
    rhs: &Expression,
    bit_size: u32,
    signed: bool,
    evaluator: &mut Evaluator,
) -> Result<Expression, RuntimeError> {
    if signed {
        //TODO use range_constraints instead of bit decomposition, like in the unsigned case
        let mut sub_expr = subtract(lhs, FieldElement::one(), rhs);
        let two_pow = BigUint::one() << (bit_size + 1);
        sub_expr.q_c += FieldElement::from_be_bytes_reduce(&two_pow.to_bytes_be());
        let bits = to_radix_base(&sub_expr, 2, bit_size + 2, Endian::Little, evaluator)?;
        Ok(bits[(bit_size - 1) as usize].into())
    } else {
        let is_greater = bound_check(lhs, rhs, bit_size, evaluator)?;
        Ok(subtract(&Expression::one(), FieldElement::one(), &is_greater.into()))
    }
}

//truncate lhs (a number whose value requires max_bits) into a rhs-bits number: i.e it returns b such that lhs mod 2^rhs is b
pub(crate) fn evaluate_truncate(
    lhs: &Expression,
    rhs: u32,
    max_bits: u32,
    evaluator: &mut Evaluator,
) -> Result<Expression, RuntimeError> {
    assert!(max_bits > rhs, "max_bits = {max_bits}, rhs = {rhs}");
    let exp_big = BigUint::from(2_u32).pow(rhs);

    //0. Check for constant expression. This can happen through arithmetic simplifications
    if let Some(a_c) = lhs.to_const() {
        let mut a_big = BigUint::from_bytes_be(&a_c.to_be_bytes());
        a_big %= exp_big;
        return Ok(Expression::from(FieldElement::from_be_bytes_reduce(&a_big.to_bytes_be())));
    }
    let exp = FieldElement::from_be_bytes_reduce(&exp_big.to_bytes_be());

    //1. Generate witnesses a,b,c
    let b_witness = evaluator.add_witness_to_cs();
    let c_witness = evaluator.add_witness_to_cs();
    evaluator.push_opcode(AcirOpcode::Directive(Directive::Quotient(QuotientDirective {
        a: lhs.clone(),
        b: Expression::from_field(exp),
        q: c_witness,
        r: b_witness,
        predicate: None,
    })))?;

    try_range_constraint(b_witness, rhs, evaluator); //TODO propagate the error using ?
    try_range_constraint(c_witness, max_bits - rhs, evaluator);

    //2. Add the constraint a = b+2^Nc
    let mut f = FieldElement::from(2_i128);
    f = f.pow(&FieldElement::from(rhs as i128));
    let b_arith = b_witness.into();
    let c_arith = c_witness.into();
    let res = add(&b_arith, f, &c_arith); //b+2^Nc
    let my_constraint = add(&res, -FieldElement::one(), lhs);
    evaluator.push_opcode(AcirOpcode::Arithmetic(my_constraint))?;

    Ok(Expression::from(b_witness))
}

//Returns b such that lhs (a number whose value requires max_bits) mod rhs is b
pub(crate) fn evaluate_constant_modulo(
    lhs: &Expression,
    rhs: u32,
    max_bits: u32,
    evaluator: &mut Evaluator,
) -> Expression {
    let modulus = FieldElement::from(rhs as i128);
    let modulus_exp = Expression::from_field(modulus);
    assert_ne!(rhs, 0);
    let modulus_bits = bit_size_u128((rhs - 1) as u128);
    assert!(max_bits >= rhs, "max_bits = {max_bits}, rhs = {rhs}");
    //0. Check for constant expression. This can happen through arithmetic simplifications
    if let Some(a_c) = lhs.to_const() {
        let mut a_big = BigUint::from_bytes_be(&a_c.to_be_bytes());
        a_big %= BigUint::from_bytes_be(&modulus.to_be_bytes());
        return Expression::from(FieldElement::from_be_bytes_reduce(&a_big.to_bytes_be()));
    }

    //1. Generate witnesses b,c
    let b_witness = evaluator.add_witness_to_cs();
    let c_witness = evaluator.add_witness_to_cs();
    evaluator.push_opcode(AcirOpcode::Directive(Directive::Quotient {
        a: lhs.clone(),
        b: modulus_exp.clone(),
        q: c_witness,
        r: b_witness,
        predicate: None,
    }));
    bound_constraint_with_offset(
        &Expression::from(b_witness),
        &modulus_exp,
        &Expression::one(),
        modulus_bits,
        evaluator,
    );
    //if rhs is a power of 2, then we avoid this range check as it is redundant with the previous one.
    if rhs & (rhs - 1) != 0 {
        try_range_constraint(b_witness, modulus_bits, evaluator);
    }
    let c_bound = FieldElement::modulus() / BigUint::from(rhs) - BigUint::one();
    try_range_constraint(c_witness, c_bound.bits() as u32, evaluator);

    //2. Add the constraint lhs = b+q*rhs
    let b_arith = b_witness.into();
    let c_arith = c_witness.into();
    let res = add(&b_arith, modulus, &c_arith);
    let my_constraint = add(&res, -FieldElement::one(), lhs);
    evaluator.push_opcode(AcirOpcode::Arithmetic(my_constraint));

    Expression::from(b_witness)
}

pub(crate) fn evaluate_udiv(
    lhs: &Expression,
    rhs: &Expression,
    bit_size: u32,
    predicate: &Expression,
    evaluator: &mut Evaluator,
) -> Result<(Witness, Witness), RuntimeError> {
    let q_witness = evaluator.add_witness_to_cs();
    let r_witness = evaluator.add_witness_to_cs();
    let pa = mul_with_witness(evaluator, lhs, predicate);
    evaluator.push_opcode(AcirOpcode::Directive(Directive::Quotient(QuotientDirective {
        a: lhs.clone(),
        b: rhs.clone(),
        q: q_witness,
        r: r_witness,
        predicate: Some(predicate.clone()),
    })))?;

    //r<b
    let r_expr = Expression::from(r_witness);
    try_range_constraint(r_witness, bit_size, evaluator);
    bound_constraint_with_offset(&r_expr, rhs, predicate, bit_size, evaluator)?;
    //range check q<=a
    try_range_constraint(q_witness, bit_size, evaluator);
    // a-b*q-r = 0
    let mut d = mul_with_witness(evaluator, rhs, &Expression::from(q_witness));
    d = add(&d, FieldElement::one(), &Expression::from(r_witness));
    d = mul_with_witness(evaluator, &d, predicate);
    let div_euclidean = subtract(&pa, FieldElement::one(), &d);

    evaluator.push_opcode(AcirOpcode::Arithmetic(div_euclidean))?;
    Ok((q_witness, r_witness))
}

/// Creates a new witness and constrains it to be the inverse of x
pub(crate) fn evaluate_inverse(
    x_witness: Witness,
    predicate: &Expression,
    evaluator: &mut Evaluator,
) -> Result<Witness, RuntimeError> {
    // Create a fresh witness - n.b we could check if x is constant or not
    let inverse_witness = evaluator.add_witness_to_cs();
    evaluator.push_opcode(AcirOpcode::Directive(Directive::Invert {
        x: x_witness,
        result: inverse_witness,
    }))?;

    //x*inverse = 1
    let one = mul(&x_witness.into(), &inverse_witness.into());
    let lhs = mul_with_witness(evaluator, &one, predicate);
    evaluator.push_opcode(AcirOpcode::Arithmetic(subtract(
        &lhs,
        FieldElement::one(),
        predicate,
    )))?;
    Ok(inverse_witness)
}

//Zero Equality gate: returns 1 if x is not null and 0 else
pub(crate) fn evaluate_zero_equality(
    x_witness: Witness,
    evaluator: &mut Evaluator,
) -> Result<Witness, RuntimeError> {
    let m = evaluator.add_witness_to_cs(); //'inverse' of x
    evaluator.push_opcode(AcirOpcode::Directive(Directive::Invert { x: x_witness, result: m }))?;

    //y=x*m         y is 1 if x is not null, and 0 else
    let y_witness = evaluator.add_witness_to_cs();
    evaluator.push_opcode(AcirOpcode::Arithmetic(Expression {
        mul_terms: vec![(FieldElement::one(), x_witness, m)],
        linear_combinations: vec![(-FieldElement::one(), y_witness)],
        q_c: FieldElement::zero(),
    }))?;

    //x=y*x
    let xy = mul(&x_witness.into(), &y_witness.into());
    evaluator.push_opcode(AcirOpcode::Arithmetic(subtract(
        &xy,
        FieldElement::one(),
        &x_witness.into(),
    )))?;
    Ok(y_witness)
}

// Given two lists, `A` and `B` of `Expression`s
// We generate constraints that A and B are equal
// An `Expression` is returned that indicates whether this
// was true.
//
// This method does not check the arrays length.
// We assume this has been checked by the caller.
pub(crate) fn arrays_eq_predicate(
    a_values: &[Expression],
    b_values: &[Expression],
    evaluator: &mut Evaluator,
) -> Result<Expression, RuntimeError> {
    let mut sum = Expression::default();

    for (a_iter, b_iter) in a_values.iter().zip(b_values) {
        let diff_expr = subtract(a_iter, FieldElement::one(), b_iter);

        let diff_witness = evaluator.add_witness_to_cs();

        evaluator.push_opcode(AcirOpcode::Arithmetic(subtract(
            &diff_expr,
            FieldElement::one(),
            &diff_witness.into(),
        )))?;
        //TODO: avoid creating witnesses for diff
        let comp = evaluate_zero_equality(diff_witness, evaluator)?;
        sum = add(&sum, FieldElement::one(), &comp.into());
    }
    Ok(sum)
}

// TODO: An issue should be created for this
pub(crate) fn evaluate_sdiv(
    _lhs: &Expression,
    _rhs: &Expression,
    _evaluator: &mut Evaluator,
) -> (Expression, Expression) {
    todo!();
}

const fn num_bits<T>() -> usize {
    std::mem::size_of::<T>() * 8
}

fn bit_size_u128(a: u128) -> u32 where {
    num_bits::<u128>() as u32 - a.leading_zeros()
}

fn bit_size_u32(a: u32) -> u32 where {
    num_bits::<u32>() as u32 - a.leading_zeros()
}<|MERGE_RESOLUTION|>--- conflicted
+++ resolved
@@ -411,36 +411,25 @@
     let rad = BigUint::from(radix);
     let max = rad.pow(limb_size) - BigUint::one();
 
-<<<<<<< HEAD
-    let (mut result, bytes) = to_radix_little(radix, limb_size, evaluator)?;
-
-    evaluator.push_opcode(AcirOpcode::Directive(Directive::ToLeRadix {
-        a: lhs.clone(),
-        b: result.clone(),
-        radix,
-    }))?;
-=======
     if max < FieldElement::modulus() {
-        let (mut result, bytes) = to_radix_little(radix, limb_size, evaluator);
+        let (mut result, bytes) = to_radix_little(radix, limb_size, evaluator)?;
 
         evaluator.push_opcode(AcirOpcode::Directive(Directive::ToLeRadix {
             a: lhs.clone(),
             b: result.clone(),
             radix,
-        }));
->>>>>>> dffa3c50
+        }))?;
 
         if endianness == Endian::Big {
             result.reverse();
         }
 
-<<<<<<< HEAD
-    evaluator.push_opcode(AcirOpcode::Arithmetic(subtract(lhs, FieldElement::one(), &bytes)))?;
-
-    Ok(result)
-=======
-        evaluator.push_opcode(AcirOpcode::Arithmetic(subtract(lhs, FieldElement::one(), &bytes)));
-        result
+        evaluator.push_opcode(AcirOpcode::Arithmetic(subtract(
+            lhs,
+            FieldElement::one(),
+            &bytes,
+        )))?;
+        Ok(result)
     } else {
         let min = rad.pow(limb_size - 1) - BigUint::one();
         assert!(min < FieldElement::modulus());
@@ -452,15 +441,14 @@
         let y = subtract(lhs, FieldElement::one(), &Expression::from(a));
         let radix_f = FieldElement::from(radix as i128);
         let y = Expression::default().add_mul(FieldElement::one() / radix_f, &y);
-        let mut b = to_radix_base(&y, radix, limb_size - 1, endianness, evaluator);
+        let mut b = to_radix_base(&y, radix, limb_size - 1, endianness, evaluator)?;
         match endianness {
             Endian::Little => b.insert(0, a),
             Endian::Big => b.push(a),
         }
 
-        b
-    }
->>>>>>> dffa3c50
+        Ok(b)
+    }
 }
 
 //Decomposition into b-base: \sum ai b^i, where 0<=ai<b
