use super::generated_acir::GeneratedAcir;
use crate::brillig::brillig_gen::brillig_directive;
use crate::brillig::brillig_ir::artifact::GeneratedBrillig;
use crate::errors::{InternalError, RuntimeError};
use crate::ssa::acir_gen::{AcirDynamicArray, AcirValue};
use crate::ssa::ir::dfg::CallStack;
use crate::ssa::ir::types::Type as SsaType;
use crate::ssa::ir::{instruction::Endian, types::NumericType};
use acvm::acir::circuit::opcodes::{BlockId, MemOp};
use acvm::acir::circuit::Opcode;
use acvm::acir::{
    brillig::Opcode as BrilligOpcode,
    circuit::brillig::{BrilligInputs, BrilligOutputs},
};
use acvm::brillig_vm::{brillig::Value, Registers, VMStatus, VM};
use acvm::{
    acir::{
        circuit::opcodes::FunctionInput,
        native_types::{Expression, Witness},
        BlackBoxFunc,
    },
    FieldElement,
};
use acvm::{BlackBoxFunctionSolver, BlackBoxResolutionError};
use iter_extended::{try_vecmap, vecmap};
<<<<<<< HEAD
use noirc_errors::Location;
use num_bigint::BigUint;
=======
>>>>>>> 92af05a8
use std::collections::HashMap;
use std::{borrow::Cow, hash::Hash};

#[derive(Clone, Debug, PartialEq, Eq, Hash)]
/// High level Type descriptor for Variables.
///
/// One can think of Expression/Witness/Const
/// as low level types which can represent high level types.
///
/// An Expression can represent a u32 for example.
/// We could store this information when we do a range constraint
/// but this information is readily available by the caller so
/// we allow the user to pass it in.
pub(crate) enum AcirType {
    NumericType(NumericType),
    Array(Vec<AcirType>, usize),
}

impl AcirType {
    pub(crate) fn new(typ: NumericType) -> Self {
        Self::NumericType(typ)
    }

    /// Returns the bit size of the underlying type
    pub(crate) fn bit_size(&self) -> u32 {
        match self {
            AcirType::NumericType(numeric_type) => match numeric_type {
                NumericType::Signed { bit_size } => *bit_size,
                NumericType::Unsigned { bit_size } => *bit_size,
                NumericType::NativeField => FieldElement::max_num_bits(),
            },
            AcirType::Array(_, _) => unreachable!("cannot fetch bit size of array type"),
        }
    }

    /// Returns a field type
    pub(crate) fn field() -> Self {
        AcirType::NumericType(NumericType::NativeField)
    }

    /// Returns a boolean type
    fn boolean() -> Self {
        AcirType::NumericType(NumericType::Unsigned { bit_size: 1 })
    }

    /// True if type is signed
    pub(crate) fn is_signed(&self) -> bool {
        let numeric_type = match self {
            AcirType::NumericType(numeric_type) => numeric_type,
            AcirType::Array(_, _) => return false,
        };
        matches!(numeric_type, NumericType::Signed { .. })
    }
}

impl From<SsaType> for AcirType {
    fn from(value: SsaType) -> Self {
        AcirType::from(&value)
    }
}

impl<'a> From<&'a SsaType> for AcirType {
    fn from(value: &SsaType) -> Self {
        match value {
            SsaType::Numeric(numeric_type) => AcirType::NumericType(*numeric_type),
            SsaType::Array(elements, size) => {
                let elements = elements.iter().map(|e| e.into()).collect();
                AcirType::Array(elements, *size)
            }
            _ => unreachable!("The type {value}  cannot be represented in ACIR"),
        }
    }
}

#[derive(Debug, Default)]
/// Context object which holds the relationship between
/// `Variables`(AcirVar) and types such as `Expression` and `Witness`
/// which are placed into ACIR.
pub(crate) struct AcirContext {
    /// Two-way map that links `AcirVar` to `AcirVarData`.
    ///
    /// The vars object is an instance of the `TwoWayMap`, which provides a bidirectional mapping between `AcirVar` and `AcirVarData`.
    vars: HashMap<AcirVar, AcirVarData>,

    /// An in-memory representation of ACIR.
    ///
    /// This struct will progressively be populated
    /// based on the methods called.
    /// For example, If one was to add two Variables together,
    /// then the `acir_ir` will be populated to assert this
    /// addition.
    acir_ir: GeneratedAcir,
}

impl AcirContext {
    pub(crate) fn current_witness_index(&self) -> Witness {
        self.acir_ir.current_witness_index()
    }

    pub(crate) fn extract_witness(&self, inputs: &[AcirValue]) -> Vec<u32> {
        inputs
            .iter()
            .flat_map(|value| value.clone().flatten())
            .map(|value| {
                self.vars
                    .get(&value.0)
                    .expect("ICE: undeclared AcirVar")
                    .to_expression()
                    .to_witness()
                    .expect("ICE - cannot extract a witness")
                    .0
            })
            .collect()
    }

    /// Adds a constant to the context and assigns a Variable to represent it
    pub(crate) fn add_constant(&mut self, constant: FieldElement) -> AcirVar {
        let constant_data = AcirVarData::Const(constant);
        self.add_data(constant_data)
    }

    /// Adds a Variable to the context, whose exact value is resolved at
    /// runtime.
    pub(crate) fn add_variable(&mut self) -> AcirVar {
        let var_index = self.acir_ir.next_witness_index();

        let var_data = AcirVarData::Witness(var_index);

        self.add_data(var_data)
    }

    fn mark_variables_equivalent(
        &mut self,
        lhs: AcirVar,
        rhs: AcirVar,
    ) -> Result<(), InternalError> {
        if lhs == rhs {
            return Ok(());
        }

        let lhs_data = self.vars.remove(&lhs).ok_or_else(|| InternalError::UndeclaredAcirVar {
            call_stack: self.get_call_stack(),
        })?;
        let rhs_data = self.vars.remove(&rhs).ok_or_else(|| InternalError::UndeclaredAcirVar {
            call_stack: self.get_call_stack(),
        })?;

        let (new_lhs_data, new_rhs_data) = match (lhs_data, rhs_data) {
            // Always prefer a constant variable.
            (constant @ AcirVarData::Const(_), _) | (_, constant @ AcirVarData::Const(_)) => {
                (constant.clone(), constant)
            }

            // Replace any expressions with witnesses.
            (witness @ AcirVarData::Witness(_), AcirVarData::Expr(_))
            | (AcirVarData::Expr(_), witness @ AcirVarData::Witness(_)) => {
                (witness.clone(), witness)
            }

            // If both variables are witnesses then use the smaller of the two in future.
            (AcirVarData::Witness(lhs_witness), AcirVarData::Witness(rhs_witness)) => {
                let witness = AcirVarData::Witness(std::cmp::min(lhs_witness, rhs_witness));
                (witness.clone(), witness)
            }

            (AcirVarData::Expr(lhs_expr), AcirVarData::Expr(rhs_expr)) => {
                if lhs_expr.is_linear() && rhs_expr.is_linear() {
                    // If both expressions are linear, choose the one with the fewest terms.
                    let expr = if lhs_expr.linear_combinations.len()
                        <= rhs_expr.linear_combinations.len()
                    {
                        lhs_expr
                    } else {
                        rhs_expr
                    };

                    let expr = AcirVarData::Expr(expr);
                    (expr.clone(), expr)
                } else {
                    (AcirVarData::Expr(lhs_expr), AcirVarData::Expr(rhs_expr))
                }
            }
        };

        self.vars.insert(lhs, new_lhs_data);
        self.vars.insert(rhs, new_rhs_data);

        Ok(())
    }

    pub(crate) fn get_call_stack(&self) -> CallStack {
        self.acir_ir.call_stack.clone()
    }

    pub(crate) fn set_call_stack(&mut self, call_stack: CallStack) {
        self.acir_ir.call_stack = call_stack;
    }

    fn get_or_create_witness_var(&mut self, var: AcirVar) -> Result<AcirVar, InternalError> {
        if self.var_to_expression(var)?.to_witness().is_some() {
            // If called with a variable which is already a witness then return the same variable.
            return Ok(var);
        }

        let var_as_witness = self.var_to_witness(var)?;

        let witness_var = self.add_data(AcirVarData::Witness(var_as_witness));
        self.mark_variables_equivalent(var, witness_var)?;

        Ok(witness_var)
    }

    /// Converts an [`AcirVar`] to a [`Witness`]
    fn var_to_witness(&mut self, var: AcirVar) -> Result<Witness, InternalError> {
        let expression = self.var_to_expression(var)?;
        Ok(self.acir_ir.get_or_create_witness(&expression))
    }

    /// Converts an [`AcirVar`] to an [`Expression`]
    fn var_to_expression(&self, var: AcirVar) -> Result<Expression, InternalError> {
        let var_data = match self.vars.get(&var) {
            Some(var_data) => var_data,
            None => {
                return Err(InternalError::UndeclaredAcirVar { call_stack: self.get_call_stack() })
            }
        };
        Ok(var_data.to_expression().into_owned())
    }

    /// True if the given AcirVar refers to a constant one value
    pub(crate) fn is_constant_one(&self, var: &AcirVar) -> bool {
        match self.vars[var] {
            AcirVarData::Const(field) => field.is_one(),
            _ => false,
        }
    }

    /// Adds a new Variable to context whose value will
    /// be constrained to be the negation of `var`.
    ///
    /// Note: `Variables` are immutable.
    pub(crate) fn neg_var(&mut self, var: AcirVar) -> AcirVar {
        let var_data = &self.vars[&var];
        let result_data = if let AcirVarData::Const(constant) = var_data {
            AcirVarData::Const(-*constant)
        } else {
            AcirVarData::Expr(-var_data.to_expression().as_ref())
        };
        self.add_data(result_data)
    }

    /// Adds a new Variable to context whose value will
    /// be constrained to be the inverse of `var`.
    pub(crate) fn inv_var(
        &mut self,
        var: AcirVar,
        predicate: AcirVar,
    ) -> Result<AcirVar, RuntimeError> {
        let var_data = &self.vars[&var];
        if let AcirVarData::Const(constant) = var_data {
            // Note that this will return a 0 if the inverse is not available
            let inverted_var = self.add_data(AcirVarData::Const(constant.inverse()));

            // Check that the inverted var is valid.
            // This check prevents invalid divisons by zero.
            let should_be_one = self.mul_var(inverted_var, var)?;
            self.maybe_eq_predicate(should_be_one, predicate)?;

            return Ok(inverted_var);
        }

        // Compute the inverse with brillig code
        let inverse_code = brillig_directive::directive_invert();
        let field_type = AcirType::NumericType(NumericType::NativeField);

        let results = self.brillig(
            predicate,
            inverse_code,
            vec![AcirValue::Var(var, field_type.clone())],
            vec![field_type],
        )?;
        let inverted_var = Self::expect_one_var(results);

        // Check that the inverted var is valid.
        // This check prevents invalid divisons by zero.
        let should_be_one = self.mul_var(inverted_var, var)?;
        self.maybe_eq_predicate(should_be_one, predicate)?;

        Ok(inverted_var)
    }

    // Constrains `var` to be equal to the constant value `1`
    pub(crate) fn assert_eq_one(&mut self, var: AcirVar) -> Result<(), RuntimeError> {
        let one = self.add_constant(FieldElement::one());
        self.assert_eq_var(var, one)
    }

    // Constrains `var` to be equal to predicate if the predicate is true
    // or to be equal to 0 if the predicate is false.
    //
    // Since we multiply `var` by the predicate, this is a no-op if the predicate is false
    pub(crate) fn maybe_eq_predicate(
        &mut self,
        var: AcirVar,
        predicate: AcirVar,
    ) -> Result<(), RuntimeError> {
        let pred_mul_var = self.mul_var(var, predicate)?;
        self.assert_eq_var(pred_mul_var, predicate)
    }

    // Returns the variable from the results, assuming it is the only result
    fn expect_one_var(results: Vec<AcirValue>) -> AcirVar {
        assert_eq!(results.len(), 1);
        match results[0] {
            AcirValue::Var(var, _) => var,
            AcirValue::DynamicArray(_) | AcirValue::Array(_) => {
                unreachable!("ICE - expected a variable")
            }
        }
    }

    /// Returns an `AcirVar` that is `1` if `lhs` equals `rhs` and
    /// 0 otherwise.
    pub(crate) fn eq_var(&mut self, lhs: AcirVar, rhs: AcirVar) -> Result<AcirVar, RuntimeError> {
        let lhs_expr = self.var_to_expression(lhs)?;
        let rhs_expr = self.var_to_expression(rhs)?;

        // `lhs == rhs` => `lhs - rhs == 0`
        let diff_expr = &lhs_expr - &rhs_expr;

        // Check to see if equality can be determined at compile-time.
        if diff_expr.is_const() {
            return Ok(self.add_constant(diff_expr.is_zero().into()));
        }

        let is_equal_witness = self.acir_ir.is_equal(&lhs_expr, &rhs_expr);
        let result_var = self.add_data(AcirVarData::Witness(is_equal_witness));
        Ok(result_var)
    }

    /// Returns an `AcirVar` that is the XOR result of `lhs` & `rhs`.
    pub(crate) fn xor_var(
        &mut self,
        lhs: AcirVar,
        rhs: AcirVar,
        typ: AcirType,
    ) -> Result<AcirVar, RuntimeError> {
        let inputs = vec![AcirValue::Var(lhs, typ.clone()), AcirValue::Var(rhs, typ)];
        let outputs = self.black_box_function(BlackBoxFunc::XOR, inputs, 1)?;
        Ok(outputs[0])
    }

    /// Returns an `AcirVar` that is the AND result of `lhs` & `rhs`.
    pub(crate) fn and_var(
        &mut self,
        lhs: AcirVar,
        rhs: AcirVar,
        typ: AcirType,
    ) -> Result<AcirVar, RuntimeError> {
        let inputs = vec![AcirValue::Var(lhs, typ.clone()), AcirValue::Var(rhs, typ)];
        let outputs = self.black_box_function(BlackBoxFunc::AND, inputs, 1)?;
        Ok(outputs[0])
    }

    /// Returns an `AcirVar` that is the OR result of `lhs` & `rhs`.
    pub(crate) fn or_var(
        &mut self,
        lhs: AcirVar,
        rhs: AcirVar,
        typ: AcirType,
    ) -> Result<AcirVar, RuntimeError> {
        let bit_size = typ.bit_size();
        if bit_size == 1 {
            // Operands are booleans
            // a + b - ab
            let sum = self.add_var(lhs, rhs)?;
            let mul = self.mul_var(lhs, rhs)?;
            self.sub_var(sum, mul)
        } else {
            // Implement OR in terms of AND
            // max - ((max - a) AND (max -b))
            // Subtracting from max flips the bits, so this is effectively:
            // (NOT a) NAND (NOT b)
            let max = self.add_constant(FieldElement::from((1_u128 << bit_size) - 1));
            let a = self.sub_var(max, lhs)?;
            let b = self.sub_var(max, rhs)?;
            let inputs = vec![AcirValue::Var(a, typ.clone()), AcirValue::Var(b, typ)];
            let outputs = self.black_box_function(BlackBoxFunc::AND, inputs, 1)?;
            self.sub_var(max, outputs[0])
        }
    }

    /// Constrains the `lhs` and `rhs` to be equal.
    pub(crate) fn assert_eq_var(&mut self, lhs: AcirVar, rhs: AcirVar) -> Result<(), RuntimeError> {
        let lhs_expr = self.var_to_expression(lhs)?;
        let rhs_expr = self.var_to_expression(rhs)?;

        // `lhs == rhs` => `lhs - rhs == 0`
        let diff_expr = &lhs_expr - &rhs_expr;

        // Check to see if equality can be determined at compile-time.
        if diff_expr.is_const() {
            if diff_expr.is_zero() {
                // Constraint is always true - assertion is unnecessary.
                self.mark_variables_equivalent(lhs, rhs)?;
                return Ok(());
            } else {
                // Constraint is always false - this program is unprovable.
                return Err(RuntimeError::FailedConstraint {
                    lhs: Box::new(lhs_expr),
                    rhs: Box::new(rhs_expr),
                    call_stack: self.get_call_stack(),
                });
            };
        }

        self.acir_ir.assert_is_zero(diff_expr);
        self.mark_variables_equivalent(lhs, rhs)?;

        Ok(())
    }

    /// Adds a new Variable to context whose value will
    /// be constrained to be the division of `lhs` and `rhs`
    pub(crate) fn div_var(
        &mut self,
        lhs: AcirVar,
        rhs: AcirVar,
        typ: AcirType,
        predicate: AcirVar,
    ) -> Result<AcirVar, RuntimeError> {
        let numeric_type = match typ {
            AcirType::NumericType(numeric_type) => numeric_type,
            AcirType::Array(_, _) => {
                todo!("cannot divide arrays. This should have been caught by the frontend")
            }
        };
        match numeric_type {
            NumericType::NativeField => {
                let inv_rhs = self.inv_var(rhs, predicate)?;
                self.mul_var(lhs, inv_rhs)
            }
            NumericType::Unsigned { bit_size } => {
                let (quotient_var, _remainder_var) =
                    self.euclidean_division_var(lhs, rhs, bit_size, predicate)?;
                Ok(quotient_var)
            }
            NumericType::Signed { bit_size } => {
                let (quotient_var, _remainder_var) =
                    self.signed_division_var(lhs, rhs, bit_size)?;
                Ok(quotient_var)
            }
        }
    }

    /// Adds a new Variable to context whose value will
    /// be constrained to be the multiplication of `lhs` and `rhs`
    pub(crate) fn mul_var(&mut self, lhs: AcirVar, rhs: AcirVar) -> Result<AcirVar, RuntimeError> {
        let lhs_data = self.vars[&lhs].clone();
        let rhs_data = self.vars[&rhs].clone();
        let result = match (lhs_data, rhs_data) {
            (AcirVarData::Const(lhs_constant), AcirVarData::Const(rhs_constant)) => {
                self.add_data(AcirVarData::Const(lhs_constant * rhs_constant))
            }
            (AcirVarData::Witness(witness), AcirVarData::Const(constant))
            | (AcirVarData::Const(constant), AcirVarData::Witness(witness)) => {
                let mut expr = Expression::default();
                expr.push_addition_term(constant, witness);
                self.add_data(AcirVarData::Expr(expr))
            }
            (AcirVarData::Const(constant), AcirVarData::Expr(expr))
            | (AcirVarData::Expr(expr), AcirVarData::Const(constant)) => {
                self.add_data(AcirVarData::Expr(&expr * constant))
            }
            (AcirVarData::Witness(lhs_witness), AcirVarData::Witness(rhs_witness)) => {
                let mut expr = Expression::default();
                expr.push_multiplication_term(FieldElement::one(), lhs_witness, rhs_witness);
                self.add_data(AcirVarData::Expr(expr))
            }
            (
                AcirVarData::Expr(_) | AcirVarData::Witness(_),
                AcirVarData::Expr(_) | AcirVarData::Witness(_),
            ) => {
                let lhs = self.get_or_create_witness_var(lhs)?;
                let rhs = self.get_or_create_witness_var(rhs)?;

                self.mul_var(lhs, rhs)?
            }
        };
        Ok(result)
    }

    /// Adds a new Variable to context whose value will
    /// be constrained to be the subtraction of `lhs` and `rhs`
    pub(crate) fn sub_var(&mut self, lhs: AcirVar, rhs: AcirVar) -> Result<AcirVar, RuntimeError> {
        let neg_rhs = self.neg_var(rhs);
        self.add_var(lhs, neg_rhs)
    }

    /// Adds a new Variable to context whose value will
    /// be constrained to be the addition of `lhs` and `rhs`
    pub(crate) fn add_var(&mut self, lhs: AcirVar, rhs: AcirVar) -> Result<AcirVar, RuntimeError> {
        let lhs_expr = self.var_to_expression(lhs)?;
        let rhs_expr = self.var_to_expression(rhs)?;
        let sum_expr = &lhs_expr + &rhs_expr;

        Ok(self.add_data(AcirVarData::from(sum_expr)))
    }

    /// Adds a new variable that is constrained to be the logical NOT of `x`.
    pub(crate) fn not_var(&mut self, x: AcirVar, typ: AcirType) -> Result<AcirVar, RuntimeError> {
        let bit_size = typ.bit_size();
        // Subtracting from max flips the bits
        let max = self.add_constant(FieldElement::from((1_u128 << bit_size) - 1));
        self.sub_var(max, x)
    }

    /// Returns an `AcirVar` that is constrained to be `lhs << rhs`.
    ///
    /// We convert left shifts to multiplications, so this is equivalent to
    /// `lhs * 2^rhs`.
    ///
    /// We currently require `rhs` to be a constant
    /// however this can be extended, see #1478.
    pub(crate) fn shift_left_var(
        &mut self,
        lhs: AcirVar,
        rhs: AcirVar,
        _typ: AcirType,
    ) -> Result<AcirVar, RuntimeError> {
        let rhs_data = &self.vars[&rhs];

        // Compute 2^{rhs}
        let two_pow_rhs = match rhs_data.as_constant() {
            Some(exponent) => FieldElement::from(2_i128).pow(&exponent),
            None => unimplemented!("rhs must be a constant when doing a right shift"),
        };
        let two_pow_rhs_var = self.add_constant(two_pow_rhs);

        self.mul_var(lhs, two_pow_rhs_var)
    }

    /// Returns the quotient and remainder such that lhs = rhs * quotient + remainder
    fn euclidean_division_var(
        &mut self,
        lhs: AcirVar,
        rhs: AcirVar,
        bit_size: u32,
        predicate: AcirVar,
    ) -> Result<(AcirVar, AcirVar), RuntimeError> {
        let lhs_expr = self.var_to_expression(lhs)?;
        let rhs_expr = self.var_to_expression(rhs)?;
        let predicate_expr = self.var_to_expression(predicate)?;

        let (quotient, remainder) =
            self.acir_ir.euclidean_division(&lhs_expr, &rhs_expr, bit_size, &predicate_expr)?;

        let quotient_var = self.add_data(AcirVarData::Witness(quotient));
        let remainder_var = self.add_data(AcirVarData::Witness(remainder));

        Ok((quotient_var, remainder_var))
    }

    /// Returns the quotient and remainder such that lhs = rhs * quotient + remainder
    /// and |remainder| < |rhs|
    /// and remainder has the same sign than lhs
    /// Note that this is not the euclidian division, where we have instead remainder < |rhs|
    fn signed_division_var(
        &mut self,
        lhs: AcirVar,
        rhs: AcirVar,
        bit_size: u32,
    ) -> Result<(AcirVar, AcirVar), RuntimeError> {
        let l_witness = self.var_to_witness(lhs)?;
        let r_witness = self.var_to_witness(rhs)?;

        assert_ne!(bit_size, 0, "signed integer should have at least one bit");
        let (q, r) =
            self.acir_ir.signed_division(&l_witness.into(), &r_witness.into(), bit_size)?;

        Ok((self.add_data(q.into()), self.add_data(r.into())))
    }

    /// Returns a variable which is constrained to be `lhs mod rhs`
    pub(crate) fn modulo_var(
        &mut self,
        lhs: AcirVar,
        rhs: AcirVar,
        bit_size: u32,
        predicate: AcirVar,
    ) -> Result<AcirVar, RuntimeError> {
        let (_, remainder) = self.euclidean_division_var(lhs, rhs, bit_size, predicate)?;
        Ok(remainder)
    }

    /// Returns an `AcirVar` that is constrained to be `lhs >> rhs`.
    ///
    /// We convert right shifts to divisions, so this is equivalent to
    /// `lhs / 2^rhs`.
    ///
    /// We currently require `rhs` to be a constant
    /// however this can be extended, see #1478.
    ///
    /// This code is doing a field division instead of an integer division,
    /// see #1479 about how this is expected to change.
    pub(crate) fn shift_right_var(
        &mut self,
        lhs: AcirVar,
        rhs: AcirVar,
        typ: AcirType,
        predicate: AcirVar,
    ) -> Result<AcirVar, RuntimeError> {
        let rhs_data = &self.vars[&rhs];

        // Compute 2^{rhs}
        let two_pow_rhs = match rhs_data.as_constant() {
            Some(exponent) => FieldElement::from(2_i128).pow(&exponent),
            None => unimplemented!("rhs must be a constant when doing a right shift"),
        };
        let two_pow_rhs_var = self.add_constant(two_pow_rhs);

        self.div_var(lhs, two_pow_rhs_var, typ, predicate)
    }

    /// Converts the `AcirVar` to a `Witness` if it hasn't been already, and appends it to the
    /// `GeneratedAcir`'s return witnesses.
    pub(crate) fn return_var(&mut self, acir_var: AcirVar) -> Result<(), InternalError> {
        let witness = self.var_to_witness(acir_var)?;
        self.acir_ir.push_return_witness(witness);
        Ok(())
    }

    /// Constrains the `AcirVar` variable to be of type `NumericType`.
    pub(crate) fn range_constrain_var(
        &mut self,
        variable: AcirVar,
        numeric_type: &NumericType,
    ) -> Result<AcirVar, RuntimeError> {
        match numeric_type {
            NumericType::Signed { bit_size } | NumericType::Unsigned { bit_size } => {
                let witness = self.var_to_witness(variable)?;
                self.acir_ir.range_constraint(witness, *bit_size)?;
            }
            NumericType::NativeField => {
                // Range constraining a Field is a no-op
            }
        }
        Ok(variable)
    }

    /// Returns an `AcirVar` which will be constrained to be lhs mod 2^{rhs}
    /// In order to do this, we 'simply' perform euclidian division of lhs by 2^{rhs}
    /// The remainder of the division is then lhs mod 2^{rhs}
    pub(crate) fn truncate_var(
        &mut self,
        mut lhs: AcirVar,
        rhs: u32,
        mut max_bit_size: u32,
    ) -> Result<AcirVar, RuntimeError> {
<<<<<<< HEAD
=======
        let lhs_expr = self.var_to_expression(lhs)?;

>>>>>>> 92af05a8
        // 2^{rhs}
        let divisor = FieldElement::from(2_i128).pow(&FieldElement::from(rhs as i128));
        // Target bit size is the bit size of the field modulus with some margin.
        // This margin is required for the euclidian division which does not work with field elements
        let target_bit_size = FieldElement::max_num_bits() - 3;

        if max_bit_size > target_bit_size {
            max_bit_size = target_bit_size;
            // lhs is higher than the desired bit size, so we will remove multiples of the divisor from lhs
            // until we get under the bit size. This will not change the end result.
            let big_divisor = BigUint::from(2_u32).pow(rhs);
            let one = self.add_constant(FieldElement::one());
            let divisor_var = self.add_constant(divisor);
            // Create a variable quotient_high such that lhs-quotient_high*divisor is target_bit_size-bits
            let quotient_high = self.add_variable();
            // Computes quotient_high non-deterministically
            let target_bit_pow =
                FieldElement::from(2_i128).pow(&FieldElement::from(target_bit_size as i128));
            let target_bit_pow_var = self.add_constant(target_bit_pow);
            let truncate_code =
                brillig_directive::directive_truncate_helper(FieldElement::max_num_bits());
            let field_type = AcirType::NumericType(NumericType::NativeField);
            let inputs = vec![
                AcirValue::Var(lhs, field_type.clone()),
                AcirValue::Var(divisor_var, field_type.clone()),
                AcirValue::Var(target_bit_pow_var, field_type.clone()),
            ];
            let quotient_high_value = self.brillig(one, truncate_code, inputs, vec![field_type])?
                [0]
            .clone()
            .into_var()?;
            self.assert_eq_var(quotient_high, quotient_high_value)?;
            // Bounds quotient_high to q_max_big
            // this bound is the smallest integer s.t p-1-bound*divisor < 2^target_bit_size
            // since lhs is p-1 at max, we do not need an higher value
            let q_max_big = (FieldElement::modulus()
                - BigUint::from(1_u32)
                - BigUint::from(2_u32).pow(target_bit_size))
                / big_divisor
                + BigUint::from(1_u32);
            let q_max_bits = q_max_big.bits() as u32;
            let toto = FieldElement::modulus()
                - BigUint::from(1_u32)
                - BigUint::from(2_u32).pow(target_bit_size);
            dbg!(toto.bits());
            let q_max_var =
                self.add_constant(FieldElement::from_be_bytes_reduce(&q_max_big.to_bytes_be()));
            self.range_constrain_var(
                quotient_high,
                &NumericType::Unsigned { bit_size: q_max_bits },
            )?;
            dbg!(&q_max_big);
            dbg!(&q_max_bits);
            self.less_than_constrain(quotient_high, q_max_var, q_max_bits, one)?;
            // Reduce lhs with quotient_high
            let reduce = self.mul_var(quotient_high, divisor_var)?;
            let lhs_reduce = self.sub_var(lhs, reduce)?;
            let lhs_reduce_witness = self.var_to_witness(lhs_reduce)?;
            // Constrain lhs_reduce to be reduced to the target_bit_size
            self.acir_ir.range_constraint(lhs_reduce_witness, target_bit_size)?;
            lhs = lhs_reduce;
        }

        let lhs_data = &self.vars[&lhs];
        let lhs_expr = lhs_data.to_expression();
        //  Computes lhs = 2^{rhs} * q + r
        let (_, remainder) = self.acir_ir.euclidean_division(
            &lhs_expr,
            &Expression::from_field(divisor),
            max_bit_size,
            &Expression::one(),
        )?;

        Ok(self.add_data(AcirVarData::from(remainder)))
    }

    /// Returns an `AcirVar` which will be `1` if lhs >= rhs
    /// and `0` otherwise.
    fn more_than_eq_var(
        &mut self,
        lhs: AcirVar,
        rhs: AcirVar,
        bit_size: u32,
        predicate: AcirVar,
    ) -> Result<AcirVar, RuntimeError> {
        let lhs_expr = self.var_to_expression(lhs)?;
        let rhs_expr = self.var_to_expression(rhs)?;
        let predicate_expr = self.var_to_expression(predicate)?;

        let is_greater_than_eq =
            self.acir_ir.more_than_eq_comparison(&lhs_expr, &rhs_expr, bit_size, predicate_expr)?;

        Ok(self.add_data(AcirVarData::Witness(is_greater_than_eq)))
    }

    /// Returns an `AcirVar` which will be `1` if lhs < rhs
    /// and `0` otherwise.
    pub(crate) fn less_than_var(
        &mut self,
        lhs: AcirVar,
        rhs: AcirVar,
        bit_size: u32,
        predicate: AcirVar,
    ) -> Result<AcirVar, RuntimeError> {
        // Flip the result of calling more than equal method to
        // compute less than.
        let comparison = self.more_than_eq_var(lhs, rhs, bit_size, predicate)?;

        let one = self.add_constant(FieldElement::one());
        self.sub_var(one, comparison) // comparison_negated
    }

    /// Calls a Blackbox function on the given inputs and returns a given set of outputs
    /// to represent the result of the blackbox function.
    pub(crate) fn black_box_function(
        &mut self,
        name: BlackBoxFunc,
        mut inputs: Vec<AcirValue>,
        output_count: usize,
    ) -> Result<Vec<AcirVar>, RuntimeError> {
        // Separate out any arguments that should be constants
        let constants = match name {
            BlackBoxFunc::Pedersen => {
                // The last argument of pedersen is the domain separator, which must be a constant
                let domain_var = match inputs.pop() {
                    Some(domain_var) => domain_var.into_var()?,
                    None => {
                        return Err(RuntimeError::InternalError(InternalError::MissingArg {
                            name: "pedersen call".to_string(),
                            arg: "domain separator".to_string(),
                            call_stack: self.get_call_stack(),
                        }))
                    }
                };

                let domain_constant = match self.vars[&domain_var].as_constant() {
                    Some(domain_constant) => domain_constant,
                    None => {
                        return Err(RuntimeError::InternalError(InternalError::NotAConstant {
                            name: "domain separator".to_string(),
                            call_stack: self.get_call_stack(),
                        }))
                    }
                };

                vec![domain_constant]
            }
            _ => vec![],
        };

        // Convert `AcirVar` to `FunctionInput`
        let inputs = self.prepare_inputs_for_black_box_func_call(inputs)?;

        // Call Black box with `FunctionInput`
        let outputs = self.acir_ir.call_black_box(name, &inputs, constants, output_count)?;

        // Convert `Witness` values which are now constrained to be the output of the
        // black box function call into `AcirVar`s.
        //
        // We do not apply range information on the output of the black box function.
        // See issue #1439
        Ok(vecmap(&outputs, |witness_index| self.add_data(AcirVarData::Witness(*witness_index))))
    }

    /// Black box function calls expect their inputs to be in a specific data structure (FunctionInput).
    ///
    /// This function will convert `AcirVar` into `FunctionInput` for a blackbox function call.
    fn prepare_inputs_for_black_box_func_call(
        &mut self,
        inputs: Vec<AcirValue>,
    ) -> Result<Vec<Vec<FunctionInput>>, RuntimeError> {
        let mut witnesses = Vec::new();
        for input in inputs {
            let mut single_val_witnesses = Vec::new();
            for (input, typ) in input.flatten() {
                // Intrinsics only accept Witnesses. This is not a limitation of the
                // intrinsics, its just how we have defined things. Ideally, we allow
                // constants too.
                let witness = self.var_to_witness(input)?;
                let num_bits = typ.bit_size();
                single_val_witnesses.push(FunctionInput { witness, num_bits });
            }
            witnesses.push(single_val_witnesses);
        }
        Ok(witnesses)
    }

    /// Returns a vector of `AcirVar`s constrained to be the decomposition of the given input
    /// over given radix.
    ///
    /// The `AcirVar`s for the `radix_var` and `limb_count_var` must be a constant
    ///
    /// TODO: support radix larger than field modulus
    pub(crate) fn radix_decompose(
        &mut self,
        endian: Endian,
        input_var: AcirVar,
        radix_var: AcirVar,
        limb_count_var: AcirVar,
        result_element_type: AcirType,
    ) -> Result<Vec<AcirValue>, RuntimeError> {
        let radix = match self.vars[&radix_var].as_constant() {
            Some(radix) => radix.to_u128() as u32,
            None => {
                return Err(RuntimeError::InternalError(InternalError::NotAConstant {
                    name: "radix".to_string(),
                    call_stack: self.get_call_stack(),
                }));
            }
        };

        let limb_count = match self.vars[&limb_count_var].as_constant() {
            Some(limb_count) => limb_count.to_u128() as u32,
            None => {
                return Err(RuntimeError::InternalError(InternalError::NotAConstant {
                    name: "limb_size".to_string(),
                    call_stack: self.get_call_stack(),
                }));
            }
        };

        let input_expr = self.var_to_expression(input_var)?;

        let bit_size = u32::BITS - (radix - 1).leading_zeros();
        let limbs = self.acir_ir.radix_le_decompose(&input_expr, radix, limb_count, bit_size)?;

        let mut limb_vars = vecmap(limbs, |witness| {
            let witness = self.add_data(AcirVarData::Witness(witness));
            AcirValue::Var(witness, result_element_type.clone())
        });

        if endian == Endian::Big {
            limb_vars.reverse();
        }

        // `Intrinsic::ToRadix` returns slices which are represented
        // by tuples with the structure (length, slice contents)
        Ok(vec![
            AcirValue::Var(
                self.add_constant(FieldElement::from(limb_vars.len() as u128)),
                AcirType::field(),
            ),
            AcirValue::Array(limb_vars.into()),
        ])
    }

    /// Returns `AcirVar`s constrained to be the bit decomposition of the provided input
    pub(crate) fn bit_decompose(
        &mut self,
        endian: Endian,
        input_var: AcirVar,
        limb_count_var: AcirVar,
        result_element_type: AcirType,
    ) -> Result<Vec<AcirValue>, RuntimeError> {
        let two_var = self.add_constant(FieldElement::from(2_u128));
        self.radix_decompose(endian, input_var, two_var, limb_count_var, result_element_type)
    }

    /// Flatten the given Vector of AcirValues into a single vector of only variables.
    /// Each AcirValue::Array in the vector is recursively flattened, so each element
    /// will flattened into the resulting Vec. E.g. flatten_values([1, [2, 3]) == [1, 2, 3].
    fn flatten_values(values: Vec<AcirValue>) -> Vec<AcirVar> {
        let mut acir_vars = Vec::with_capacity(values.len());
        for value in values {
            Self::flatten_value(&mut acir_vars, value);
        }
        acir_vars
    }

    /// Recursive helper for flatten_values to flatten a single AcirValue into the result vector.
    pub(crate) fn flatten_value(acir_vars: &mut Vec<AcirVar>, value: AcirValue) {
        match value {
            AcirValue::Var(acir_var, _) => acir_vars.push(acir_var),
            AcirValue::Array(array) => {
                for value in array {
                    Self::flatten_value(acir_vars, value);
                }
            }
            AcirValue::DynamicArray(_) => unreachable!("Cannot flatten a dynamic array"),
        }
    }

    /// Terminates the context and takes the resulting `GeneratedAcir`
    pub(crate) fn finish(mut self, inputs: Vec<u32>) -> GeneratedAcir {
        self.acir_ir.input_witnesses = vecmap(inputs, Witness);
        self.acir_ir
    }

    /// Adds `Data` into the context and assigns it a Variable.
    ///
    /// Variable can be seen as an index into the context.
    /// We use a two-way map so that it is efficient to lookup
    /// either the key or the value.
    fn add_data(&mut self, data: AcirVarData) -> AcirVar {
        let id = AcirVar(self.vars.len());
        self.vars.insert(id, data);
        id
    }

    pub(crate) fn brillig(
        &mut self,
        predicate: AcirVar,
        generated_brillig: GeneratedBrillig,
        inputs: Vec<AcirValue>,
        outputs: Vec<AcirType>,
    ) -> Result<Vec<AcirValue>, InternalError> {
        let b_inputs = try_vecmap(inputs, |i| match i {
            AcirValue::Var(var, _) => Ok(BrilligInputs::Single(self.var_to_expression(var)?)),
            AcirValue::Array(vars) => {
                let mut var_expressions: Vec<Expression> = Vec::new();
                for var in vars {
                    self.brillig_array_input(&mut var_expressions, var)?;
                }
                Ok(BrilligInputs::Array(var_expressions))
            }
            AcirValue::DynamicArray(_) => {
                let mut var_expressions = Vec::new();
                self.brillig_array_input(&mut var_expressions, i)?;
                Ok(BrilligInputs::Array(var_expressions))
            }
        })?;

        // Optimistically try executing the brillig now, if we can complete execution they just return the results.
        // This is a temporary measure pending SSA optimizations being applied to Brillig which would remove constant-input opcodes (See #2066)
        if let Some(brillig_outputs) =
            self.execute_brillig(generated_brillig.byte_code.clone(), &b_inputs, &outputs)
        {
            return Ok(brillig_outputs);
        }

        // Otherwise we must generate ACIR for it and execute at runtime.

        let mut b_outputs = Vec::new();
        let outputs_var = vecmap(outputs, |output| match output {
            AcirType::NumericType(_) => {
                let witness_index = self.acir_ir.next_witness_index();
                b_outputs.push(BrilligOutputs::Simple(witness_index));
                let var = self.add_data(AcirVarData::Witness(witness_index));
                AcirValue::Var(var, output.clone())
            }
            AcirType::Array(element_types, size) => {
                let (acir_value, witnesses) = self.brillig_array_output(&element_types, size);
                b_outputs.push(BrilligOutputs::Array(witnesses));
                acir_value
            }
        });
        let predicate = self.var_to_expression(predicate)?;
        self.acir_ir.brillig(Some(predicate), generated_brillig, b_inputs, b_outputs);

        Ok(outputs_var)
    }

    fn brillig_array_input(
        &mut self,
        var_expressions: &mut Vec<Expression>,
        input: AcirValue,
    ) -> Result<(), InternalError> {
        match input {
            AcirValue::Var(var, _) => {
                var_expressions.push(self.var_to_expression(var)?);
            }
            AcirValue::Array(vars) => {
                for var in vars {
                    self.brillig_array_input(var_expressions, var)?;
                }
            }
            AcirValue::DynamicArray(AcirDynamicArray { block_id, len }) => {
                for i in 0..len {
                    // We generate witnesses corresponding to the array values
                    let index = AcirValue::Var(
                        self.add_constant(FieldElement::from(i as u128)),
                        AcirType::NumericType(NumericType::NativeField),
                    );
                    let index_var = index.into_var()?;

                    let value_read_var = self.read_from_memory(block_id, &index_var)?;
                    let value_read = AcirValue::Var(
                        value_read_var,
                        AcirType::NumericType(NumericType::NativeField),
                    );

                    self.brillig_array_input(var_expressions, value_read)?;
                }
            }
        }
        Ok(())
    }

    /// Recursively create acir values for returned arrays. This is necessary because a brillig returned array can have nested arrays as elements.
    /// A singular array of witnesses is collected for a top level array, by deflattening the assigned witnesses at each level.
    fn brillig_array_output(
        &mut self,
        element_types: &[AcirType],
        size: usize,
    ) -> (AcirValue, Vec<Witness>) {
        let mut witnesses = Vec::new();
        let mut array_values = im::Vector::new();
        for _ in 0..size {
            for element_type in element_types {
                match element_type {
                    AcirType::Array(nested_element_types, nested_size) => {
                        let (nested_acir_value, mut nested_witnesses) =
                            self.brillig_array_output(nested_element_types, *nested_size);
                        witnesses.append(&mut nested_witnesses);
                        array_values.push_back(nested_acir_value);
                    }
                    AcirType::NumericType(_) => {
                        let witness_index = self.acir_ir.next_witness_index();
                        witnesses.push(witness_index);
                        let var = self.add_data(AcirVarData::Witness(witness_index));
                        array_values.push_back(AcirValue::Var(var, element_type.clone()));
                    }
                }
            }
        }
        (AcirValue::Array(array_values), witnesses)
    }

    fn execute_brillig(
        &mut self,
        code: Vec<BrilligOpcode>,
        inputs: &[BrilligInputs],
        outputs_types: &[AcirType],
    ) -> Option<Vec<AcirValue>> {
        let (registers, memory) = execute_brillig(code, inputs)?;

        let outputs_var = vecmap(outputs_types.iter().enumerate(), |(index, output)| {
            let register_value = registers.get(index.into());
            match output {
                AcirType::NumericType(_) => {
                    let var = self.add_data(AcirVarData::Const(register_value.to_field()));
                    AcirValue::Var(var, output.clone())
                }
                AcirType::Array(element_types, size) => {
                    let mem_ptr = register_value.to_usize();
                    self.brillig_constant_array_output(
                        element_types,
                        *size,
                        &mut memory.iter().skip(mem_ptr),
                    )
                }
            }
        });

        Some(outputs_var)
    }

    /// Recursively create [`AcirValue`]s for returned arrays. This is necessary because a brillig returned array can have nested arrays as elements.
    fn brillig_constant_array_output<'a>(
        &mut self,
        element_types: &[AcirType],
        size: usize,
        memory_iter: &mut impl Iterator<Item = &'a Value>,
    ) -> AcirValue {
        let mut array_values = im::Vector::new();
        for _ in 0..size {
            for element_type in element_types {
                match element_type {
                    AcirType::Array(nested_element_types, nested_size) => {
                        let nested_acir_value = self.brillig_constant_array_output(
                            nested_element_types,
                            *nested_size,
                            memory_iter,
                        );
                        array_values.push_back(nested_acir_value);
                    }
                    AcirType::NumericType(_) => {
                        let memory_value =
                            memory_iter.next().expect("ICE: Unexpected end of memory");
                        let var = self.add_data(AcirVarData::Const(memory_value.to_field()));
                        array_values.push_back(AcirValue::Var(var, element_type.clone()));
                    }
                }
            }
        }
        AcirValue::Array(array_values)
    }

    /// Generate output variables that are constrained to be the sorted inputs
    /// The outputs are the sorted inputs iff
    /// outputs are sorted and
    /// outputs are a permutation of the inputs
    pub(crate) fn sort(
        &mut self,
        inputs: Vec<AcirVar>,
        bit_size: u32,
        predicate: AcirVar,
    ) -> Result<Vec<AcirVar>, RuntimeError> {
        let len = inputs.len();
        // Convert the inputs into expressions
        let inputs_expr = try_vecmap(inputs, |input| self.var_to_expression(input))?;
        // Generate output witnesses
        let outputs_witness = vecmap(0..len, |_| self.acir_ir.next_witness_index());
        let output_expr =
            vecmap(&outputs_witness, |witness_index| Expression::from(*witness_index));
        let outputs_var = vecmap(&outputs_witness, |witness_index| {
            self.add_data(AcirVarData::Witness(*witness_index))
        });

        // Enforce the outputs to be a permutation of the inputs
        self.acir_ir.permutation(&inputs_expr, &output_expr)?;

        // Enforce the outputs to be sorted
        for i in 0..(outputs_var.len() - 1) {
            self.less_than_constrain(outputs_var[i], outputs_var[i + 1], bit_size, predicate)?;
        }

        Ok(outputs_var)
    }

    /// Constrain lhs to be less than rhs
    fn less_than_constrain(
        &mut self,
        lhs: AcirVar,
        rhs: AcirVar,
        bit_size: u32,
        predicate: AcirVar,
    ) -> Result<(), RuntimeError> {
        let lhs_less_than_rhs = self.more_than_eq_var(rhs, lhs, bit_size, predicate)?;
        self.maybe_eq_predicate(lhs_less_than_rhs, predicate)
    }

    /// Returns a Variable that is constrained to be the result of reading
    /// from the memory `block_id` at the given `index`.
    pub(crate) fn read_from_memory(
        &mut self,
        block_id: BlockId,
        index: &AcirVar,
    ) -> Result<AcirVar, InternalError> {
        // Fetch the witness corresponding to the index
        let index_witness = self.var_to_witness(*index)?;

        // Create a Variable to hold the result of the read and extract the corresponding Witness
        let value_read_var = self.add_variable();
        let value_read_witness = self.var_to_witness(value_read_var)?;

        // Add the memory read operation to the list of opcodes
        let op = MemOp::read_at_mem_index(index_witness.into(), value_read_witness);
        self.acir_ir.push_opcode(Opcode::MemoryOp { block_id, op });

        Ok(value_read_var)
    }

    /// Constrains the Variable `value` to be the new value located at `index` in the memory `block_id`.
    pub(crate) fn write_to_memory(
        &mut self,
        block_id: BlockId,
        index: &AcirVar,
        value: &AcirVar,
    ) -> Result<(), InternalError> {
        // Fetch the witness corresponding to the index
        //
        let index_witness = self.var_to_witness(*index)?;

        // Fetch the witness corresponding to the value to be written
        let value_write_witness = self.var_to_witness(*value)?;

        // Add the memory write operation to the list of opcodes
        let op = MemOp::write_to_mem_index(index_witness.into(), value_write_witness.into());
        self.acir_ir.push_opcode(Opcode::MemoryOp { block_id, op });

        Ok(())
    }

    /// Initializes an array in memory with the given values `optional_values`.
    /// If `optional_values` is empty, then the array is initialized with zeros.
    pub(crate) fn initialize_array(
        &mut self,
        block_id: BlockId,
        len: usize,
        optional_values: Option<&[AcirValue]>,
    ) -> Result<(), InternalError> {
        // If the optional values are supplied, then we fill the initialized
        // array with those values. If not, then we fill it with zeros.
        let initialized_values = match optional_values {
            None => {
                let zero = self.add_constant(FieldElement::zero());
                let zero_witness = self.var_to_witness(zero)?;
                vec![zero_witness; len]
            }
            Some(optional_values) => try_vecmap(optional_values, |value| {
                let value = value.clone().into_var()?;
                self.var_to_witness(value)
            })?,
        };

        self.acir_ir.push_opcode(Opcode::MemoryInit { block_id, init: initialized_values });
        Ok(())
    }
}

/// Enum representing the possible values that a
/// Variable can be given.
#[derive(Debug, Eq, Clone)]
enum AcirVarData {
    Witness(Witness),
    Expr(Expression),
    Const(FieldElement),
}

impl PartialEq for AcirVarData {
    fn eq(&self, other: &Self) -> bool {
        match (self, other) {
            (Self::Witness(l0), Self::Witness(r0)) => l0 == r0,
            (Self::Expr(l0), Self::Expr(r0)) => l0 == r0,
            (Self::Const(l0), Self::Const(r0)) => l0 == r0,
            _ => false,
        }
    }
}

// TODO: check/test this hash impl
impl std::hash::Hash for AcirVarData {
    fn hash<H: std::hash::Hasher>(&self, state: &mut H) {
        core::mem::discriminant(self).hash(state);
    }
}

impl AcirVarData {
    /// Returns a FieldElement, if the underlying `AcirVarData`
    /// represents a constant.
    pub(crate) fn as_constant(&self) -> Option<FieldElement> {
        if let AcirVarData::Const(field) = self {
            return Some(*field);
        }
        None
    }
    /// Converts all enum variants to an Expression.
    pub(crate) fn to_expression(&self) -> Cow<Expression> {
        match self {
            AcirVarData::Witness(witness) => Cow::Owned(Expression::from(*witness)),
            AcirVarData::Expr(expr) => Cow::Borrowed(expr),
            AcirVarData::Const(constant) => Cow::Owned(Expression::from(*constant)),
        }
    }
}

impl From<FieldElement> for AcirVarData {
    fn from(constant: FieldElement) -> Self {
        AcirVarData::Const(constant)
    }
}

impl From<Witness> for AcirVarData {
    fn from(witness: Witness) -> Self {
        AcirVarData::Witness(witness)
    }
}

impl From<Expression> for AcirVarData {
    fn from(expr: Expression) -> Self {
        // Prefer simpler variants if possible.
        if let Some(constant) = expr.to_const() {
            AcirVarData::from(constant)
        } else if let Some(witness) = expr.to_witness() {
            AcirVarData::from(witness)
        } else {
            AcirVarData::Expr(expr)
        }
    }
}

/// A Reference to an `AcirVarData`
#[derive(Debug, Copy, Clone, PartialEq, Eq, Hash)]
pub(crate) struct AcirVar(usize);

/// Attempts to execute the provided [`Brillig`][`acvm::acir::brillig`] bytecode
///
/// Returns the finished state of the Brillig VM if execution can complete.
///
/// Returns `None` if complete execution of the Brillig bytecode is not possible.
fn execute_brillig(
    code: Vec<BrilligOpcode>,
    inputs: &[BrilligInputs],
) -> Option<(Registers, Vec<Value>)> {
    struct NullBbSolver;

    impl BlackBoxFunctionSolver for NullBbSolver {
        fn schnorr_verify(
            &self,
            _public_key_x: &FieldElement,
            _public_key_y: &FieldElement,
            _signature: &[u8],
            _message: &[u8],
        ) -> Result<bool, BlackBoxResolutionError> {
            Err(BlackBoxResolutionError::Unsupported(BlackBoxFunc::SchnorrVerify))
        }
        fn pedersen(
            &self,
            _inputs: &[FieldElement],
            _domain_separator: u32,
        ) -> Result<(FieldElement, FieldElement), BlackBoxResolutionError> {
            Err(BlackBoxResolutionError::Unsupported(BlackBoxFunc::Pedersen))
        }
        fn fixed_base_scalar_mul(
            &self,
            _input: &FieldElement,
        ) -> Result<(FieldElement, FieldElement), BlackBoxResolutionError> {
            Err(BlackBoxResolutionError::Unsupported(BlackBoxFunc::FixedBaseScalarMul))
        }
    }

    // Set input values
    let mut input_register_values: Vec<Value> = Vec::with_capacity(inputs.len());
    let mut input_memory: Vec<Value> = Vec::new();
    // Each input represents a constant or array of constants.
    // Iterate over each input and push it into registers and/or memory.
    for input in inputs {
        match input {
            BrilligInputs::Single(expr) => {
                input_register_values.push(expr.to_const()?.into());
            }
            BrilligInputs::Array(expr_arr) => {
                // Attempt to fetch all array input values
                let memory_pointer = input_memory.len();
                for expr in expr_arr.iter() {
                    input_memory.push(expr.to_const()?.into());
                }

                // Push value of the array pointer as a register
                input_register_values.push(Value::from(memory_pointer));
            }
        }
    }

    // Instantiate a Brillig VM given the solved input registers and memory, along with the Brillig bytecode.
    let input_registers = Registers::load(input_register_values);
    let mut vm = VM::new(input_registers, input_memory, code, Vec::new(), &NullBbSolver);

    // Run the Brillig VM on these inputs, bytecode, etc!
    let vm_status = vm.process_opcodes();

    // Check the status of the Brillig VM.
    // It may be finished, in-progress, failed, or may be waiting for results of a foreign call.
    // If it's finished then we can omit the opcode and just write in the return values.
    match vm_status {
        VMStatus::Finished => Some((vm.get_registers().clone(), vm.get_memory().clone())),
        VMStatus::InProgress => unreachable!("Brillig VM has not completed execution"),
        VMStatus::Failure { .. } => {
            // TODO: Return an error stating that the brillig function failed.
            None
        }
        VMStatus::ForeignCallWait { .. } => {
            // If execution can't complete then keep the opcode

            // TODO: We could bake in all the execution up to this point by replacing the inputs
            // such that they initialize the registers/memory to the current values and then discard
            // any opcodes prior to the one which performed this foreign call.
            //
            // Seems overkill for now however.
            None
        }
    }
}<|MERGE_RESOLUTION|>--- conflicted
+++ resolved
@@ -23,12 +23,8 @@
 };
 use acvm::{BlackBoxFunctionSolver, BlackBoxResolutionError};
 use iter_extended::{try_vecmap, vecmap};
-<<<<<<< HEAD
-use noirc_errors::Location;
 use num_bigint::BigUint;
-=======
->>>>>>> 92af05a8
-use std::collections::HashMap;
+use std::collections::{BTreeMap, HashMap};
 use std::{borrow::Cow, hash::Hash};
 
 #[derive(Clone, Debug, PartialEq, Eq, Hash)]
@@ -687,11 +683,6 @@
         rhs: u32,
         mut max_bit_size: u32,
     ) -> Result<AcirVar, RuntimeError> {
-<<<<<<< HEAD
-=======
-        let lhs_expr = self.var_to_expression(lhs)?;
-
->>>>>>> 92af05a8
         // 2^{rhs}
         let divisor = FieldElement::from(2_i128).pow(&FieldElement::from(rhs as i128));
         // Target bit size is the bit size of the field modulus with some margin.
@@ -719,10 +710,12 @@
                 AcirValue::Var(divisor_var, field_type.clone()),
                 AcirValue::Var(target_bit_pow_var, field_type.clone()),
             ];
-            let quotient_high_value = self.brillig(one, truncate_code, inputs, vec![field_type])?
-                [0]
-            .clone()
-            .into_var()?;
+            let truncate_brillig =
+                GeneratedBrillig { byte_code: truncate_code, locations: BTreeMap::new() };
+            let quotient_high_value =
+                self.brillig(one, truncate_brillig, inputs, vec![field_type])?[0]
+                    .clone()
+                    .into_var()?;
             self.assert_eq_var(quotient_high, quotient_high_value)?;
             // Bounds quotient_high to q_max_big
             // this bound is the smallest integer s.t p-1-bound*divisor < 2^target_bit_size
