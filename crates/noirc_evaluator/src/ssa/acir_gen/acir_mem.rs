use crate::{
    ssa::{
        acir_gen::InternalVar,
        context::SsaContext,
        mem::{ArrayId, MemArray},
    },
    Evaluator,
};
use acvm::{
    acir::{
        circuit::{directives::Directive, opcodes::{Opcode as AcirOpcode, MemoryBlock, BlockId as AcirBlockId, MemOp}},
        native_types::{Expression, Witness},
    },
    FieldElement,
};

use iter_extended::vecmap;
use std::collections::{BTreeMap, HashSet};

use super::{
    constraints::{self, mul_with_witness, subtract},
    operations::{self},
};

/// Represent a memory operation on the ArrayHeap, at the specified index
/// Operation is one for a store and 0 for a load
<<<<<<< HEAD
// #[derive(Clone, Debug)]
// struct MemOp {
//     operation: Expression,
//     value: Expression,
//     index: Expression,
// }
=======
#[derive(Clone, Debug)]
pub(crate) struct MemOp {
    operation: Expression,
    value: Expression,
    index: Expression,
}
>>>>>>> 06427e5b

type MemAddress = u32;

enum ArrayType {
    /// Initialization phase: initializing the array with writes on the 0..array.len range
    /// It contains the HashSet of the initialized indexes and the maximum of these indexes
    Init(HashSet<MemAddress>, MemAddress),
    /// Array is only written on, never read
    WriteOnly,
    /// Initialization phase and then only read, and optionally a bunch of writes at the end
    /// The optional usize indicates the position of the ending writes if any: after this position, there are only writes
    ReadOnly(Option<usize>),
    /// Reads and writes outside the initialization phase
    /// The optional usize indicates the position of the ending writes if any: after this position, there are only writes
    ReadWrite(Option<usize>),
}

impl Default for ArrayType {
    fn default() -> Self {
        ArrayType::Init(HashSet::default(), 0)
    }
}

#[derive(Default)]
struct ArrayHeap {
    // maps memory address to InternalVar
    memory_map: BTreeMap<MemAddress, InternalVar>,
    trace: Vec<MemOp>,
    // maps memory address to (values,operation) that must be committed to the trace
    staged: BTreeMap<MemAddress, (Expression, Expression)>,
    typ: ArrayType,
}

impl ArrayHeap {
    fn commit_staged(&mut self) {
        for (idx, (value, op)) in &self.staged {
            let item = MemOp {
                operation: op.clone(),
                value: value.clone(),
                index: Expression::from_field(FieldElement::from(*idx as i128)),
            };
            self.trace.push(item);
        }
        self.staged.clear();
    }

    fn push(&mut self, item: MemOp) {
        let is_load = item.operation == Expression::zero();
        let index_const = item.index.to_const();
        self.typ = match &self.typ {
            ArrayType::Init(init_idx, len) => match (is_load, index_const) {
                (false, Some(idx)) => {
                    let idx: MemAddress = idx.to_u128().try_into().unwrap();
                    let mut init_idx2 = init_idx.clone();
                    init_idx2.insert(idx);
                    let len2 = std::cmp::max(idx + 1, *len);
                    ArrayType::Init(init_idx2, len2)
                }
                (false, None) => ArrayType::WriteOnly,
                (true, _) => {
                    if *len as usize == init_idx.len() {
                        ArrayType::ReadOnly(None)
                    } else {
                        ArrayType::ReadWrite(None)
                    }
                }
            },
            ArrayType::WriteOnly => {
                if is_load {
                    ArrayType::ReadWrite(None)
                } else {
                    ArrayType::WriteOnly
                }
            }
            ArrayType::ReadOnly(last) => match (is_load, last) {
                (true, Some(_)) => ArrayType::ReadWrite(None),
                (true, None) => ArrayType::ReadOnly(None),
                (false, None) => ArrayType::ReadOnly(Some(self.trace.len())),
                (false, Some(_)) => ArrayType::ReadOnly(*last),
            },
            ArrayType::ReadWrite(last) => match (is_load, last) {
                (true, _) => ArrayType::ReadWrite(None),
                (false, None) => ArrayType::ReadWrite(Some(self.trace.len())),
                (false, Some(_)) => ArrayType::ReadWrite(*last),
            },
        };
        self.trace.push(item);
    }

    fn stage(&mut self, index: MemAddress, value: Expression, op: Expression) {
        self.staged.insert(index, (value, op));
    }


    /// This helper function transforms an expression into a linear expression, by generating a witness if the input expression is not linear nor constant
    fn normalize_expression(expr: &mut Expression, evaluator: &mut Evaluator) -> Expression {
        if !expr.is_linear() || expr.linear_combinations.len() > 1 {
            let w = evaluator.create_intermediate_variable(expr);
            Expression::from(w)
        } else {
            expr.clone()
        }
    }

    /// Decide which opcode to use, depending on the backend support
    fn acir_gen(&self, evaluator: &mut Evaluator, array_id: ArrayId, array_len: u32, is_opcde_supported: IsOpcodeSupported) {
        let (block,ram,rom) = (IsOpcodeSupported(AcirOpcode::Block),IsOpcodeSupported(AcirOpcode::RAM),IsOpcodeSupported(AcirOpcode::ROM));
       if rom
       {
            todo!("Check if the array is read-only and add the rom opcode if it is");   //TODO we need the R-O arrays PR
            self.add_rom_opcode(evaluator,array_id, array_len);
            return;
       }

        match (block,ram) {
           (false, false) =>  self.generate_permutation_constraints(evaluator, array_id, array_len),
           (false, true) => self.add_ram_opcode(evaluator,array_id, array_len),
           (true, _) => 
           {
            evaluator.opcodes.push(AcirOpcode::Block(MemoryBlock {
                id: AcirBlockId(id),
                len: array_len,
                trace: self.trace.clone(),
            }));
           },

        }
    }

    fn add_rom_opcode(&self, evaluator: &mut Evaluator, array_id: ArrayId, array_len: u32) {
        let mut trace = Vec::new();
        for op in self.trace {
            let index = Self::normalize_expression(&mut op.index, evaluator);
            let value = Self::normalize_expression(&mut op.value, evaluator);
            trace.push(MemOp {
                operation: op.operation,
                index,
                value,
            });
        }
        evaluator.opcodes.push(AcirOpcode::ROM(MemoryBlock {
            id: AcirBlockId(id),
            len: array_len,
            trace,
        }));
    }

    fn add_ram_opcode(&self, evaluator: &mut Evaluator, array_id: ArrayId, array_len: u32) {
        todo!("Check there is an initialization phase"); //TODO we need the R-O array PR for this
        let mut trace = Vec::new();
        for op in self.trace {
            //TODO - after the init, we need a witness per-index but this will be managed by BB - we need to wait for the BB ram PR
            let index = Self::normalize_expression(&mut op.index, evaluator);
            let value = Self::normalize_expression(&mut op.value, evaluator);
            trace.push(MemOp {
                operation: op.operation,
                index,
                value,
            });
        }
        evaluator.opcodes.push(AcirOpcode::ROM(MemoryBlock {
            id: AcirBlockId(id),
            len: array_len,
            trace,
        }));
    }

   

    fn generate_outputs(
        inputs: Vec<Expression>,
        bits: &mut Vec<Witness>,
        evaluator: &mut Evaluator,
    ) -> Vec<Expression> {
        let outputs = vecmap(0..inputs.len(), |_| evaluator.add_witness_to_cs().into());
        if bits.is_empty() {
            *bits = operations::sort::evaluate_permutation(&inputs, &outputs, evaluator);
        } else {
            operations::sort::evaluate_permutation_with_witness(&inputs, &outputs, bits, evaluator);
        }
        outputs
    }
<<<<<<< HEAD
    pub(crate) fn generate_permutation_constraints(&self, evaluator: &mut Evaluator, array_id: ArrayId, array_len: u32) {
        let len = self.trace.len();
=======

    pub(crate) fn acir_gen(&self, evaluator: &mut Evaluator) {
        let (len, read_write) = match self.typ {
            ArrayType::Init(_, _) | ArrayType::WriteOnly => (0, true),
            ArrayType::ReadOnly(last) => (last.unwrap_or(self.trace.len()), false),
            ArrayType::ReadWrite(last) => (last.unwrap_or(self.trace.len()), true),
        };

>>>>>>> 06427e5b
        if len == 0 {
            return;
        }
        let len_bits = AcirMem::bits(len);
        // permutations
        let mut in_counter = Vec::new();
        let mut in_index = Vec::new();
        let mut in_value = Vec::new();
        let mut in_op = Vec::new();

        let mut tuple_expressions = Vec::new();
        for (counter, item) in self.trace.iter().take(len).enumerate() {
            let counter_expr = Expression::from_field(FieldElement::from(counter as i128));
            in_counter.push(counter_expr.clone());
            in_index.push(item.index.clone());
            in_value.push(item.value.clone());
            if read_write {
                in_op.push(item.operation.clone());
            }
            tuple_expressions.push(vec![item.index.clone(), counter_expr.clone()]);
        }
        let mut bit_counter = Vec::new();
        let out_counter = Self::generate_outputs(in_counter, &mut bit_counter, evaluator);
        let out_index = Self::generate_outputs(in_index, &mut bit_counter, evaluator);
        let out_value = Self::generate_outputs(in_value, &mut bit_counter, evaluator);
        let out_op = if read_write {
            Self::generate_outputs(in_op, &mut bit_counter, evaluator)
        } else {
            Vec::new()
        };
        // sort directive
        evaluator.opcodes.push(AcirOpcode::Directive(Directive::PermutationSort {
            inputs: tuple_expressions,
            tuple: 2,
            bits: bit_counter,
            sort_by: vec![0, 1],
        }));
        if read_write {
            let init = subtract(&out_op[0], FieldElement::one(), &Expression::one());
            evaluator.opcodes.push(AcirOpcode::Arithmetic(init));
        }
        for i in 0..len - 1 {
            // index sort
            let index_sub = subtract(&out_index[i + 1], FieldElement::one(), &out_index[i]);
            let primary_order = constraints::boolean_expr(&index_sub, evaluator);
            evaluator.opcodes.push(AcirOpcode::Arithmetic(primary_order));
            // counter sort
            let cmp = constraints::evaluate_cmp(
                &out_counter[i],
                &out_counter[i + 1],
                len_bits,
                false,
                evaluator,
            );
            let sub_cmp = subtract(&cmp, FieldElement::one(), &Expression::one());
            let secondary_order = subtract(
                &mul_with_witness(evaluator, &index_sub, &sub_cmp),
                FieldElement::one(),
                &sub_cmp,
            );
            evaluator.opcodes.push(AcirOpcode::Arithmetic(secondary_order));
            // consistency checks
            let sub2 = subtract(&out_value[i + 1], FieldElement::one(), &out_value[i]);
            let load_on_same_adr = if read_write {
                let sub1 = subtract(&Expression::one(), FieldElement::one(), &out_op[i + 1]);
                let store_on_new_adr = mul_with_witness(evaluator, &index_sub, &sub1);
                evaluator.opcodes.push(AcirOpcode::Arithmetic(store_on_new_adr));
                mul_with_witness(evaluator, &sub1, &sub2)
            } else {
                subtract(
                    &mul_with_witness(evaluator, &index_sub, &sub2),
                    FieldElement::one(),
                    &sub2,
                )
            };
            evaluator.opcodes.push(AcirOpcode::Arithmetic(load_on_same_adr));
        }
        
        let id = array_id.as_u32();
        evaluator.opcodes.push(AcirOpcode::Block(MemoryBlock {
            id: AcirBlockId(id),
            len: array_len,
            trace: self.trace.clone(),
            init: 0,
        }));
        
    }
}

/// Handle virtual memory access
#[derive(Default)]
pub(crate) struct AcirMem {
    virtual_memory: BTreeMap<ArrayId, ArrayHeap>,
    //pub(crate) dummy: Witness,
}

impl AcirMem {
    // Returns the memory_map for the array
    fn array_map_mut(&mut self, array_id: ArrayId) -> &mut BTreeMap<MemAddress, InternalVar> {
        &mut self.virtual_memory.entry(array_id).or_default().memory_map
    }

    // returns the memory trace for the array
    fn array_heap_mut(&mut self, array_id: ArrayId) -> &mut ArrayHeap {
        let e = self.virtual_memory.entry(array_id);
        e.or_default()
    }

    // Write the value to the array's VM at the specified index
    pub(super) fn insert(&mut self, array_id: ArrayId, index: MemAddress, value: InternalVar) {
        let heap = self.virtual_memory.entry(array_id).or_default();
        let value_expr = value.to_expression();
        heap.memory_map.insert(index, value);
        heap.stage(index, value_expr, Expression::one());
    }

    //Map the outputs into the array
    pub(super) fn map_array(&mut self, a: ArrayId, outputs: &[Witness], ctx: &SsaContext) {
        let array = &ctx.mem[a];
        for i in 0..array.len {
            let var = if i < outputs.len() as u32 {
                InternalVar::from(outputs[i as usize])
            } else {
                InternalVar::zero_expr()
            };
            self.array_map_mut(array.id).insert(i, var);
        }
    }

    // Load array values into InternalVars
    // If create_witness is true, we create witnesses for values that do not have witness
    pub(super) fn load_array(&mut self, array: &MemArray) -> Vec<InternalVar> {
        vecmap(0..array.len, |offset| {
            self.load_array_element_constant_index(array, offset)
                .expect("infallible: array out of bounds error")
        })
    }

    // Number of bits required to store the input
    fn bits(mut t: usize) -> u32 {
        let mut r = 0;
        while t != 0 {
            t >>= 1;
            r += 1;
        }
        r
    }

    // Loads the associated `InternalVar` for the element
    // in the `array` at the given `offset`.
    //
    // We check if the address of the array element
    // is in the memory_map.
    //
    //
    // Returns `None` if not found
    pub(super) fn load_array_element_constant_index(
        &mut self,
        array: &MemArray,
        offset: MemAddress,
    ) -> Option<InternalVar> {
        // Check the memory_map to see if the element is there
        self.array_map_mut(array.id).get(&offset).cloned()
    }

    // Apply staged stores to the memory trace
    fn commit(&mut self, array_id: &ArrayId, clear: bool) {
        let e = self.virtual_memory.entry(*array_id).or_default();
        e.commit_staged();
        if clear {
            e.memory_map.clear();
        }
    }
    pub(crate) fn add_to_trace(
        &mut self,
        array_id: &ArrayId,
        index: Expression,
        value: Expression,
        op: Expression,
    ) {
        self.commit(array_id, op != Expression::zero());
        let item = MemOp { operation: op, value, index };
        self.array_heap_mut(*array_id).push(item);
    }
    pub(crate) fn acir_gen(&self, evaluator: &mut Evaluator, ctx: &SsaContext) {
        for mem in &self.virtual_memory {
            let array = ctx.mem[*mem.0];
            mem.1.acir_gen(evaluator, array.id, array.len);
        }
    }
}<|MERGE_RESOLUTION|>--- conflicted
+++ resolved
@@ -24,21 +24,12 @@
 
 /// Represent a memory operation on the ArrayHeap, at the specified index
 /// Operation is one for a store and 0 for a load
-<<<<<<< HEAD
 // #[derive(Clone, Debug)]
 // struct MemOp {
 //     operation: Expression,
 //     value: Expression,
 //     index: Expression,
 // }
-=======
-#[derive(Clone, Debug)]
-pub(crate) struct MemOp {
-    operation: Expression,
-    value: Expression,
-    index: Expression,
-}
->>>>>>> 06427e5b
 
 type MemAddress = u32;
 
@@ -221,19 +212,13 @@
         }
         outputs
     }
-<<<<<<< HEAD
     pub(crate) fn generate_permutation_constraints(&self, evaluator: &mut Evaluator, array_id: ArrayId, array_len: u32) {
         let len = self.trace.len();
-=======
-
-    pub(crate) fn acir_gen(&self, evaluator: &mut Evaluator) {
-        let (len, read_write) = match self.typ {
-            ArrayType::Init(_, _) | ArrayType::WriteOnly => (0, true),
-            ArrayType::ReadOnly(last) => (last.unwrap_or(self.trace.len()), false),
-            ArrayType::ReadWrite(last) => (last.unwrap_or(self.trace.len()), true),
-        };
-
->>>>>>> 06427e5b
+        // let (len, read_write) = match self.typ {
+        //     ArrayType::Init(_, _) | ArrayType::WriteOnly => (0, true),
+        //     ArrayType::ReadOnly(last) => (last.unwrap_or(self.trace.len()), false),
+        //     ArrayType::ReadWrite(last) => (last.unwrap_or(self.trace.len()), true),
+        // };
         if len == 0 {
             return;
         }
