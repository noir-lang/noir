use crate::{
    ssa::{
        acir_gen::InternalVar,
        context::SsaContext,
        mem::{ArrayId, MemArray},
    },
    Evaluator,
};
use acvm::{
    acir::{
        circuit::{directives::Directive, opcodes::Opcode as AcirOpcode},
        native_types::{Expression, Witness},
    },
    FieldElement,
};

use iter_extended::vecmap;
use std::collections::{BTreeMap, HashSet};

use super::{
    //    const_from_expression,
    constraints::{self, mul_with_witness, subtract},
    operations::{self},
};

/// Represent a memory operation on the ArrayHeap, at the specified index
/// Operation is one for a store and 0 for a load
#[derive(Clone, Debug)]
pub(crate) struct MemOp {
    operation: Expression,
    value: Expression,
    index: Expression,
}

type MemAddress = u32;

enum ArrayType {
    Init(HashSet<MemAddress>, u32),
    WriteOnly,
    ReadOnly(Option<usize>),
    ReadWrite(Option<usize>),
}

impl Default for ArrayType {
    fn default() -> Self {
        ArrayType::Init(HashSet::default(), 0)
    }
}

use super::{
    constraints::{self, mul_with_witness, subtract},
    operations::{self},
};

/// Represent a memory operation on the ArrayHeap, at the specified index
/// Operation is one for a store and 0 for a load
#[derive(Clone, Debug)]
struct MemOp {
    operation: Expression,
    value: Expression,
    index: Expression,
}

type MemAddress = u32;

#[derive(Default)]
struct ArrayHeap {
    // maps memory address to InternalVar
    memory_map: BTreeMap<MemAddress, InternalVar>,
    trace: Vec<MemOp>,
    // maps memory address to (values,operation) that must be committed to the trace
    staged: BTreeMap<MemAddress, (Expression, Expression)>,
<<<<<<< HEAD
    typ: ArrayType,
=======
>>>>>>> 761fdb5a
}

impl ArrayHeap {
    fn commit_staged(&mut self) {
        for (idx, (value, op)) in &self.staged {
            let item = MemOp {
                operation: op.clone(),
                value: value.clone(),
                index: Expression::from_field(FieldElement::from(*idx as i128)),
            };
            self.trace.push(item);
        }
        self.staged.clear();
    }

<<<<<<< HEAD
    fn push(&mut self, item: MemOp) {
        let is_load = item.operation == Expression::zero();
        let index_const = item.index.to_const();
        self.typ = match &self.typ {
            ArrayType::Init(init_idx, len) => match (is_load, index_const) {
                (false, Some(idx)) => {
                    let idx: MemAddress = idx.to_u128().try_into().unwrap();
                    let mut init_idx2 = init_idx.clone();
                    let mut len2 = *len;
                    init_idx2.insert(idx);
                    if idx + 1 > len2 {
                        len2 = idx + 1;
                    }
                    ArrayType::Init(init_idx2, len2)
                }
                (false, None) => ArrayType::WriteOnly,
                (true, _) => {
                    if *len as usize == init_idx.len() {
                        ArrayType::ReadOnly(None)
                    } else {
                        ArrayType::ReadWrite(None)
                    }
                }
            },
            ArrayType::WriteOnly => {
                if is_load {
                    ArrayType::ReadWrite(None)
                } else {
                    ArrayType::WriteOnly
                }
            }
            ArrayType::ReadOnly(last) => match (is_load, last) {
                (true, Some(_)) => ArrayType::ReadWrite(None),
                (true, None) => ArrayType::ReadOnly(None),
                (false, None) => ArrayType::ReadOnly(Some(self.trace.len())),
                (false, Some(_)) => ArrayType::ReadOnly(*last),
            },
            ArrayType::ReadWrite(last) => match (is_load, last) {
                (true, _) => ArrayType::ReadWrite(None),
                (false, None) => ArrayType::ReadWrite(Some(self.trace.len())),
                (false, Some(_)) => ArrayType::ReadWrite(*last),
            },
        };
        self.trace.push(item);
    }

    fn stage(&mut self, index: MemAddress, value: Expression, op: Expression) {
=======
    fn push(&mut self, index: Expression, value: Expression, op: Expression) {
        let item = MemOp { operation: op, value, index };
        self.trace.push(item);
    }

    fn stage(&mut self, index: u32, value: Expression, op: Expression) {
>>>>>>> 761fdb5a
        self.staged.insert(index, (value, op));
    }

    fn generate_outputs(
        inputs: Vec<Expression>,
        bits: &mut Vec<Witness>,
        evaluator: &mut Evaluator,
    ) -> Vec<Expression> {
        let outputs = vecmap(0..inputs.len(), |_| evaluator.add_witness_to_cs().into());
        if bits.is_empty() {
            *bits = operations::sort::evaluate_permutation(&inputs, &outputs, evaluator);
        } else {
            operations::sort::evaluate_permutation_with_witness(&inputs, &outputs, bits, evaluator);
        }
        outputs
    }
<<<<<<< HEAD

    pub(crate) fn acir_gen(&self, evaluator: &mut Evaluator) {
        let mut len = self.trace.len();

        let mut read_write = true;
        match self.typ {
            ArrayType::Init(_, _) | ArrayType::WriteOnly => len = 0,
            ArrayType::ReadOnly(last) => {
                len = last.unwrap_or(len);
                read_write = false;
            }
            ArrayType::ReadWrite(last) => {
                len = last.unwrap_or(len);
            }
        }
=======
    pub(crate) fn acir_gen(&self, evaluator: &mut Evaluator) {
        let len = self.trace.len();
>>>>>>> 761fdb5a
        if len == 0 {
            return;
        }
        let len_bits = AcirMem::bits(len);
        // permutations
        let mut in_counter = Vec::new();
        let mut in_index = Vec::new();
        let mut in_value = Vec::new();
        let mut in_op = Vec::new();

        let mut tuple_expressions = Vec::new();
<<<<<<< HEAD
        for (counter, item) in self.trace.iter().take(len).enumerate() {
=======
        for (counter, item) in self.trace.iter().enumerate() {
>>>>>>> 761fdb5a
            let counter_expr = Expression::from_field(FieldElement::from(counter as i128));
            in_counter.push(counter_expr.clone());
            in_index.push(item.index.clone());
            in_value.push(item.value.clone());
<<<<<<< HEAD
            if read_write {
                in_op.push(item.operation.clone());
            }
=======
            in_op.push(item.operation.clone());
>>>>>>> 761fdb5a
            tuple_expressions.push(vec![item.index.clone(), counter_expr.clone()]);
        }
        let mut bit_counter = Vec::new();
        let out_counter = Self::generate_outputs(in_counter, &mut bit_counter, evaluator);
        let out_index = Self::generate_outputs(in_index, &mut bit_counter, evaluator);
        let out_value = Self::generate_outputs(in_value, &mut bit_counter, evaluator);
<<<<<<< HEAD
        let out_op = if read_write {
            Self::generate_outputs(in_op, &mut bit_counter, evaluator)
        } else {
            Vec::new()
        };
=======
        let out_op = Self::generate_outputs(in_op, &mut bit_counter, evaluator);

>>>>>>> 761fdb5a
        // sort directive
        evaluator.opcodes.push(AcirOpcode::Directive(Directive::PermutationSort {
            inputs: tuple_expressions,
            tuple: 2,
            bits: bit_counter,
            sort_by: vec![0, 1],
        }));
<<<<<<< HEAD
        if read_write {
            let init = subtract(&out_op[0], FieldElement::one(), &Expression::one());
            evaluator.opcodes.push(AcirOpcode::Arithmetic(init));
        }
=======
        let init = subtract(&out_op[0], FieldElement::one(), &Expression::one());
        evaluator.opcodes.push(AcirOpcode::Arithmetic(init));
>>>>>>> 761fdb5a
        for i in 0..len - 1 {
            // index sort
            let index_sub = subtract(&out_index[i + 1], FieldElement::one(), &out_index[i]);
            let primary_order = constraints::boolean_expr(&index_sub, evaluator);
            evaluator.opcodes.push(AcirOpcode::Arithmetic(primary_order));
            // counter sort
            let cmp = constraints::evaluate_cmp(
                &out_counter[i],
                &out_counter[i + 1],
                len_bits,
                false,
                evaluator,
            );
            let sub_cmp = subtract(&cmp, FieldElement::one(), &Expression::one());
            let secondary_order = subtract(
                &mul_with_witness(evaluator, &index_sub, &sub_cmp),
                FieldElement::one(),
                &sub_cmp,
            );
            evaluator.opcodes.push(AcirOpcode::Arithmetic(secondary_order));
            // consistency checks
<<<<<<< HEAD
            let sub2 = subtract(&out_value[i + 1], FieldElement::one(), &out_value[i]);
            let load_on_same_adr = if read_write {
                let sub1 = subtract(&Expression::one(), FieldElement::one(), &out_op[i + 1]);
                let store_on_new_adr = mul_with_witness(evaluator, &index_sub, &sub1);
                evaluator.opcodes.push(AcirOpcode::Arithmetic(store_on_new_adr));
                mul_with_witness(evaluator, &sub1, &sub2)
            } else {
                subtract(
                    &mul_with_witness(evaluator, &index_sub, &sub2),
                    FieldElement::one(),
                    &sub2,
                )
            };
=======
            let sub1 = subtract(&Expression::one(), FieldElement::one(), &out_op[i + 1]);
            let sub2 = subtract(&out_value[i + 1], FieldElement::one(), &out_value[i]);
            let load_on_same_adr = mul_with_witness(evaluator, &sub1, &sub2);
            let store_on_new_adr = mul_with_witness(evaluator, &index_sub, &sub1);
            evaluator.opcodes.push(AcirOpcode::Arithmetic(store_on_new_adr));
>>>>>>> 761fdb5a
            evaluator.opcodes.push(AcirOpcode::Arithmetic(load_on_same_adr));
        }
    }
}

/// Handle virtual memory access
#[derive(Default)]
pub(crate) struct AcirMem {
    virtual_memory: BTreeMap<ArrayId, ArrayHeap>,
}

impl AcirMem {
    // Returns the memory_map for the array
    fn array_map_mut(&mut self, array_id: ArrayId) -> &mut BTreeMap<MemAddress, InternalVar> {
        &mut self.virtual_memory.entry(array_id).or_default().memory_map
    }

    // returns the memory trace for the array
    fn array_heap_mut(&mut self, array_id: ArrayId) -> &mut ArrayHeap {
        let e = self.virtual_memory.entry(array_id);
        e.or_default()
    }

    // Write the value to the array's VM at the specified index
    pub(super) fn insert(&mut self, array_id: ArrayId, index: MemAddress, value: InternalVar) {
        let heap = self.virtual_memory.entry(array_id).or_default();
        let value_expr = value.to_expression();
        heap.memory_map.insert(index, value);
        heap.stage(index, value_expr, Expression::one());
    }

    //Map the outputs into the array
    pub(super) fn map_array(&mut self, a: ArrayId, outputs: &[Witness], ctx: &SsaContext) {
        let array = &ctx.mem[a];
        for i in 0..array.len {
            let var = if i < outputs.len() as u32 {
                InternalVar::from(outputs[i as usize])
            } else {
                InternalVar::zero_expr()
            };
            self.array_map_mut(array.id).insert(i, var);
        }
    }

    // Load array values into InternalVars
    // If create_witness is true, we create witnesses for values that do not have witness
    pub(super) fn load_array(&mut self, array: &MemArray) -> Vec<InternalVar> {
        vecmap(0..array.len, |offset| {
            self.load_array_element_constant_index(array, offset)
                .expect("infallible: array out of bounds error")
        })
    }

    // Number of bits required to store the input
    fn bits(mut t: usize) -> u32 {
        let mut r = 0;
        while t != 0 {
            t >>= 1;
            r += 1;
        }
        r
    }

    // Loads the associated `InternalVar` for the element
    // in the `array` at the given `offset`.
    //
    // We check if the address of the array element
    // is in the memory_map.
    //
    //
    // Returns `None` if not found
    pub(super) fn load_array_element_constant_index(
        &mut self,
        array: &MemArray,
        offset: MemAddress,
    ) -> Option<InternalVar> {
        // Check the memory_map to see if the element is there
        self.array_map_mut(array.id).get(&offset).cloned()
    }

    // Apply staged stores to the memory trace
    fn commit(&mut self, array_id: &ArrayId, clear: bool) {
        let e = self.virtual_memory.entry(*array_id).or_default();
        e.commit_staged();
        if clear {
            e.memory_map.clear();
        }
    }
    pub(crate) fn add_to_trace(
        &mut self,
        array_id: &ArrayId,
        index: Expression,
        value: Expression,
        op: Expression,
    ) {
        self.commit(array_id, op != Expression::zero());
<<<<<<< HEAD
        let item = MemOp { operation: op, value, index };
        self.array_heap_mut(*array_id).push(item);
=======
        self.array_heap_mut(*array_id).push(index, value, op);
>>>>>>> 761fdb5a
    }
    pub(crate) fn acir_gen(&self, evaluator: &mut Evaluator) {
        for mem in &self.virtual_memory {
            mem.1.acir_gen(evaluator);
        }
    }
}<|MERGE_RESOLUTION|>--- conflicted
+++ resolved
@@ -18,7 +18,6 @@
 use std::collections::{BTreeMap, HashSet};
 
 use super::{
-    //    const_from_expression,
     constraints::{self, mul_with_witness, subtract},
     operations::{self},
 };
@@ -47,22 +46,6 @@
     }
 }
 
-use super::{
-    constraints::{self, mul_with_witness, subtract},
-    operations::{self},
-};
-
-/// Represent a memory operation on the ArrayHeap, at the specified index
-/// Operation is one for a store and 0 for a load
-#[derive(Clone, Debug)]
-struct MemOp {
-    operation: Expression,
-    value: Expression,
-    index: Expression,
-}
-
-type MemAddress = u32;
-
 #[derive(Default)]
 struct ArrayHeap {
     // maps memory address to InternalVar
@@ -70,10 +53,7 @@
     trace: Vec<MemOp>,
     // maps memory address to (values,operation) that must be committed to the trace
     staged: BTreeMap<MemAddress, (Expression, Expression)>,
-<<<<<<< HEAD
     typ: ArrayType,
-=======
->>>>>>> 761fdb5a
 }
 
 impl ArrayHeap {
@@ -89,7 +69,6 @@
         self.staged.clear();
     }
 
-<<<<<<< HEAD
     fn push(&mut self, item: MemOp) {
         let is_load = item.operation == Expression::zero();
         let index_const = item.index.to_const();
@@ -137,14 +116,6 @@
     }
 
     fn stage(&mut self, index: MemAddress, value: Expression, op: Expression) {
-=======
-    fn push(&mut self, index: Expression, value: Expression, op: Expression) {
-        let item = MemOp { operation: op, value, index };
-        self.trace.push(item);
-    }
-
-    fn stage(&mut self, index: u32, value: Expression, op: Expression) {
->>>>>>> 761fdb5a
         self.staged.insert(index, (value, op));
     }
 
@@ -161,7 +132,6 @@
         }
         outputs
     }
-<<<<<<< HEAD
 
     pub(crate) fn acir_gen(&self, evaluator: &mut Evaluator) {
         let mut len = self.trace.len();
@@ -177,10 +147,6 @@
                 len = last.unwrap_or(len);
             }
         }
-=======
-    pub(crate) fn acir_gen(&self, evaluator: &mut Evaluator) {
-        let len = self.trace.len();
->>>>>>> 761fdb5a
         if len == 0 {
             return;
         }
@@ -192,38 +158,25 @@
         let mut in_op = Vec::new();
 
         let mut tuple_expressions = Vec::new();
-<<<<<<< HEAD
         for (counter, item) in self.trace.iter().take(len).enumerate() {
-=======
-        for (counter, item) in self.trace.iter().enumerate() {
->>>>>>> 761fdb5a
             let counter_expr = Expression::from_field(FieldElement::from(counter as i128));
             in_counter.push(counter_expr.clone());
             in_index.push(item.index.clone());
             in_value.push(item.value.clone());
-<<<<<<< HEAD
             if read_write {
                 in_op.push(item.operation.clone());
             }
-=======
-            in_op.push(item.operation.clone());
->>>>>>> 761fdb5a
             tuple_expressions.push(vec![item.index.clone(), counter_expr.clone()]);
         }
         let mut bit_counter = Vec::new();
         let out_counter = Self::generate_outputs(in_counter, &mut bit_counter, evaluator);
         let out_index = Self::generate_outputs(in_index, &mut bit_counter, evaluator);
         let out_value = Self::generate_outputs(in_value, &mut bit_counter, evaluator);
-<<<<<<< HEAD
         let out_op = if read_write {
             Self::generate_outputs(in_op, &mut bit_counter, evaluator)
         } else {
             Vec::new()
         };
-=======
-        let out_op = Self::generate_outputs(in_op, &mut bit_counter, evaluator);
-
->>>>>>> 761fdb5a
         // sort directive
         evaluator.opcodes.push(AcirOpcode::Directive(Directive::PermutationSort {
             inputs: tuple_expressions,
@@ -231,15 +184,10 @@
             bits: bit_counter,
             sort_by: vec![0, 1],
         }));
-<<<<<<< HEAD
         if read_write {
             let init = subtract(&out_op[0], FieldElement::one(), &Expression::one());
             evaluator.opcodes.push(AcirOpcode::Arithmetic(init));
         }
-=======
-        let init = subtract(&out_op[0], FieldElement::one(), &Expression::one());
-        evaluator.opcodes.push(AcirOpcode::Arithmetic(init));
->>>>>>> 761fdb5a
         for i in 0..len - 1 {
             // index sort
             let index_sub = subtract(&out_index[i + 1], FieldElement::one(), &out_index[i]);
@@ -261,7 +209,6 @@
             );
             evaluator.opcodes.push(AcirOpcode::Arithmetic(secondary_order));
             // consistency checks
-<<<<<<< HEAD
             let sub2 = subtract(&out_value[i + 1], FieldElement::one(), &out_value[i]);
             let load_on_same_adr = if read_write {
                 let sub1 = subtract(&Expression::one(), FieldElement::one(), &out_op[i + 1]);
@@ -275,13 +222,6 @@
                     &sub2,
                 )
             };
-=======
-            let sub1 = subtract(&Expression::one(), FieldElement::one(), &out_op[i + 1]);
-            let sub2 = subtract(&out_value[i + 1], FieldElement::one(), &out_value[i]);
-            let load_on_same_adr = mul_with_witness(evaluator, &sub1, &sub2);
-            let store_on_new_adr = mul_with_witness(evaluator, &index_sub, &sub1);
-            evaluator.opcodes.push(AcirOpcode::Arithmetic(store_on_new_adr));
->>>>>>> 761fdb5a
             evaluator.opcodes.push(AcirOpcode::Arithmetic(load_on_same_adr));
         }
     }
@@ -378,12 +318,8 @@
         op: Expression,
     ) {
         self.commit(array_id, op != Expression::zero());
-<<<<<<< HEAD
         let item = MemOp { operation: op, value, index };
         self.array_heap_mut(*array_id).push(item);
-=======
-        self.array_heap_mut(*array_id).push(index, value, op);
->>>>>>> 761fdb5a
     }
     pub(crate) fn acir_gen(&self, evaluator: &mut Evaluator) {
         for mem in &self.virtual_memory {
