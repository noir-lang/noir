use std::collections::HashMap;

use crate::environment::Environment;
use crate::errors::RuntimeError;
use acvm::acir::OPCODE;
use acvm::FieldElement;
<<<<<<< HEAD
use noirc_frontend::monomorphisation::ast::{self, Call, DefinitionId, FuncId, Type};
=======
use noirc_frontend::hir_def::expr::{HirCallExpression, HirIdent};
use noirc_frontend::hir_def::stmt::HirPattern;
use noirc_frontend::node_interner::FuncId;
>>>>>>> 84a882d4

use super::conditional::{AssumptionId, DecisionTree};
use super::node::Node;
use super::{
    block::BlockId,
    code_gen::IRGenerator,
    context::SsaContext,
    node::{self, NodeId, ObjectType},
    ssa_form,
};

#[derive(Clone, Debug, PartialEq, Eq, Copy)]
pub struct FuncIndex(pub usize);

impl FuncIndex {
    pub fn new(idx: usize) -> FuncIndex {
        FuncIndex(idx)
    }
}

#[derive(Clone, Debug)]
pub struct SSAFunction {
    pub entry_block: BlockId,
    pub id: FuncId,
    pub idx: FuncIndex,
    //signature:
    pub name: String,
    pub arguments: Vec<(NodeId, bool)>,
    pub result_types: Vec<ObjectType>,
    pub decision: DecisionTree,
}

impl SSAFunction {
    pub fn new(
        func: FuncId,
        name: &str,
        block_id: BlockId,
        idx: FuncIndex,
        ctx: &SsaContext,
    ) -> SSAFunction {
        SSAFunction {
            entry_block: block_id,
            id: func,
            name: name.to_string(),
            arguments: Vec::new(),
            result_types: Vec::new(),
            decision: DecisionTree::new(ctx),
            idx,
        }
    }

    pub fn compile(&self, igen: &mut IRGenerator) -> Result<DecisionTree, RuntimeError> {
        let function_cfg = super::block::bfs(self.entry_block, None, &igen.context);
        super::block::compute_sub_dom(&mut igen.context, &function_cfg);
        //Optimisation
        super::optim::full_cse(&mut igen.context, self.entry_block)?;
        //Unrolling
        super::flatten::unroll_tree(&mut igen.context, self.entry_block)?;

        //reduce conditionals
        let mut decision = DecisionTree::new(&igen.context);
        decision.make_decision_tree(&mut igen.context, self.entry_block);
        decision.reduce(&mut igen.context, decision.root)?;
        //merge blocks
        let to_remove =
            super::block::merge_path(&mut igen.context, self.entry_block, BlockId::dummy());
        igen.context[self.entry_block].dominated.retain(|b| !to_remove.contains(b));
        for i in to_remove {
            igen.context.remove_block(i);
        }
        Ok(decision)
    }

    pub fn get_mapped_value(
        var: Option<&NodeId>,
        ctx: &mut SsaContext,
        inline_map: &HashMap<NodeId, NodeId>,
        block_id: BlockId,
    ) -> NodeId {
        if let Some(&node_id) = var {
            if node_id == NodeId::dummy() {
                return node_id;
            }
            let mut my_const = None;
            let node_obj_opt = ctx.try_get_node(node_id);
            if let Some(node::NodeObj::Const(c)) = node_obj_opt {
                my_const = Some((c.get_value_field(), c.value_type));
            }
            if let Some(c) = my_const {
                ctx.get_or_create_const(c.0, c.1)
            } else if let Some(id) = inline_map.get(&node_id) {
                *id
            } else {
                ssa_form::get_current_value_in_block(ctx, node_id, block_id)
            }
        } else {
            NodeId::dummy()
        }
    }
}

//Returns the number of elements and their type, of the output result corresponding to the OPCODE function.
pub fn get_result_type(op: OPCODE) -> (u32, ObjectType) {
    match op {
        OPCODE::AES => (0, ObjectType::NotAnObject), //Not implemented
        OPCODE::SHA256 => (32, ObjectType::Unsigned(8)),
        OPCODE::Blake2s => (32, ObjectType::Unsigned(8)),
        OPCODE::HashToField => (1, ObjectType::NativeField),
        OPCODE::MerkleMembership => (1, ObjectType::NativeField), //or bool?
        OPCODE::SchnorrVerify => (1, ObjectType::NativeField),    //or bool?
        OPCODE::Pedersen => (2, ObjectType::NativeField),
        OPCODE::EcdsaSecp256k1 => (1, ObjectType::NativeField), //field?
        OPCODE::FixedBaseScalarMul => (2, ObjectType::NativeField),
        OPCODE::ToBits => (FieldElement::max_num_bits(), ObjectType::Boolean),
    }
}

impl IRGenerator {
    pub fn create_function(
        &mut self,
        func_id: FuncId,
        env: &mut Environment,
        index: FuncIndex,
    ) -> Result<(), RuntimeError> {
        let current_block = self.context.current_block;
        let current_function = self.function_context;
        let func_block = super::block::BasicBlock::create_cfg(&mut self.context);

        let function = &mut self.program[func_id];
        let mut func = SSAFunction::new(func_id, &function.name, func_block, index, &self.context);

        //argumemts:
        for (param_id, mutable, param_name, param_type) in std::mem::take(&mut function.parameters)
        {
            let node_ids = self.create_function_parameter(param_id, &param_type, &param_name);
            func.arguments.extend(node_ids.into_iter().map(|id| (id, mutable)));
        }

        self.function_context = Some(index);
        self.context.functions.insert(func_id, func.clone());
        let function_body = self.program.take_function_body(func_id);

        let last_value = self.codegen_expression(env, &function_body)?;
        let returned_values = last_value.to_node_ids();

        for i in &returned_values {
            if let Some(node) = self.context.try_get_node(*i) {
                func.result_types.push(node.get_type());
            } else {
                func.result_types.push(ObjectType::NotAnObject);
            }
        }
        self.context.new_instruction(
            node::Operation::Return(returned_values),
            node::ObjectType::NotAnObject,
        )?;
        let decision = func.compile(self)?; //unroll the function
        func.decision = decision;
        self.context.functions.insert(func_id, func);
        self.context.current_block = current_block;
        self.function_context = current_function;
        Ok(())
    }

<<<<<<< HEAD
    fn create_function_parameter(
        &mut self,
        id: DefinitionId,
        typ: &Type,
        name: &str,
    ) -> Vec<NodeId> {
        //check if the variable is already created:
        let val = match self.find_variable(id) {
            Some(var) => self.get_current_value(&var.clone()),
            None => self.create_new_value(typ, name, Some(id)),
        };
        val.to_node_ids()
    }
=======
pub fn create_function(
    igen: &mut IRGenerator,
    func_id: FuncId,
    name: &str,
    func_meta: &noirc_frontend::hir_def::function::FuncMeta,
    context: &noirc_frontend::hir::Context,
    env: &mut Environment,
    index: FuncIndex,
) -> Result<(), RuntimeError> {
    let current_block = igen.context.current_block;
    let current_function = igen.function_context;
    let func_block = super::block::BasicBlock::create_cfg(&mut igen.context);
>>>>>>> 84a882d4

    //generates an instruction for calling the function
    pub fn call(
        &mut self,
        call: &Call,
        env: &mut Environment,
    ) -> Result<Vec<NodeId>, RuntimeError> {
        let arguments = self.codegen_expression_list(env, &call.arguments);
        let call_instruction = self.context.new_instruction(
            node::Operation::Call {
                func_id: call.func_id,
                arguments,
                returned_arrays: Vec::new(),
                predicate: AssumptionId::dummy(),
            },
            ObjectType::NotAnObject,
        )?;

<<<<<<< HEAD
        let rtt = self.context.functions[&call.func_id].result_types.clone();
        let mut result = Vec::new();
        for i in rtt.iter().enumerate() {
            result.push(self.context.new_instruction(
                node::Operation::Result { call_instruction, index: i.0 as u32 },
                *i.1,
            )?);
=======
    let function = context.def_interner.function(&func_id);
    let block = function.block(&context.def_interner);
    //argumemts:
    for pat in func_meta.parameters.iter() {
        //For now we use the mut property of the argument to indicate if it is modified or not
        //TODO: check instead in the function body whether there is a store for the array
        let ident_ids = param_to_ident(&pat.0, false);
        for def in ident_ids {
            let node_ids = ssa_form::create_function_parameter(igen, &def.0.id);
            let e: Vec<(NodeId, bool)> = node_ids.iter().map(|n| (*n, def.1)).collect();
            func.arguments.extend(e);
>>>>>>> 84a882d4
        }
        Ok(result)
    }
    // ensure return types are defined in case of recursion call cycle
    let return_types = func_meta.return_type().flatten();
    for typ in return_types {
        let res = match typ {
            noirc_frontend::Type::Unit => ObjectType::NotAnObject,
            noirc_frontend::Type::Array(_, _) => {
                ObjectType::Pointer(crate::ssa::mem::ArrayId::dummy())
            }
            _ => typ.into(),
        };
        func.result_types.push(res);
    }

<<<<<<< HEAD
    //Lowlevel functions with no more than 2 arguments
    pub fn call_low_level(
        &mut self,
        op: OPCODE,
        call: &ast::CallLowLevel,
        env: &mut Environment,
    ) -> Result<NodeId, RuntimeError> {
        //Inputs
        let mut args: Vec<NodeId> = Vec::new();

        for arg in &call.arguments {
            if let Ok(lhs) = self.codegen_expression(env, arg) {
                args.push(lhs.unwrap_id()); //TODO handle multiple values
            } else {
                panic!("error calling {}", op);
            }
=======
    igen.function_context = Some(index);
    igen.context.functions.insert(func_id, func.clone());
    let last_value = igen.codegen_block(block.statements(), env)?;
    let returned_values = last_value.to_node_ids();
    func.result_types.clear();
    for i in &returned_values {
        if let Some(node) = igen.context.try_get_node(*i) {
            func.result_types.push(node.get_type());
        } else {
            func.result_types.push(ObjectType::NotAnObject);
>>>>>>> 84a882d4
        }
        //REM: we do not check that the nb of inputs correspond to the function signature, it is done in the frontend

        //Output:
        let (len, elem_type) = get_result_type(op);
        let result_type = if len > 1 {
            //We create an array that will contain the result and set the res_type to point to that array
            let result_index = self.new_array(&format!("{}_result", op), elem_type, len, None).1;
            node::ObjectType::Pointer(result_index)
        } else {
            elem_type
        };

        //when the function returns an array, we use ins.res_type(array)
        //else we map ins.id to the returned witness
        //Call instruction
        self.context.new_instruction(node::Operation::Intrinsic(op, args), result_type)
    }
}

pub fn resize_graph(call_graph: &mut Vec<Vec<u8>>, size: usize) {
    while call_graph.len() < size {
        call_graph.push(vec![0; size]);
    }

    for i in call_graph.iter_mut() {
        while i.len() < size {
            i.push(0);
        }
    }
}

pub fn update_call_graph(call_graph: &mut Vec<Vec<u8>>, caller: FuncIndex, callee: FuncIndex) {
    let a = caller.0;
    let b = callee.0;
    let max = a.max(b) + 1;
    resize_graph(call_graph, max);

    call_graph[a][b] = 1;
}

fn is_leaf(call_graph: &[Vec<u8>], i: FuncIndex) -> bool {
    for j in 0..call_graph[i.0].len() {
        if call_graph[i.0][j] == 1 {
            return false;
        }
    }
    true
}

fn get_new_leaf(ctx: &SsaContext, processed: &[FuncIndex]) -> (FuncIndex, FuncId) {
    for f in ctx.functions.values() {
        if !processed.contains(&(f.idx)) && is_leaf(&ctx.call_graph, f.idx) {
            return (f.idx, f.id);
        }
    }
    unimplemented!("Recursive function call is not supported");
}

//inline all functions of the call graph such that every inlining operates with a fully flattened function
pub fn inline_all(ctx: &mut SsaContext) -> Result<(), RuntimeError> {
    resize_graph(&mut ctx.call_graph, ctx.functions.len());
    let l = ctx.call_graph.len();
    let mut processed = Vec::new();
    while processed.len() < l {
        let i = get_new_leaf(ctx, &processed);
        if !processed.is_empty() {
            super::optim::full_cse(ctx, ctx.functions[&i.1].entry_block)?;
        }
        let mut to_inline = Vec::new();
        for f in ctx.functions.values() {
            if ctx.call_graph[f.idx.0][i.0 .0] == 1 {
                to_inline.push((f.id, f.idx));
            }
        }
        for (func_id, func_idx) in to_inline {
            super::inline::inline_cfg(ctx, func_id, Some(i.1))?;
            ctx.call_graph[func_idx.0][i.0 .0] = 0;
        }
        processed.push(i.0);
    }
    ctx.call_graph.clear();
    Ok(())
}<|MERGE_RESOLUTION|>--- conflicted
+++ resolved
@@ -4,13 +4,7 @@
 use crate::errors::RuntimeError;
 use acvm::acir::OPCODE;
 use acvm::FieldElement;
-<<<<<<< HEAD
 use noirc_frontend::monomorphisation::ast::{self, Call, DefinitionId, FuncId, Type};
-=======
-use noirc_frontend::hir_def::expr::{HirCallExpression, HirIdent};
-use noirc_frontend::hir_def::stmt::HirPattern;
-use noirc_frontend::node_interner::FuncId;
->>>>>>> 84a882d4
 
 use super::conditional::{AssumptionId, DecisionTree};
 use super::node::Node;
@@ -142,20 +136,31 @@
         let function = &mut self.program[func_id];
         let mut func = SSAFunction::new(func_id, &function.name, func_block, index, &self.context);
 
-        //argumemts:
-        for (param_id, mutable, param_name, param_type) in std::mem::take(&mut function.parameters)
-        {
-            let node_ids = self.create_function_parameter(param_id, &param_type, &param_name);
+        //arguments:
+        for (param_id, mutable, name, typ) in std::mem::take(&mut function.parameters) {
+            let node_ids = self.create_function_parameter(param_id, &typ, &name);
             func.arguments.extend(node_ids.into_iter().map(|id| (id, mutable)));
+        }
+
+        // ensure return types are defined in case of recursion call cycle
+        let function = &mut self.program[func_id];
+        let return_types = function.return_type.flatten();
+        for typ in return_types {
+            func.result_types.push(match typ {
+                Type::Unit => ObjectType::NotAnObject,
+                Type::Array(_, _) => ObjectType::Pointer(crate::ssa::mem::ArrayId::dummy()),
+                _ => typ.into(),
+            });
         }
 
         self.function_context = Some(index);
         self.context.functions.insert(func_id, func.clone());
+
         let function_body = self.program.take_function_body(func_id);
-
         let last_value = self.codegen_expression(env, &function_body)?;
         let returned_values = last_value.to_node_ids();
 
+        func.result_types.clear();
         for i in &returned_values {
             if let Some(node) = self.context.try_get_node(*i) {
                 func.result_types.push(node.get_type());
@@ -175,7 +180,6 @@
         Ok(())
     }
 
-<<<<<<< HEAD
     fn create_function_parameter(
         &mut self,
         id: DefinitionId,
@@ -189,20 +193,6 @@
         };
         val.to_node_ids()
     }
-=======
-pub fn create_function(
-    igen: &mut IRGenerator,
-    func_id: FuncId,
-    name: &str,
-    func_meta: &noirc_frontend::hir_def::function::FuncMeta,
-    context: &noirc_frontend::hir::Context,
-    env: &mut Environment,
-    index: FuncIndex,
-) -> Result<(), RuntimeError> {
-    let current_block = igen.context.current_block;
-    let current_function = igen.function_context;
-    let func_block = super::block::BasicBlock::create_cfg(&mut igen.context);
->>>>>>> 84a882d4
 
     //generates an instruction for calling the function
     pub fn call(
@@ -221,7 +211,6 @@
             ObjectType::NotAnObject,
         )?;
 
-<<<<<<< HEAD
         let rtt = self.context.functions[&call.func_id].result_types.clone();
         let mut result = Vec::new();
         for i in rtt.iter().enumerate() {
@@ -229,36 +218,10 @@
                 node::Operation::Result { call_instruction, index: i.0 as u32 },
                 *i.1,
             )?);
-=======
-    let function = context.def_interner.function(&func_id);
-    let block = function.block(&context.def_interner);
-    //argumemts:
-    for pat in func_meta.parameters.iter() {
-        //For now we use the mut property of the argument to indicate if it is modified or not
-        //TODO: check instead in the function body whether there is a store for the array
-        let ident_ids = param_to_ident(&pat.0, false);
-        for def in ident_ids {
-            let node_ids = ssa_form::create_function_parameter(igen, &def.0.id);
-            let e: Vec<(NodeId, bool)> = node_ids.iter().map(|n| (*n, def.1)).collect();
-            func.arguments.extend(e);
->>>>>>> 84a882d4
         }
         Ok(result)
     }
-    // ensure return types are defined in case of recursion call cycle
-    let return_types = func_meta.return_type().flatten();
-    for typ in return_types {
-        let res = match typ {
-            noirc_frontend::Type::Unit => ObjectType::NotAnObject,
-            noirc_frontend::Type::Array(_, _) => {
-                ObjectType::Pointer(crate::ssa::mem::ArrayId::dummy())
-            }
-            _ => typ.into(),
-        };
-        func.result_types.push(res);
-    }
-
-<<<<<<< HEAD
+
     //Lowlevel functions with no more than 2 arguments
     pub fn call_low_level(
         &mut self,
@@ -275,18 +238,6 @@
             } else {
                 panic!("error calling {}", op);
             }
-=======
-    igen.function_context = Some(index);
-    igen.context.functions.insert(func_id, func.clone());
-    let last_value = igen.codegen_block(block.statements(), env)?;
-    let returned_values = last_value.to_node_ids();
-    func.result_types.clear();
-    for i in &returned_values {
-        if let Some(node) = igen.context.try_get_node(*i) {
-            func.result_types.push(node.get_type());
-        } else {
-            func.result_types.push(ObjectType::NotAnObject);
->>>>>>> 84a882d4
         }
         //REM: we do not check that the nb of inputs correspond to the function signature, it is done in the frontend
 
