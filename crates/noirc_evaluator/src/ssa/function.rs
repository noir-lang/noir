use std::collections::HashMap;

use crate::errors::RuntimeError;
use crate::ssa::node::Opcode;
use acvm::acir::OPCODE;
use acvm::FieldElement;
use noirc_frontend::monomorphisation::ast::{Call, Definition, FuncId, LocalId, Type};
use noirc_frontend::util::try_vecmap;

use super::conditional::{AssumptionId, DecisionTree, TreeBuilder};
use super::node::{Node, Operation};
use super::{
    block::BlockId,
    code_gen::IRGenerator,
    context::SsaContext,
    node::{self, NodeId, ObjectType},
    ssa_form,
};

#[derive(Clone, Debug, PartialEq, Eq, Copy)]
pub struct FuncIndex(pub usize);

impl FuncIndex {
    pub fn new(idx: usize) -> FuncIndex {
        FuncIndex(idx)
    }
}

#[derive(Clone, Debug)]
pub struct SSAFunction {
    pub entry_block: BlockId,
    pub id: FuncId,
    pub idx: FuncIndex,
    //signature:
    pub name: String,
    pub arguments: Vec<(NodeId, bool)>,
    pub result_types: Vec<ObjectType>,
    pub decision: DecisionTree,
}

impl SSAFunction {
    pub fn new(
        func: FuncId,
        name: &str,
        block_id: BlockId,
        idx: FuncIndex,
        ctx: &SsaContext,
    ) -> SSAFunction {
        SSAFunction {
            entry_block: block_id,
            id: func,
            name: name.to_string(),
            arguments: Vec::new(),
            result_types: Vec::new(),
            decision: DecisionTree::new(ctx),
            idx,
        }
    }

    pub fn compile(&self, igen: &mut IRGenerator) -> Result<DecisionTree, RuntimeError> {
        let function_cfg = super::block::bfs(self.entry_block, None, &igen.context);
        super::block::compute_sub_dom(&mut igen.context, &function_cfg);
        //Optimisation
        super::optim::full_cse(&mut igen.context, self.entry_block)?;
        //Unrolling
        super::flatten::unroll_tree(&mut igen.context, self.entry_block)?;

        //reduce conditionals
        let mut decision = DecisionTree::new(&igen.context);
        let mut builder = TreeBuilder::new(self.entry_block);
        for (arg, _) in &self.arguments {
            if let ObjectType::Pointer(a) = igen.context.get_object_type(*arg) {
                builder.stack.created_arrays.insert(a, self.entry_block);
            }
        }
        decision.make_decision_tree(&mut igen.context, builder);
        decision.reduce(&mut igen.context, decision.root)?;

        //merge blocks
        let to_remove =
            super::block::merge_path(&mut igen.context, self.entry_block, BlockId::dummy(), None);
        igen.context[self.entry_block].dominated.retain(|b| !to_remove.contains(b));
        for i in to_remove {
            igen.context.remove_block(i);
        }
        Ok(decision)
    }

    pub fn get_mapped_value(
        var: Option<&NodeId>,
        ctx: &mut SsaContext,
        inline_map: &HashMap<NodeId, NodeId>,
        block_id: BlockId,
    ) -> NodeId {
        let dummy = NodeId::dummy();
        let node_id = var.unwrap_or(&dummy);
        if node_id == &dummy {
            return dummy;
        }

        let node_obj_opt = ctx.try_get_node(*node_id);
        if let Some(node::NodeObj::Const(c)) = node_obj_opt {
            ctx.get_or_create_const(c.get_value_field(), c.value_type)
        } else if let Some(id) = inline_map.get(node_id) {
            *id
        } else {
            ssa_form::get_current_value_in_block(ctx, *node_id, block_id)
        }
    }
}

//Returns the number of elements and their type, of the output result corresponding to the OPCODE function.
pub fn get_result_type(op: OPCODE) -> (u32, ObjectType) {
    match op {
        OPCODE::AES => (0, ObjectType::NotAnObject), //Not implemented
        OPCODE::SHA256 => (32, ObjectType::Unsigned(8)),
        OPCODE::Blake2s => (32, ObjectType::Unsigned(8)),
        OPCODE::HashToField => (1, ObjectType::NativeField),
        OPCODE::MerkleMembership => (1, ObjectType::NativeField), //or bool?
        OPCODE::SchnorrVerify => (1, ObjectType::NativeField),    //or bool?
        OPCODE::Pedersen => (2, ObjectType::NativeField),
        OPCODE::EcdsaSecp256k1 => (1, ObjectType::NativeField), //field?
        OPCODE::FixedBaseScalarMul => (2, ObjectType::NativeField),
        OPCODE::ToBits => (FieldElement::max_num_bits(), ObjectType::Boolean),
    }
}

impl IRGenerator {
    /// Creates an ssa function and returns its type upon success
    pub fn create_function(
        &mut self,
        func_id: FuncId,
        index: FuncIndex,
    ) -> Result<ObjectType, RuntimeError> {
        let current_block = self.context.current_block;
        let current_function = self.function_context;
        let func_block = super::block::BasicBlock::create_cfg(&mut self.context);

        let function = &mut self.program[func_id];
        let mut func = SSAFunction::new(func_id, &function.name, func_block, index, &self.context);

        //arguments:
        for (param_id, mutable, name, typ) in std::mem::take(&mut function.parameters) {
            let node_ids = self.create_function_parameter(param_id, &typ, &name);
            func.arguments.extend(node_ids.into_iter().map(|id| (id, mutable)));
        }

        // ensure return types are defined in case of recursion call cycle
        let function = &mut self.program[func_id];
        let return_types = function.return_type.flatten();
        for typ in return_types {
            func.result_types.push(match typ {
                Type::Unit => ObjectType::NotAnObject,
                Type::Array(_, _) => ObjectType::Pointer(crate::ssa::mem::ArrayId::dummy()),
                _ => typ.into(),
            });
        }

        self.function_context = Some(index);
        self.context.functions.insert(func_id, func.clone());

        let function_body = self.program.take_function_body(func_id);
        let last_value = self.codegen_expression(&function_body)?;
        let last_values = last_value.to_node_ids();

        func.result_types.clear();
<<<<<<< HEAD
        let mut returned_arrays = vec![];

        for (i, id) in returned_values.iter().enumerate() {
            let node = self.context.try_get_node(*id);
            let typ = node.map_or(ObjectType::NotAnObject, |node| node.get_type());
            func.result_types.push(typ);

            if let ObjectType::Pointer(array_id) = typ {
                returned_arrays.push((array_id, i as u32));
=======
        let mut returned_values = Vec::new();
        for i in &last_values {
            let mut j = *i;
            if let Some(node) = self.context.try_get_node(*i) {
                func.result_types.push(node.get_type());
                if let Some(ins) = self.context.try_get_instruction(*i) {
                    if ins.operation.opcode() == Opcode::Results {
                        // n.b. this required for result instructions, but won't hurt if done for all i
                        let new_var = node::Variable {
                            id: NodeId::dummy(),
                            obj_type: node.get_type(),
                            name: format!("return_{}", i.0.into_raw_parts().0),
                            root: None,
                            def: None,
                            witness: None,
                            parent_block: self.context.current_block,
                        };
                        let b_id = self.context.add_variable(new_var, None);
                        let b_id1 = self.context.handle_assign(b_id, None, *i)?;
                        j = ssa_form::get_current_value(&mut self.context, b_id1);
                    }
                }
            } else {
                func.result_types.push(ObjectType::NotAnObject);
>>>>>>> d8022b9f
            }
            returned_values.push(j);
        }

<<<<<<< HEAD
        let array_set_id = self.context.push_array_set(returned_arrays);
        let function_type = ObjectType::Function(array_set_id);

        // Push a standard NodeId for this FuncId
        self.context.push_function_id(func_id, function_type);

=======
>>>>>>> d8022b9f
        self.context.new_instruction(
            node::Operation::Return(returned_values),
            node::ObjectType::NotAnObject,
        )?;
        let decision = func.compile(self)?; //unroll the function
        func.decision = decision;
        self.context.functions.insert(func_id, func);
        self.context.current_block = current_block;
        self.function_context = current_function;

        Ok(function_type)
    }

    fn create_function_parameter(&mut self, id: LocalId, typ: &Type, name: &str) -> Vec<NodeId> {
        //check if the variable is already created:
        let def = Definition::Local(id);
        let val = match self.find_variable(&def) {
            Some(var) => self.get_current_value(&var.clone()),
            None => self.create_new_value(typ, name, Some(def)),
        };
        val.to_node_ids()
    }

    //generates an instruction for calling the function
    pub fn call(&mut self, call: &Call) -> Result<Vec<NodeId>, RuntimeError> {
        let func = self.codegen_expression(&call.func)?.unwrap_id();
        let arguments = self.codegen_expression_list(&call.arguments);

        if let Some(opcode) = self.context.get_builtin_opcode(func) {
            self.call_low_level(opcode, arguments)
        } else {
            let return_types = call.return_type.flatten().into_iter().enumerate();
            let returned_arrays = self.context.get_returned_arrays(func);
            let predicate = AssumptionId::dummy();
            let location = call.location;
            let call = Operation::Call {
                func,
                arguments,
                returned_arrays: returned_arrays.clone(),
                predicate,
                location,
            };
            let call_instruction = self.context.new_instruction(call, ObjectType::NotAnObject)?;

            try_vecmap(return_types, |(i, typ)| {
                let result = Operation::Result { call_instruction, index: i as u32 };
                let typ = match ObjectType::from(typ) {
                    ObjectType::Pointer(_) => {
                        let id =
                            returned_arrays.iter().find(|(_, index)| *index == i as u32).unwrap().0;
                        ObjectType::Pointer(id)
                    }
                    other => other,
                };

                self.context.new_instruction(result, typ)
            })
        }
    }

    //Lowlevel functions with no more than 2 arguments
    pub fn call_low_level(
        &mut self,
        op: OPCODE,
        args: Vec<NodeId>,
    ) -> Result<Vec<NodeId>, RuntimeError> {
        //REM: we do not check that the nb of inputs correspond to the function signature, it is done in the frontend
        //Output:

        // TODO: There is a mismatch between intrinsics and normal function calls:
        // Normal functions returning arrays have 1 ArrayId on the function itself
        // Intrinsics generate a new Id on every call

        let (len, elem_type) = get_result_type(op);
        // let result_type = match (elem_type, function_type) {
        //     (_, ObjectType::Function(arrays_id)) if len > 1 => {
        //         let arrays = &self.context[arrays_id];
        //         assert_eq!(arrays.len(), 1);
        //         ObjectType::Pointer(arrays[0].0)
        //     }
        //     (typ, _) => typ,
        // };
        let result_type = if len > 1 {
            //We create an array that will contain the result and set the res_type to point to that array
            let result_index = self.new_array(&format!("{}_result", op), elem_type, len, None).1;
            node::ObjectType::Pointer(result_index)
        } else {
            elem_type
        };

        //when the function returns an array, we use ins.res_type(array)
        //else we map ins.id to the returned witness
        //Call instruction
        let id = self.context.new_instruction(node::Operation::Intrinsic(op, args), result_type)?;
        Ok(vec![id])
    }
}

pub fn resize_graph(call_graph: &mut Vec<Vec<u8>>, size: usize) {
    while call_graph.len() < size {
        call_graph.push(vec![0; size]);
    }

    for i in call_graph.iter_mut() {
        while i.len() < size {
            i.push(0);
        }
    }
}

pub fn update_call_graph(call_graph: &mut Vec<Vec<u8>>, caller: FuncIndex, callee: FuncIndex) {
    let a = caller.0;
    let b = callee.0;
    let max = a.max(b) + 1;
    resize_graph(call_graph, max);

    call_graph[a][b] = 1;
}

fn is_leaf(call_graph: &[Vec<u8>], i: FuncIndex) -> bool {
    for j in 0..call_graph[i.0].len() {
        if call_graph[i.0][j] == 1 {
            return false;
        }
    }
    true
}

fn get_new_leaf(ctx: &SsaContext, processed: &[FuncIndex]) -> (FuncIndex, FuncId) {
    for f in ctx.functions.values() {
        if !processed.contains(&(f.idx)) && is_leaf(&ctx.call_graph, f.idx) {
            return (f.idx, f.id);
        }
    }
    unimplemented!("Recursive function call is not supported");
}

//inline all functions of the call graph such that every inlining operates with a fully flattened function
pub fn inline_all(ctx: &mut SsaContext) -> Result<(), RuntimeError> {
    resize_graph(&mut ctx.call_graph, ctx.functions.len());
    let l = ctx.call_graph.len();
    let mut processed = Vec::new();
    while processed.len() < l {
        let i = get_new_leaf(ctx, &processed);
        if !processed.is_empty() {
            super::optim::full_cse(ctx, ctx.functions[&i.1].entry_block)?;
        }
        let mut to_inline = Vec::new();
        for f in ctx.functions.values() {
            if ctx.call_graph[f.idx.0][i.0 .0] == 1 {
                to_inline.push((f.id, f.idx));
            }
        }
        for (func_id, func_idx) in to_inline {
            super::inline::inline_cfg(ctx, func_id, Some(i.1))?;
            ctx.call_graph[func_idx.0][i.0 .0] = 0;
        }
        processed.push(i.0);
    }
    ctx.call_graph.clear();
    Ok(())
}<|MERGE_RESOLUTION|>--- conflicted
+++ resolved
@@ -161,60 +161,50 @@
 
         let function_body = self.program.take_function_body(func_id);
         let last_value = self.codegen_expression(&function_body)?;
-        let last_values = last_value.to_node_ids();
+        let return_values = last_value.to_node_ids();
+        let mut returned_arrays = vec![];
 
         func.result_types.clear();
-<<<<<<< HEAD
-        let mut returned_arrays = vec![];
-
-        for (i, id) in returned_values.iter().enumerate() {
-            let node = self.context.try_get_node(*id);
-            let typ = node.map_or(ObjectType::NotAnObject, |node| node.get_type());
-            func.result_types.push(typ);
-
-            if let ObjectType::Pointer(array_id) = typ {
-                returned_arrays.push((array_id, i as u32));
-=======
-        let mut returned_values = Vec::new();
-        for i in &last_values {
-            let mut j = *i;
-            if let Some(node) = self.context.try_get_node(*i) {
-                func.result_types.push(node.get_type());
-                if let Some(ins) = self.context.try_get_instruction(*i) {
+        let return_values =
+            try_vecmap(return_values.into_iter().enumerate(), |(i, mut return_id)| {
+                let node_opt = self.context.try_get_node(return_id);
+                let typ = node_opt.map_or(ObjectType::NotAnObject, |node| {
+                    let typ = node.get_type();
+                    if let ObjectType::Pointer(array_id) = typ {
+                        returned_arrays.push((array_id, i as u32));
+                    }
+                    typ
+                });
+
+                if let Some(ins) = self.context.try_get_instruction(return_id) {
                     if ins.operation.opcode() == Opcode::Results {
                         // n.b. this required for result instructions, but won't hurt if done for all i
                         let new_var = node::Variable {
                             id: NodeId::dummy(),
-                            obj_type: node.get_type(),
-                            name: format!("return_{}", i.0.into_raw_parts().0),
+                            obj_type: typ,
+                            name: format!("return_{}", return_id.0.into_raw_parts().0),
                             root: None,
                             def: None,
                             witness: None,
                             parent_block: self.context.current_block,
                         };
                         let b_id = self.context.add_variable(new_var, None);
-                        let b_id1 = self.context.handle_assign(b_id, None, *i)?;
-                        j = ssa_form::get_current_value(&mut self.context, b_id1);
+                        let b_id1 = self.context.handle_assign(b_id, None, return_id)?;
+                        return_id = ssa_form::get_current_value(&mut self.context, b_id1);
                     }
                 }
-            } else {
-                func.result_types.push(ObjectType::NotAnObject);
->>>>>>> d8022b9f
-            }
-            returned_values.push(j);
-        }
-
-<<<<<<< HEAD
+                func.result_types.push(typ);
+                Ok(return_id)
+            })?;
+
         let array_set_id = self.context.push_array_set(returned_arrays);
         let function_type = ObjectType::Function(array_set_id);
 
         // Push a standard NodeId for this FuncId
         self.context.push_function_id(func_id, function_type);
 
-=======
->>>>>>> d8022b9f
         self.context.new_instruction(
-            node::Operation::Return(returned_values),
+            node::Operation::Return(return_values),
             node::ObjectType::NotAnObject,
         )?;
         let decision = func.compile(self)?; //unroll the function
