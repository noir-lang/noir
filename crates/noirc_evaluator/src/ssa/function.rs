use std::collections::HashMap;

use crate::environment::Environment;
use acvm::acir::OPCODE;
use acvm::FieldElement;
use noirc_frontend::hir_def::expr::{HirCallExpression, HirIdent};
use noirc_frontend::hir_def::function::Parameters;
use noirc_frontend::hir_def::stmt::HirPattern;
use noirc_frontend::node_interner::FuncId;

use super::node::Node;
use super::{
    block::BlockId,
    code_gen::IRGenerator,
    context::SsaContext,
    node::{self, NodeId, ObjectType},
    ssa_form,
};

#[derive(Clone, Debug, PartialEq, Copy)]
pub struct FuncIndex(pub usize);

impl FuncIndex {
    pub fn new(idx: usize) -> FuncIndex {
        FuncIndex(idx)
    }
}

#[derive(Clone, Debug)]
pub struct SSAFunction {
    pub entry_block: BlockId,
    pub id: FuncId,
    pub idx: FuncIndex,
    //signature:
    pub name: String,
    pub arguments: Vec<(NodeId, bool)>,
    pub result_types: Vec<ObjectType>,
}

impl SSAFunction {
    pub fn new(func: FuncId, name: &str, block_id: BlockId, idx: FuncIndex) -> SSAFunction {
        SSAFunction {
            entry_block: block_id,
            id: func,
            name: name.to_string(),
            arguments: Vec::new(),
            result_types: Vec::new(),
            idx,
        }
    }

    pub fn compile(&self, igen: &mut IRGenerator) {
        let function_cfg = super::block::bfs(self.entry_block, None, &igen.context);
        super::block::compute_sub_dom(&mut igen.context, &function_cfg);
        //Optimisation
        super::optim::full_cse(&mut igen.context, self.entry_block);
        //Unrolling
        super::flatten::unroll_tree(&mut igen.context, self.entry_block);
        super::optim::full_cse(&mut igen.context, self.entry_block);
    }

    //generates an instruction for calling the function
    pub fn call(
        func: FuncId,
        arguments: &[noirc_frontend::node_interner::ExprId],
        igen: &mut IRGenerator,
        env: &mut Environment,
    ) -> Vec<NodeId> {
        let arguments = igen.expression_list_to_objects(env, arguments);
        let call_instruction = igen.context.new_instruction(
            node::Operation::Call(func, arguments, Vec::new()),
            ObjectType::NotAnObject,
        );
        let rtt = igen.context.functions[&func].result_types.clone();
        let mut result = Vec::new();
        for i in rtt.iter().enumerate() {
            result.push(igen.context.new_instruction(
                node::Operation::Result { call_instruction, index: i.0 as u32 },
                *i.1,
            ));
        }
        result
    }

    pub fn get_mapped_value(
        var: Option<&NodeId>,
        ctx: &mut SsaContext,
        inline_map: &HashMap<NodeId, NodeId>,
        block_id: BlockId,
    ) -> NodeId {
        if let Some(&node_id) = var {
            if node_id == NodeId::dummy() {
                return node_id;
            }
            let mut my_const = None;
            let node_obj_opt = ctx.try_get_node(node_id);
            if let Some(node::NodeObj::Const(c)) = node_obj_opt {
                my_const = Some((c.get_value_field(), c.value_type));
            }
            if let Some(c) = my_const {
                ctx.get_or_create_const(c.0, c.1)
            } else if let Some(id) = inline_map.get(&node_id) {
                *id
            } else {
                ssa_form::get_current_value_in_block(ctx, node_id, block_id)
            }
        } else {
            NodeId::dummy()
        }
    }
}

//Returns the number of elements and their type, of the output result corresponding to the OPCODE function.
pub fn get_result_type(op: OPCODE) -> (u32, ObjectType) {
    match op {
        OPCODE::AES => (0, ObjectType::NotAnObject), //Not implemented
        OPCODE::SHA256 => (32, ObjectType::Unsigned(8)),
        OPCODE::Blake2s => (32, ObjectType::Unsigned(8)),
        OPCODE::HashToField => (1, ObjectType::NativeField),
        OPCODE::MerkleMembership => (1, ObjectType::NativeField), //or bool?
        OPCODE::SchnorrVerify => (1, ObjectType::NativeField),    //or bool?
        OPCODE::Pedersen => (2, ObjectType::NativeField),
        OPCODE::EcdsaSecp256k1 => (1, ObjectType::NativeField), //field?
        OPCODE::FixedBaseScalarMul => (2, ObjectType::NativeField),
        OPCODE::InsertRegularMerkle => (1, ObjectType::NativeField), //field?
        OPCODE::ToBits => (FieldElement::max_num_bits(), ObjectType::Boolean),
    }
}

//Lowlevel functions with no more than 2 arguments
pub fn call_low_level(
    op: OPCODE,
    call_expr: HirCallExpression,
    igen: &mut IRGenerator,
    env: &mut Environment,
) -> NodeId {
    //Inputs
    let mut args: Vec<NodeId> = Vec::new();

    for arg in &call_expr.arguments {
        if let Ok(lhs) = igen.expression_to_object(env, arg) {
            args.push(lhs.unwrap_id()); //TODO handle multiple values
        } else {
            panic!("error calling {}", op);
        }
    }
    //REM: we do not check that the nb of inputs correspond to the function signature, it is done in the frontend

    //Output:
    let result_signature = get_result_type(op);
    let result_type = if result_signature.0 > 1 {
        //We create an array that will contain the result and set the res_type to point to that array
        let result_index = igen.context.mem.create_new_array(
            result_signature.0,
            result_signature.1,
            &format!("{}_result", op),
        );
        node::ObjectType::Pointer(result_index)
    } else {
        result_signature.1
    };

    //when the function returns an array, we use ins.res_type(array)
    //else we map ins.id to the returned witness
    //Call instruction
    igen.context.new_instruction(node::Operation::Intrinsic(op, args), result_type)
}

<<<<<<< HEAD
pub fn param_to_ident(patern: &HirPattern, mutable: bool) -> (&HirIdent, bool) {
    match &patern {
        HirPattern::Identifier(id) => (id, mutable),
        HirPattern::Mutable(pattern, _) => param_to_ident(pattern.as_ref(), true),
        HirPattern::Tuple(_, _) => todo!(),
        HirPattern::Struct(_, _, _) => todo!(),
=======
pub fn param_to_ident(patern: &HirPattern) -> Vec<&HirIdent> {
    match &patern {
        HirPattern::Identifier(id) => vec![id],
        HirPattern::Mutable(pattern, _) => param_to_ident(pattern.as_ref()),
        HirPattern::Tuple(v, _) => {
            let mut result = Vec::new();
            for pattern in v {
                result.extend(param_to_ident(pattern));
            }
            result
        }
        HirPattern::Struct(_, v, _) => {
            let mut result = Vec::new();
            for (_, pattern) in v {
                result.extend(param_to_ident(pattern));
            }
            result
        }
>>>>>>> 387e926b
    }
}

pub fn create_function(
    igen: &mut IRGenerator,
    func_id: FuncId,
    name: &str,
    context: &noirc_frontend::hir::Context,
    env: &mut Environment,
    parameters: &Parameters,
    index: FuncIndex,
) {
    let current_block = igen.context.current_block;
    let current_function = igen.function_context;
    let func_block = super::block::BasicBlock::create_cfg(&mut igen.context);

    let mut func = SSAFunction::new(func_id, name, func_block, index);

    let function = context.def_interner.function(&func_id);
    let block = function.block(&context.def_interner);
    //argumemts:
    for pat in parameters.iter() {
<<<<<<< HEAD
        //For now we use the mut property of the argument to indicate if it is modified or not
        //TODO: check instead in the function body whether there is a store for the array
        let ident_id = param_to_ident(&pat.0, false);
        let node_id = ssa_form::create_function_parameter(igen, &ident_id.0.id);
        func.arguments.push((node_id, ident_id.1));
=======
        let ident_ids = param_to_ident(&pat.0);
        for def in ident_ids {
            let node_ids = ssa_form::create_function_parameter(igen, &def.id);
            func.arguments.extend(node_ids);
        }
>>>>>>> 387e926b
    }
    igen.function_context = Some(index);
    igen.context.functions.insert(func_id, func.clone());
    let last_value = igen.parse_block(block.statements(), env);
    let returned_values = last_value.to_node_ids();
    for i in &returned_values {
        if let Some(node) = igen.context.try_get_node(*i) {
            func.result_types.push(node.get_type());
        } else {
            func.result_types.push(ObjectType::NotAnObject);
        }
    }
    igen.context
        .new_instruction(node::Operation::Return(returned_values), node::ObjectType::NotAnObject);
    func.compile(igen); //unroll the function

    igen.context.functions.insert(func_id, func);
    igen.context.current_block = current_block;
    igen.function_context = current_function;
}

pub fn resize_graph(call_graph: &mut Vec<Vec<u8>>, size: usize) {
    while call_graph.len() < size {
        call_graph.push(vec![0; size]);
    }

    for i in call_graph.iter_mut() {
        while i.len() < size {
            i.push(0);
        }
    }
}

pub fn update_call_graph(call_graph: &mut Vec<Vec<u8>>, caller: FuncIndex, callee: FuncIndex) {
    let a = caller.0;
    let b = callee.0;
    let max = a.max(b) + 1;
    resize_graph(call_graph, max);

    call_graph[a][b] = 1;
}

fn is_leaf(call_graph: &[Vec<u8>], i: FuncIndex) -> bool {
    for j in 0..call_graph[i.0].len() {
        if call_graph[i.0][j] == 1 {
            return false;
        }
    }
    true
}

fn get_new_leaf(ctx: &SsaContext, processed: &[FuncIndex]) -> (FuncIndex, FuncId) {
    for f in ctx.functions.values() {
        if !processed.contains(&(f.idx)) && is_leaf(&ctx.call_graph, f.idx) {
            return (f.idx, f.id);
        }
    }
    unimplemented!("Recursive function call is not supported");
}

//inline all functions of the call graph such that every inlining operates with a flatenned function
pub fn inline_all(ctx: &mut SsaContext) {
    resize_graph(&mut ctx.call_graph, ctx.functions.len());
    let l = ctx.call_graph.len();
    let mut processed = Vec::new();
    while processed.len() < l {
        let i = get_new_leaf(ctx, &processed);
        if !processed.is_empty() {
            super::optim::full_cse(ctx, ctx.functions[&i.1].entry_block);
        }
        let mut to_inline = Vec::new();
        for f in ctx.functions.values() {
            if ctx.call_graph[f.idx.0][i.0 .0] == 1 {
                to_inline.push((f.entry_block, f.idx));
            }
        }
        for j in to_inline {
            super::inline::inline_cfg(ctx, j.0, Some(i.1));
            ctx.call_graph[j.1 .0][i.0 .0] = 0;
        }
        processed.push(i.0);
    }
    ctx.call_graph.clear();
}<|MERGE_RESOLUTION|>--- conflicted
+++ resolved
@@ -166,33 +166,24 @@
     igen.context.new_instruction(node::Operation::Intrinsic(op, args), result_type)
 }
 
-<<<<<<< HEAD
-pub fn param_to_ident(patern: &HirPattern, mutable: bool) -> (&HirIdent, bool) {
+pub fn param_to_ident(patern: &HirPattern, mutable: bool) -> Vec<(&HirIdent, bool)> {
     match &patern {
-        HirPattern::Identifier(id) => (id, mutable),
+        HirPattern::Identifier(id) => vec![(id, mutable)],
         HirPattern::Mutable(pattern, _) => param_to_ident(pattern.as_ref(), true),
-        HirPattern::Tuple(_, _) => todo!(),
-        HirPattern::Struct(_, _, _) => todo!(),
-=======
-pub fn param_to_ident(patern: &HirPattern) -> Vec<&HirIdent> {
-    match &patern {
-        HirPattern::Identifier(id) => vec![id],
-        HirPattern::Mutable(pattern, _) => param_to_ident(pattern.as_ref()),
         HirPattern::Tuple(v, _) => {
             let mut result = Vec::new();
             for pattern in v {
-                result.extend(param_to_ident(pattern));
+                result.extend(param_to_ident(pattern, mutable));
             }
             result
         }
         HirPattern::Struct(_, v, _) => {
             let mut result = Vec::new();
             for (_, pattern) in v {
-                result.extend(param_to_ident(pattern));
+                result.extend(param_to_ident(pattern, mutable));
             }
             result
         }
->>>>>>> 387e926b
     }
 }
 
@@ -215,20 +206,16 @@
     let block = function.block(&context.def_interner);
     //argumemts:
     for pat in parameters.iter() {
-<<<<<<< HEAD
         //For now we use the mut property of the argument to indicate if it is modified or not
         //TODO: check instead in the function body whether there is a store for the array
-        let ident_id = param_to_ident(&pat.0, false);
-        let node_id = ssa_form::create_function_parameter(igen, &ident_id.0.id);
-        func.arguments.push((node_id, ident_id.1));
-=======
-        let ident_ids = param_to_ident(&pat.0);
+        let ident_ids = param_to_ident(&pat.0, false);
         for def in ident_ids {
-            let node_ids = ssa_form::create_function_parameter(igen, &def.id);
-            func.arguments.extend(node_ids);
-        }
->>>>>>> 387e926b
-    }
+            let node_ids = ssa_form::create_function_parameter(igen, &def.0.id);
+            let e: Vec<(NodeId, bool)> = node_ids.iter().map(|n| (*n, def.1)).collect();
+            func.arguments.extend(e);
+        }
+    }
+
     igen.function_context = Some(index);
     igen.context.functions.insert(func_id, func.clone());
     let last_value = igen.parse_block(block.statements(), env);
