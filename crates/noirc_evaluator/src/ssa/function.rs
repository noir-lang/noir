use std::collections::{HashMap, VecDeque};

use crate::errors::RuntimeError;
use crate::ssa::node::Opcode;
use iter_extended::try_vecmap;
use noirc_frontend::monomorphisation::ast::{Call, Definition, FuncId, LocalId, Type};

use super::builtin;
use super::conditional::{AssumptionId, DecisionTree, TreeBuilder};
use super::mem::ArrayId;
use super::node::{Node, Operation};
use super::{
    block,
    block::BlockId,
    code_gen::IRGenerator,
    context::SsaContext,
    node::{self, NodeId, ObjectType},
    ssa_form,
};

#[derive(Clone, Debug, PartialEq, Eq, Copy)]
pub struct FuncIndex(pub usize);

impl FuncIndex {
    pub fn new(idx: usize) -> FuncIndex {
        FuncIndex(idx)
    }
}

#[derive(Clone, Debug)]
pub struct SSAFunction {
    pub entry_block: BlockId,
    pub id: FuncId,
    pub idx: FuncIndex,
    pub node_id: NodeId,

    //signature:
    pub name: String,
    pub arguments: Vec<(NodeId, bool)>,
    pub result_types: Vec<ObjectType>,
    pub decision: DecisionTree,
}

impl SSAFunction {
    pub fn new(
        id: FuncId,
        name: &str,
        block_id: BlockId,
        idx: FuncIndex,
        ctx: &mut SsaContext,
    ) -> SSAFunction {
        SSAFunction {
            entry_block: block_id,
            id,
            node_id: ctx.push_function_id(id, name),
            name: name.to_string(),
            arguments: Vec::new(),
            result_types: Vec::new(),
            decision: DecisionTree::new(ctx),
            idx,
        }
    }

    pub fn compile(&self, igen: &mut IRGenerator) -> Result<DecisionTree, RuntimeError> {
        let function_cfg = block::bfs(self.entry_block, None, &igen.context);
        block::compute_sub_dom(&mut igen.context, &function_cfg);
        //Optimisation
        //catch the error because the function may not be called
        super::optim::full_cse(&mut igen.context, self.entry_block, false)?;
        //Unrolling
        super::flatten::unroll_tree(&mut igen.context, self.entry_block)?;

        //reduce conditionals
        let mut decision = DecisionTree::new(&igen.context);
        let mut builder = TreeBuilder::new(self.entry_block);
        for (arg, _) in &self.arguments {
            if let ObjectType::Pointer(a) = igen.context.get_object_type(*arg) {
                builder.stack.created_arrays.insert(a, self.entry_block);
            }
        }

        let mut to_remove: VecDeque<BlockId> = VecDeque::new();

        let result = decision.make_decision_tree(&mut igen.context, builder);
        if result.is_err() {
            // we take the last block to ensure we have the return instruction
            let exit = block::exit(&igen.context, self.entry_block);
            //short-circuit for function: false constraint and return 0
            let instructions = &igen.context[exit].instructions.clone();
            let stack = block::short_circuit_instructions(
                &mut igen.context,
                self.entry_block,
                instructions,
            );
            if self.entry_block != exit {
                for i in &stack {
                    igen.context.get_mut_instruction(*i).parent_block = self.entry_block;
                }
            }

            let function_block = &mut igen.context[self.entry_block];
            function_block.instructions.clear();
            function_block.instructions = stack;
            function_block.left = None;
            to_remove.extend(function_cfg.iter()); //let's remove all the other blocks
        } else {
            decision.reduce(&mut igen.context, decision.root)?;
        }

        //merge blocks
        to_remove = block::merge_path(&mut igen.context, self.entry_block, BlockId::dummy(), None)?;

        igen.context[self.entry_block].dominated.retain(|b| !to_remove.contains(b));
        for i in to_remove {
            if i != self.entry_block {
                igen.context.remove_block(i);
            }
        }
        Ok(decision)
    }

    pub fn get_mapped_value(
        var: Option<&NodeId>,
        ctx: &mut SsaContext,
        inline_map: &HashMap<NodeId, NodeId>,
        block_id: BlockId,
    ) -> NodeId {
        let dummy = NodeId::dummy();
        let node_id = var.unwrap_or(&dummy);
        if node_id == &dummy {
            return dummy;
        }

        let node_obj_opt = ctx.try_get_node(*node_id);
        if let Some(node::NodeObj::Const(c)) = node_obj_opt {
            ctx.get_or_create_const(c.get_value_field(), c.value_type)
        } else if let Some(id) = inline_map.get(node_id) {
            *id
        } else {
            ssa_form::get_current_value_in_block(ctx, *node_id, block_id)
        }
    }
}

impl IRGenerator {
    /// Creates an ssa function and returns its type upon success
    pub fn create_function(
        &mut self,
        func_id: FuncId,
        index: FuncIndex,
    ) -> Result<ObjectType, RuntimeError> {
        let current_block = self.context.current_block;
        let current_function = self.function_context;
        let func_block = block::BasicBlock::create_cfg(&mut self.context);

        let function = &mut self.program[func_id];
        let mut func =
            SSAFunction::new(func_id, &function.name, func_block, index, &mut self.context);

        //arguments:
        for (param_id, mutable, name, typ) in std::mem::take(&mut function.parameters) {
            let node_ids = self.create_function_parameter(param_id, &typ, &name);
            func.arguments.extend(node_ids.into_iter().map(|id| (id, mutable)));
        }

        // ensure return types are defined in case of recursion call cycle
        let function = &mut self.program[func_id];
        let return_types = function.return_type.flatten();
        for typ in return_types {
            func.result_types.push(match typ {
                Type::Unit => ObjectType::NotAnObject,
                Type::Array(_, _) => ObjectType::Pointer(crate::ssa::mem::ArrayId::dummy()),
                _ => self.context.convert_type(&typ),
            });
        }

        self.function_context = Some(index);
        self.context.functions.insert(func_id, func.clone());

        let function_body = self.program.take_function_body(func_id);
        let last_value = self.codegen_expression(&function_body)?;
        let return_values = last_value.to_node_ids();

        func.result_types.clear();
        let return_values = try_vecmap(return_values, |mut return_id| {
            let node_opt = self.context.try_get_node(return_id);
            let typ = node_opt.map_or(ObjectType::NotAnObject, |node| node.get_type());

            if let Some(ins) = self.context.try_get_instruction(return_id) {
                if ins.operation.opcode() == Opcode::Results {
                    // n.b. this required for result instructions, but won't hurt if done for all i
                    let new_var = node::Variable {
                        id: NodeId::dummy(),
                        obj_type: typ,
                        name: format!("return_{}", return_id.0.into_raw_parts().0),
                        root: None,
                        def: None,
                        witness: None,
                        parent_block: self.context.current_block,
                    };
                    let b_id = self.context.add_variable(new_var, None);
                    let b_id1 = self.context.handle_assign(b_id, None, return_id)?;
                    return_id = ssa_form::get_current_value(&mut self.context, b_id1);
                }
            }
            func.result_types.push(typ);
            Ok::<NodeId, RuntimeError>(return_id)
        })?;

        self.context.new_instruction(
            node::Operation::Return(return_values),
            node::ObjectType::NotAnObject,
        )?;
        let decision = func.compile(self)?; //unroll the function
        func.decision = decision;
        self.context.functions.insert(func_id, func);
        self.context.current_block = current_block;
        self.function_context = current_function;

        Ok(ObjectType::Function)
    }

    fn create_function_parameter(&mut self, id: LocalId, typ: &Type, name: &str) -> Vec<NodeId> {
        //check if the variable is already created:
        let def = Definition::Local(id);
        let val = match self.find_variable(&def) {
            Some(var) => self.get_current_value(&var.clone()),
            None => self.create_new_value(typ, name, Some(def)),
        };
        val.to_node_ids()
    }

    //generates an instruction for calling the function
    pub fn call(&mut self, call: &Call) -> Result<Vec<NodeId>, RuntimeError> {
        let func = self.codegen_expression(&call.func)?.unwrap_id();
        let arguments = self.codegen_expression_list(&call.arguments);
<<<<<<< HEAD
        let ssa_func = &self.context.functions[&call.func_id];
        let func_arguments = ssa_func.arguments.clone();
        for (caller_arg, func_arg) in arguments.iter().zip(func_arguments) {
            let mut is_array_result = false;
            if let Some(node::Instruction { operation: node::Operation::Result { .. }, .. }) =
                self.context.try_get_instruction(*caller_arg)
            {
                is_array_result = super::mem::Memory::deref(&self.context, func_arg.0).is_some();
            }
            if is_array_result {
                self.context.handle_assign(func_arg.0, None, *caller_arg)?;
            }
        }
        let call_instruction = self.context.new_instruction(
            node::Operation::Call {
                func_id: call.func_id,
                arguments,
                returned_arrays: Vec::new(),
                predicate: AssumptionId::dummy(),
            },
            ObjectType::NotAnObject,
        )?;
=======
>>>>>>> 57395e33

        if let Some(opcode) = self.context.get_builtin_opcode(func) {
            return self.call_low_level(opcode, arguments);
        }

        let predicate = AssumptionId::dummy();
        let location = call.location;

        let mut call_op =
            Operation::Call { func, arguments, returned_arrays: vec![], predicate, location };

        let call_instruction =
            self.context.new_instruction(call_op.clone(), ObjectType::NotAnObject)?;

        if let Some(id) = self.context.try_get_funcid(func) {
            let callee = self.context.get_ssafunc(id).unwrap().idx;
            if let Some(caller) = self.function_context {
                update_call_graph(&mut self.context.call_graph, caller, callee);
            }
        }

        // Temporary: this block is needed to fix a bug in 7_function
        // where `foo` is incorrectly inferred to take an array of size 1 and
        // return an array of size 0.
        if let Some(func_id) = self.context.try_get_funcid(func) {
            let rtt = self.context.functions[&func_id].result_types.clone();
            let mut result = Vec::new();
            for i in rtt.iter().enumerate() {
                result.push(self.context.new_instruction(
                    node::Operation::Result { call_instruction, index: i.0 as u32 },
                    *i.1,
                )?);
            }
            // If we have the function directly the ArrayIds in the Result types are correct
            // and we don't need to set returned_arrays yet as they can be set later.
            return Ok(result);
        }

        let returned_arrays = match &mut call_op {
            Operation::Call { returned_arrays, .. } => returned_arrays,
            _ => unreachable!(),
        };

        let result_ids = self.create_call_results(call, call_instruction, returned_arrays);

        // Fixup the returned_arrays, they will be incorrectly tracked for higher order functions
        // otherwise.
        self.context.get_mut_instruction(call_instruction).operation = call_op;
        result_ids
    }

    fn create_call_results(
        &mut self,
        call: &Call,
        call_instruction: NodeId,
        returned_arrays: &mut Vec<(ArrayId, u32)>,
    ) -> Result<Vec<NodeId>, RuntimeError> {
        let return_types = call.return_type.flatten().into_iter().enumerate();

        try_vecmap(return_types, |(i, typ)| {
            let result = Operation::Result { call_instruction, index: i as u32 };
            let typ = match typ {
                Type::Array(len, elem_type) => {
                    let elem_type = self.context.convert_type(&elem_type);
                    let array_id = self.context.new_array("", elem_type, len as u32, None).1;
                    returned_arrays.push((array_id, i as u32));
                    ObjectType::Pointer(array_id)
                }
                other => self.context.convert_type(&other),
            };

            self.context.new_instruction(result, typ)
        })
    }

    //Lowlevel functions with no more than 2 arguments
    pub fn call_low_level(
        &mut self,
        op: builtin::Opcode,
        args: Vec<NodeId>,
    ) -> Result<Vec<NodeId>, RuntimeError> {
        let (len, elem_type) = op.get_result_type();

        let result_type = if len > 1 {
            //We create an array that will contain the result and set the res_type to point to that array
            let result_index = self.new_array(&format!("{op}_result"), elem_type, len, None).1;
            node::ObjectType::Pointer(result_index)
        } else {
            elem_type
        };

        //when the function returns an array, we use ins.res_type(array)
        //else we map ins.id to the returned witness
        let id = self.context.new_instruction(node::Operation::Intrinsic(op, args), result_type)?;
        Ok(vec![id])
    }
}

pub fn resize_graph(call_graph: &mut Vec<Vec<u8>>, size: usize) {
    while call_graph.len() < size {
        call_graph.push(vec![0; size]);
    }

    for i in call_graph.iter_mut() {
        while i.len() < size {
            i.push(0);
        }
    }
}

fn update_call_graph(call_graph: &mut Vec<Vec<u8>>, caller: FuncIndex, callee: FuncIndex) {
    let a = caller.0;
    let b = callee.0;
    let max = a.max(b) + 1;
    resize_graph(call_graph, max);

    call_graph[a][b] = 1;
}

fn is_leaf(call_graph: &[Vec<u8>], i: FuncIndex) -> bool {
    for j in 0..call_graph[i.0].len() {
        if call_graph[i.0][j] == 1 {
            return false;
        }
    }
    true
}

fn get_new_leaf(ctx: &SsaContext, processed: &[FuncIndex]) -> (FuncIndex, FuncId) {
    for f in ctx.functions.values() {
        if !processed.contains(&(f.idx)) && is_leaf(&ctx.call_graph, f.idx) {
            return (f.idx, f.id);
        }
    }
    unimplemented!("Recursive function call is not supported");
}

//inline all functions of the call graph such that every inlining operates with a fully flattened function
pub fn inline_all(ctx: &mut SsaContext) -> Result<(), RuntimeError> {
    resize_graph(&mut ctx.call_graph, ctx.functions.len());
    let l = ctx.call_graph.len();
    let mut processed = Vec::new();
    while processed.len() < l {
        let i = get_new_leaf(ctx, &processed);
        if !processed.is_empty() {
            super::optim::full_cse(ctx, ctx.functions[&i.1].entry_block, false)?;
        }
        let mut to_inline = Vec::new();
        for f in ctx.functions.values() {
            if ctx.call_graph[f.idx.0][i.0 .0] == 1 {
                to_inline.push((f.id, f.idx));
            }
        }
        for (func_id, func_idx) in to_inline {
            super::inline::inline_cfg(ctx, func_id, Some(i.1))?;
            ctx.call_graph[func_idx.0][i.0 .0] = 0;
        }
        processed.push(i.0);
    }
    ctx.call_graph.clear();
    Ok(())
}<|MERGE_RESOLUTION|>--- conflicted
+++ resolved
@@ -234,31 +234,6 @@
     pub fn call(&mut self, call: &Call) -> Result<Vec<NodeId>, RuntimeError> {
         let func = self.codegen_expression(&call.func)?.unwrap_id();
         let arguments = self.codegen_expression_list(&call.arguments);
-<<<<<<< HEAD
-        let ssa_func = &self.context.functions[&call.func_id];
-        let func_arguments = ssa_func.arguments.clone();
-        for (caller_arg, func_arg) in arguments.iter().zip(func_arguments) {
-            let mut is_array_result = false;
-            if let Some(node::Instruction { operation: node::Operation::Result { .. }, .. }) =
-                self.context.try_get_instruction(*caller_arg)
-            {
-                is_array_result = super::mem::Memory::deref(&self.context, func_arg.0).is_some();
-            }
-            if is_array_result {
-                self.context.handle_assign(func_arg.0, None, *caller_arg)?;
-            }
-        }
-        let call_instruction = self.context.new_instruction(
-            node::Operation::Call {
-                func_id: call.func_id,
-                arguments,
-                returned_arrays: Vec::new(),
-                predicate: AssumptionId::dummy(),
-            },
-            ObjectType::NotAnObject,
-        )?;
-=======
->>>>>>> 57395e33
 
         if let Some(opcode) = self.context.get_builtin_opcode(func) {
             return self.call_low_level(opcode, arguments);
@@ -283,6 +258,7 @@
         // Temporary: this block is needed to fix a bug in 7_function
         // where `foo` is incorrectly inferred to take an array of size 1 and
         // return an array of size 0.
+        // we should check issue #628 again when this block is removed
         if let Some(func_id) = self.context.try_get_funcid(func) {
             let rtt = self.context.functions[&func_id].result_types.clone();
             let mut result = Vec::new();
@@ -292,6 +268,22 @@
                     *i.1,
                 )?);
             }
+            let ssa_func = self.context.get_ssafunc(id).unwrap();
+            let func_arguments = ssa_func.arguments.clone();
+            for (caller_arg, func_arg) in arguments.iter().zip(func_arguments) {
+                let mut is_array_result = false;
+                if let Some(node::Instruction {
+                    operation: node::Operation::Result { .. }, ..
+                }) = self.context.try_get_instruction(*caller_arg)
+                {
+                    is_array_result =
+                        super::mem::Memory::deref(&self.context, func_arg.0).is_some();
+                }
+                if is_array_result {
+                    self.context.handle_assign(func_arg.0, None, *caller_arg)?;
+                }
+            }
+
             // If we have the function directly the ArrayIds in the Result types are correct
             // and we don't need to set returned_arrays yet as they can be set later.
             return Ok(result);
