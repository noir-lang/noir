use crate::errors::RuntimeError;
use crate::ssa::{
    block::BlockId,
<<<<<<< HEAD
    code_gen::IrGenerator,
=======
>>>>>>> 1b80f559
    conditional::{AssumptionId, DecisionTree, TreeBuilder},
    context::SsaContext,
    mem::ArrayId,
    node::{Node, NodeId, ObjectType, Opcode, Operation},
    ssa_gen::IRGenerator,
    {block, builtin, node, ssa_form},
};
use iter_extended::try_vecmap;
use noirc_frontend::monomorphization::ast::{Call, Definition, FuncId, LocalId, Type};
use std::collections::{HashMap, VecDeque};

#[derive(Clone, Debug, PartialEq, Eq, Copy)]
pub struct FuncIndex(pub usize);

impl FuncIndex {
    pub fn new(idx: usize) -> FuncIndex {
        FuncIndex(idx)
    }
}

#[derive(Clone, Debug)]
pub struct SsaFunction {
    pub entry_block: BlockId,
    pub id: FuncId,
    pub idx: FuncIndex,
    pub node_id: NodeId,

    //signature:
    pub name: String,
    pub arguments: Vec<(NodeId, bool)>,
    pub result_types: Vec<ObjectType>,
    pub decision: DecisionTree,
}

impl SsaFunction {
    pub fn new(
        id: FuncId,
        name: &str,
        block_id: BlockId,
        idx: FuncIndex,
        ctx: &mut SsaContext,
    ) -> SsaFunction {
        SsaFunction {
            entry_block: block_id,
            id,
            node_id: ctx.push_function_id(id, name),
            name: name.to_string(),
            arguments: Vec::new(),
            result_types: Vec::new(),
            decision: DecisionTree::new(ctx),
            idx,
        }
    }

    pub fn compile(&self, ir_gen: &mut IrGenerator) -> Result<DecisionTree, RuntimeError> {
        let function_cfg = block::bfs(self.entry_block, None, &ir_gen.context);
        block::compute_sub_dom(&mut ir_gen.context, &function_cfg);
        //Optimization
        //catch the error because the function may not be called
        super::optimizations::full_cse(&mut ir_gen.context, self.entry_block, false)?;
        //Unrolling
        super::flatten::unroll_tree(&mut ir_gen.context, self.entry_block)?;

        //reduce conditionals
        let mut decision = DecisionTree::new(&ir_gen.context);
        let mut builder = TreeBuilder::new(self.entry_block);
        for (arg, _) in &self.arguments {
            if let ObjectType::Pointer(a) = ir_gen.context.object_type(*arg) {
                builder.stack.created_arrays.insert(a, self.entry_block);
            }
        }

        let mut to_remove: VecDeque<BlockId> = VecDeque::new();

        let result = decision.make_decision_tree(&mut ir_gen.context, builder);
        if result.is_err() {
            // we take the last block to ensure we have the return instruction
            let exit = block::exit(&ir_gen.context, self.entry_block);
            //short-circuit for function: false constraint and return 0
            let instructions = &ir_gen.context[exit].instructions.clone();
            let stack = block::short_circuit_instructions(
                &mut ir_gen.context,
                self.entry_block,
                instructions,
            );
            if self.entry_block != exit {
                for i in &stack {
                    ir_gen.context.instruction_mut(*i).parent_block = self.entry_block;
                }
            }

            let function_block = &mut ir_gen.context[self.entry_block];
            function_block.instructions.clear();
            function_block.instructions = stack;
            function_block.left = None;
            to_remove.extend(function_cfg.iter()); //let's remove all the other blocks
        } else {
            decision.reduce(&mut ir_gen.context, decision.root)?;
        }

        //merge blocks
        to_remove =
            block::merge_path(&mut ir_gen.context, self.entry_block, BlockId::dummy(), None)?;

        ir_gen.context[self.entry_block].dominated.retain(|b| !to_remove.contains(b));
        for i in to_remove {
            if i != self.entry_block {
                ir_gen.context.remove_block(i);
            }
        }
        Ok(decision)
    }

    pub fn get_mapped_value(
        var: Option<&NodeId>,
        ctx: &mut SsaContext,
        inline_map: &HashMap<NodeId, NodeId>,
        block_id: BlockId,
    ) -> NodeId {
        let dummy = NodeId::dummy();
        let node_id = var.unwrap_or(&dummy);
        if node_id == &dummy {
            return dummy;
        }

        let node_obj_opt = ctx.try_get_node(*node_id);
        if let Some(node::NodeObject::Const(c)) = node_obj_opt {
            ctx.get_or_create_const(c.get_value_field(), c.value_type)
        } else if let Some(id) = inline_map.get(node_id) {
            *id
        } else {
            ssa_form::get_current_value_in_block(ctx, *node_id, block_id)
        }
    }
}

impl IrGenerator {
    /// Creates an ssa function and returns its type upon success
    pub fn create_function(
        &mut self,
        func_id: FuncId,
        index: FuncIndex,
    ) -> Result<ObjectType, RuntimeError> {
        let current_block = self.context.current_block;
        let current_function = self.function_context;
        let func_block = block::BasicBlock::create_cfg(&mut self.context);

        let function = &mut self.program[func_id];
        let mut func =
            SsaFunction::new(func_id, &function.name, func_block, index, &mut self.context);

        //arguments:
        for (param_id, mutable, name, typ) in std::mem::take(&mut function.parameters) {
            let node_ids = self.create_function_parameter(param_id, &typ, &name);
            func.arguments.extend(node_ids.into_iter().map(|id| (id, mutable)));
        }

        // ensure return types are defined in case of recursion call cycle
        let function = &mut self.program[func_id];
        let return_types = function.return_type.flatten();
        for typ in return_types {
            func.result_types.push(match typ {
                Type::Unit => ObjectType::NotAnObject,
                Type::Array(_, _) => ObjectType::Pointer(crate::ssa::mem::ArrayId::dummy()),
                _ => self.context.convert_type(&typ),
            });
        }

        self.function_context = Some(index);
        self.context.functions.insert(func_id, func.clone());

        let function_body = self.program.take_function_body(func_id);
        let last_value = self.ssa_gen_expression(&function_body)?;
        let return_values = last_value.to_node_ids();

        func.result_types.clear();
        let return_values = try_vecmap(return_values, |mut return_id| {
            let node_opt = self.context.try_get_node(return_id);
            let typ = node_opt.map_or(ObjectType::NotAnObject, |node| node.get_type());

            if let Some(ins) = self.context.try_get_instruction(return_id) {
                if ins.operation.opcode() == Opcode::Results {
                    // n.b. this required for result instructions, but won't hurt if done for all i
                    let new_var = node::Variable {
                        id: NodeId::dummy(),
                        obj_type: typ,
                        name: format!("return_{}", return_id.0.into_raw_parts().0),
                        root: None,
                        def: None,
                        witness: None,
                        parent_block: self.context.current_block,
                    };
                    let b_id = self.context.add_variable(new_var, None);
                    let b_id1 = self.context.handle_assign(b_id, None, return_id)?;
                    return_id = ssa_form::get_current_value(&mut self.context, b_id1);
                }
            }
            func.result_types.push(typ);
            Ok::<NodeId, RuntimeError>(return_id)
        })?;

        self.context.new_instruction(
            node::Operation::Return(return_values),
            node::ObjectType::NotAnObject,
        )?;
        let decision = func.compile(self)?; //unroll the function
        func.decision = decision;
        self.context.functions.insert(func_id, func);
        self.context.current_block = current_block;
        self.function_context = current_function;

        Ok(ObjectType::Function)
    }

    fn create_function_parameter(&mut self, id: LocalId, typ: &Type, name: &str) -> Vec<NodeId> {
        //check if the variable is already created:
        let def = Definition::Local(id);
        let val = match self.find_variable(&def) {
            Some(var) => self.get_current_value(&var.clone()),
            None => self.create_new_value(typ, name, Some(def)),
        };
        val.to_node_ids()
    }

    //generates an instruction for calling the function
    pub fn call(&mut self, call: &Call) -> Result<Vec<NodeId>, RuntimeError> {
        let func = self.ssa_gen_expression(&call.func)?.unwrap_id();
        let arguments = self.ssa_gen_expression_list(&call.arguments);

        if let Some(opcode) = self.context.get_builtin_opcode(func) {
            return self.call_low_level(opcode, arguments);
        }

        let predicate = AssumptionId::dummy();
        let location = call.location;

        let mut call_op = Operation::Call {
            func,
            arguments: arguments.clone(),
            returned_arrays: vec![],
            predicate,
            location,
        };

        let call_instruction =
            self.context.new_instruction(call_op.clone(), ObjectType::NotAnObject)?;

        if let Some(id) = self.context.try_get_func_id(func) {
            let callee = self.context.ssa_func(id).unwrap().idx;
            if let Some(caller) = self.function_context {
                update_call_graph(&mut self.context.call_graph, caller, callee);
            }
        }

        // Temporary: this block is needed to fix a bug in 7_function
        // where `foo` is incorrectly inferred to take an array of size 1 and
        // return an array of size 0.
        // we should check issue #628 again when this block is removed
        // we should also see if the lca check in StackFrame.is_new_array() can be removed (cf. issue #661)
        if let Some(func_id) = self.context.try_get_func_id(func) {
            let rtt = self.context.functions[&func_id].result_types.clone();
            let mut result = Vec::new();
            for i in rtt.iter().enumerate() {
                result.push(self.context.new_instruction(
                    node::Operation::Result { call_instruction, index: i.0 as u32 },
                    *i.1,
                )?);
            }
            let ssa_func = self.context.ssa_func(func_id).unwrap();
            let func_arguments = ssa_func.arguments.clone();
            for (caller_arg, func_arg) in arguments.iter().zip(func_arguments) {
                let mut is_array_result = false;
                if let Some(node::Instruction {
                    operation: node::Operation::Result { .. }, ..
                }) = self.context.try_get_instruction(*caller_arg)
                {
                    is_array_result =
                        super::mem::Memory::deref(&self.context, func_arg.0).is_some();
                }
                if is_array_result {
                    self.context.handle_assign(func_arg.0, None, *caller_arg)?;
                }
            }

            // If we have the function directly the ArrayIds in the Result types are correct
            // and we don't need to set returned_arrays yet as they can be set later.
            return Ok(result);
        }

        let returned_arrays = match &mut call_op {
            Operation::Call { returned_arrays, .. } => returned_arrays,
            _ => unreachable!(),
        };

        let result_ids = self.create_call_results(call, call_instruction, returned_arrays);

        // Fixup the returned_arrays, they will be incorrectly tracked for higher order functions
        // otherwise.
        self.context.instruction_mut(call_instruction).operation = call_op;
        result_ids
    }

    fn create_call_results(
        &mut self,
        call: &Call,
        call_instruction: NodeId,
        returned_arrays: &mut Vec<(ArrayId, u32)>,
    ) -> Result<Vec<NodeId>, RuntimeError> {
        let return_types = call.return_type.flatten().into_iter().enumerate();

        try_vecmap(return_types, |(i, typ)| {
            let result = Operation::Result { call_instruction, index: i as u32 };
            let typ = match typ {
                Type::Array(len, elem_type) => {
                    let elem_type = self.context.convert_type(&elem_type);
                    let array_id = self.context.new_array("", elem_type, len as u32, None).1;
                    returned_arrays.push((array_id, i as u32));
                    ObjectType::Pointer(array_id)
                }
                other => self.context.convert_type(&other),
            };

            self.context.new_instruction(result, typ)
        })
    }

    //Low-level functions with no more than 2 arguments
    pub fn call_low_level(
        &mut self,
        op: builtin::Opcode,
        args: Vec<NodeId>,
    ) -> Result<Vec<NodeId>, RuntimeError> {
        let (len, elem_type) = op.get_result_type();

        let result_type = if len > 1 {
            //We create an array that will contain the result and set the res_type to point to that array
            let result_index = self.new_array(&format!("{op}_result"), elem_type, len, None).1;
            node::ObjectType::Pointer(result_index)
        } else {
            elem_type
        };

        //when the function returns an array, we use ins.res_type(array)
        //else we map ins.id to the returned witness
        let id = self.context.new_instruction(node::Operation::Intrinsic(op, args), result_type)?;
        Ok(vec![id])
    }
}

pub fn resize_graph(call_graph: &mut Vec<Vec<u8>>, size: usize) {
    while call_graph.len() < size {
        call_graph.push(vec![0; size]);
    }

    for i in call_graph.iter_mut() {
        while i.len() < size {
            i.push(0);
        }
    }
}

fn update_call_graph(call_graph: &mut Vec<Vec<u8>>, caller: FuncIndex, callee: FuncIndex) {
    let a = caller.0;
    let b = callee.0;
    let max = a.max(b) + 1;
    resize_graph(call_graph, max);

    call_graph[a][b] = 1;
}

fn is_leaf(call_graph: &[Vec<u8>], i: FuncIndex) -> bool {
    for j in 0..call_graph[i.0].len() {
        if call_graph[i.0][j] == 1 {
            return false;
        }
    }
    true
}

fn get_new_leaf(ctx: &SsaContext, processed: &[FuncIndex]) -> (FuncIndex, FuncId) {
    for f in ctx.functions.values() {
        if !processed.contains(&(f.idx)) && is_leaf(&ctx.call_graph, f.idx) {
            return (f.idx, f.id);
        }
    }
    unimplemented!("Recursive function call is not supported");
}

//inline all functions of the call graph such that every inlining operates with a fully flattened function
pub fn inline_all(ctx: &mut SsaContext) -> Result<(), RuntimeError> {
    resize_graph(&mut ctx.call_graph, ctx.functions.len());
    let l = ctx.call_graph.len();
    let mut processed = Vec::new();
    while processed.len() < l {
        let i = get_new_leaf(ctx, &processed);
        if !processed.is_empty() {
            super::optimizations::full_cse(ctx, ctx.functions[&i.1].entry_block, false)?;
        }
        let mut to_inline = Vec::new();
        for f in ctx.functions.values() {
            if ctx.call_graph[f.idx.0][i.0 .0] == 1 {
                to_inline.push((f.id, f.idx));
            }
        }
        for (func_id, func_idx) in to_inline {
            super::inline::inline_cfg(ctx, func_id, Some(i.1))?;
            ctx.call_graph[func_idx.0][i.0 .0] = 0;
        }
        processed.push(i.0);
    }
    ctx.call_graph.clear();
    Ok(())
}<|MERGE_RESOLUTION|>--- conflicted
+++ resolved
@@ -1,15 +1,11 @@
 use crate::errors::RuntimeError;
 use crate::ssa::{
     block::BlockId,
-<<<<<<< HEAD
-    code_gen::IrGenerator,
-=======
->>>>>>> 1b80f559
     conditional::{AssumptionId, DecisionTree, TreeBuilder},
     context::SsaContext,
     mem::ArrayId,
     node::{Node, NodeId, ObjectType, Opcode, Operation},
-    ssa_gen::IRGenerator,
+    ssa_gen::IrGenerator,
     {block, builtin, node, ssa_form},
 };
 use iter_extended::try_vecmap;
