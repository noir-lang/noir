--- conflicted
+++ resolved
@@ -2,20 +2,12 @@
 
 use crate::errors::RuntimeError;
 use crate::ssa::node::Opcode;
-<<<<<<< HEAD
-use acvm::acir::OPCODE;
-use acvm::FieldElement;
-=======
->>>>>>> 3c3dffb3
 use iter_extended::try_vecmap;
 use noirc_frontend::monomorphisation::ast::{Call, Definition, FuncId, LocalId, Type};
 
 use super::builtin;
 use super::conditional::{AssumptionId, DecisionTree, TreeBuilder};
-<<<<<<< HEAD
-=======
 use super::mem::ArrayId;
->>>>>>> 3c3dffb3
 use super::node::{Node, Operation};
 use super::{
     block,
@@ -137,18 +129,6 @@
         let node_id = var.unwrap_or(&dummy);
         if node_id == &dummy {
             return dummy;
-<<<<<<< HEAD
-        }
-
-        let node_obj_opt = ctx.try_get_node(*node_id);
-        if let Some(node::NodeObj::Const(c)) = node_obj_opt {
-            ctx.get_or_create_const(c.get_value_field(), c.value_type)
-        } else if let Some(id) = inline_map.get(node_id) {
-            *id
-        } else {
-            ssa_form::get_current_value_in_block(ctx, *node_id, block_id)
-=======
->>>>>>> 3c3dffb3
         }
 
         let node_obj_opt = ctx.try_get_node(*node_id);
@@ -200,48 +180,6 @@
         let function_body = self.program.take_function_body(func_id);
         let last_value = self.codegen_expression(&function_body)?;
         let return_values = last_value.to_node_ids();
-<<<<<<< HEAD
-        let mut returned_arrays = vec![];
-
-        func.result_types.clear();
-        let return_values =
-            try_vecmap(return_values.into_iter().enumerate(), |(i, mut return_id)| {
-                let node_opt = self.context.try_get_node(return_id);
-                let typ = node_opt.map_or(ObjectType::NotAnObject, |node| {
-                    let typ = node.get_type();
-                    if let ObjectType::Pointer(array_id) = typ {
-                        returned_arrays.push((array_id, i as u32));
-                    }
-                    typ
-                });
-
-                if let Some(ins) = self.context.try_get_instruction(return_id) {
-                    if ins.operation.opcode() == Opcode::Results {
-                        // n.b. this required for result instructions, but won't hurt if done for all i
-                        let new_var = node::Variable {
-                            id: NodeId::dummy(),
-                            obj_type: typ,
-                            name: format!("return_{}", return_id.0.into_raw_parts().0),
-                            root: None,
-                            def: None,
-                            witness: None,
-                            parent_block: self.context.current_block,
-                        };
-                        let b_id = self.context.add_variable(new_var, None);
-                        let b_id1 = self.context.handle_assign(b_id, None, return_id)?;
-                        return_id = ssa_form::get_current_value(&mut self.context, b_id1);
-                    }
-                }
-                func.result_types.push(typ);
-                Ok::<NodeId, RuntimeError>(return_id)
-            })?;
-
-        let array_set_id = self.context.push_array_set(returned_arrays);
-        let function_type = ObjectType::Function(array_set_id);
-
-        // Push a standard NodeId for this FuncId
-        self.context.push_function_id(func_id, function_type);
-=======
 
         func.result_types.clear();
         let return_values = try_vecmap(return_values, |mut return_id| {
@@ -268,7 +206,6 @@
             func.result_types.push(typ);
             Ok::<NodeId, RuntimeError>(return_id)
         })?;
->>>>>>> 3c3dffb3
 
         self.context.new_instruction(
             node::Operation::Return(return_values),
@@ -280,11 +217,7 @@
         self.context.current_block = current_block;
         self.function_context = current_function;
 
-<<<<<<< HEAD
-        Ok(function_type)
-=======
         Ok(ObjectType::Function)
->>>>>>> 3c3dffb3
     }
 
     fn create_function_parameter(&mut self, id: LocalId, typ: &Type, name: &str) -> Vec<NodeId> {
@@ -301,39 +234,6 @@
     pub fn call(&mut self, call: &Call) -> Result<Vec<NodeId>, RuntimeError> {
         let func = self.codegen_expression(&call.func)?.unwrap_id();
         let arguments = self.codegen_expression_list(&call.arguments);
-<<<<<<< HEAD
-
-        if let Some(opcode) = self.context.get_builtin_opcode(func) {
-            self.call_low_level(opcode, arguments)
-        } else {
-            let return_types = call.return_type.flatten().into_iter().enumerate();
-            let returned_arrays = self.context.get_returned_arrays(func);
-            let predicate = AssumptionId::dummy();
-            let location = call.location;
-            let call = Operation::Call {
-                func,
-                arguments,
-                returned_arrays: returned_arrays.clone(),
-                predicate,
-                location,
-            };
-            let call_instruction = self.context.new_instruction(call, ObjectType::NotAnObject)?;
-
-            try_vecmap(return_types, |(i, typ)| {
-                let result = Operation::Result { call_instruction, index: i as u32 };
-                let typ = match self.context.convert_type(&typ) {
-                    ObjectType::Pointer(_) => {
-                        let id =
-                            returned_arrays.iter().find(|(_, index)| *index == i as u32).unwrap().0;
-                        ObjectType::Pointer(id)
-                    }
-                    other => other,
-                };
-
-                self.context.new_instruction(result, typ)
-            })
-        }
-=======
 
         if let Some(opcode) = self.context.get_builtin_opcode(func) {
             return self.call_low_level(opcode, arguments);
@@ -407,29 +307,15 @@
 
             self.context.new_instruction(result, typ)
         })
->>>>>>> 3c3dffb3
     }
 
     //Lowlevel functions with no more than 2 arguments
     pub fn call_low_level(
         &mut self,
-<<<<<<< HEAD
-        op: OPCODE,
-        args: Vec<NodeId>,
-    ) -> Result<Vec<NodeId>, RuntimeError> {
-        //REM: we do not check that the nb of inputs correspond to the function signature, it is done in the frontend
-        //Output:
-
-        // TODO: There is a mismatch between intrinsics and normal function calls:
-        // Normal functions returning arrays have 1 ArrayId on the function itself
-        // Intrinsics generate a new Id on every call
-        let (len, elem_type) = get_result_type(op);
-=======
         op: builtin::Opcode,
         args: Vec<NodeId>,
     ) -> Result<Vec<NodeId>, RuntimeError> {
         let (len, elem_type) = op.get_result_type();
->>>>>>> 3c3dffb3
 
         let result_type = if len > 1 {
             //We create an array that will contain the result and set the res_type to point to that array
