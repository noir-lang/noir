--- conflicted
+++ resolved
@@ -78,31 +78,9 @@
         igen: &mut IRGenerator,
         env: &mut Environment,
     ) -> NodeId {
-<<<<<<< HEAD
         let otype = igen.context.functions[&func].result_types[0];
-        let ins_arguments = igen.expression_list_to_objects(env, arguments);
-        let call_id = igen.context.new_instruction(
-            NodeId::dummy(),
-            NodeId::dummy(),
-            node::Operation::Call(func),
-            otype,
-        );
-
-        let call_ins = igen.context.get_mut_instruction(call_id);
-        call_ins.ins_arguments = CallStack { arguments: ins_arguments, return_values: Vec::new() };
-        call_id
-=======
         let arguments = igen.expression_list_to_objects(env, arguments);
-        let call_instruction = igen
-            .context
-            .new_instruction(node::Operation::Call(func, arguments), node::ObjectType::NotAnObject);
-
-        //TODO how to get the function return type?
-        igen.context.new_instruction(
-            node::Operation::Result { call_instruction, index: 0 },
-            node::ObjectType::NotAnObject,
-        )
->>>>>>> 2bc0f676
+        igen.context.new_instruction(node::Operation::Call(func, arguments, Vec::new()), otype)
     }
 
     pub fn get_mapped_value(
@@ -125,27 +103,11 @@
             } else if let Some(id) = inline_map.get(&node_id) {
                 *id
             } else {
-<<<<<<< HEAD
                 ssa_form::get_current_value_in_block(ctx, node_id, block_id)
-=======
-                inline_map[&node_id]
->>>>>>> 2bc0f676
             }
         } else {
             NodeId::dummy()
         }
-    }
-}
-
-#[derive(Clone, Debug)]
-pub struct CallStack {
-    pub arguments: Vec<NodeId>,
-    pub return_values: Vec<NodeId>,
-}
-
-impl CallStack {
-    pub fn new() -> CallStack {
-        CallStack { arguments: Vec::new(), return_values: Vec::new() }
     }
 }
 
@@ -248,29 +210,6 @@
     igen.function_context = current_function;
 }
 
-<<<<<<< HEAD
-pub fn add_return_instruction(ctx: &mut SsaContext, last: Option<NodeId>) -> ObjectType {
-    let mut results = Vec::new();
-    if let Some(last_id) = last {
-        results.push(last_id);
-    }
-    //Create return instruction based on the last statement of the function body
-    let mut ret = node::Instruction::new(
-        node::Operation::Ret,
-        NodeId::dummy(),
-        NodeId::dummy(),
-        node::ObjectType::NotAnObject,
-        Some(ctx.current_block),
-    );
-    let mut rtt = ObjectType::NotAnObject;
-    if !results.is_empty() && results[0] != NodeId::dummy() {
-        rtt = ctx.get_object_type(results[0]);
-    }
-    ret.ins_arguments = CallStack { arguments: results, return_values: Vec::new() };
-    ctx.push_instruction(ret);
-    rtt
-}
-
 pub fn resize_graph(call_graph: &mut Vec<Vec<u8>>, size: usize) {
     while call_graph.len() < size {
         call_graph.push(vec![0; size]);
@@ -333,12 +272,18 @@
         processed.push(i.0);
     }
     ctx.call_graph.clear();
-=======
-pub fn add_return_instruction(cfg: &mut SsaContext, last: Option<NodeId>) {
+}
+
+pub fn add_return_instruction(ctx: &mut SsaContext, last: Option<NodeId>) -> ObjectType {
     let last_id = last.unwrap_or_else(NodeId::dummy);
     let result = if last_id == NodeId::dummy() { vec![] } else { vec![last_id] };
+    let mut rtt = ObjectType::NotAnObject;
+    //  XXX est ce que rtt sert toujours a qqchosee??
+    if !result.is_empty() && result[0] != NodeId::dummy() {
+        rtt = ctx.get_object_type(result[0]);
+    }
     //Create return instruction based on the last statement of the function body
-    cfg.new_instruction(node::Operation::Return(result), node::ObjectType::NotAnObject);
+    ctx.new_instruction(node::Operation::Return(result), node::ObjectType::NotAnObject);
     //n.b. should we keep the object type in the vector?
->>>>>>> 2bc0f676
+    rtt
 }