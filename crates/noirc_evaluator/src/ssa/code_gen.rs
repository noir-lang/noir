use super::context::SsaContext;
use super::function::FuncIndex;
use super::mem::ArrayId;
use super::node::{Binary, BinaryOp, ConstrainOp, NodeId, ObjectType, Operation, Variable};
use super::{block, node, ssa_form};
use std::collections::HashMap;

use super::super::environment::Environment;
use super::super::errors::{RuntimeError, RuntimeErrorKind};
use crate::object::Object;

use crate::ssa::function;
use acvm::acir::OPCODE;
use acvm::FieldElement;
use noirc_frontend::hir::Context;
use noirc_frontend::hir_def::expr::{
    HirCallExpression, HirConstructorExpression, HirIdent, HirMemberAccess, HirUnaryOp,
};
use noirc_frontend::hir_def::function::HirFunction;
use noirc_frontend::hir_def::stmt::{HirLValue, HirPattern};
use noirc_frontend::hir_def::{
    expr::{HirBinaryOp, HirBinaryOpKind, HirExpression, HirForExpression, HirLiteral},
    stmt::{HirConstrainStatement, HirLetStatement, HirStatement},
};
use noirc_frontend::node_interner::{DefinitionId, ExprId, NodeInterner, StmtId};
use noirc_frontend::util::vecmap;
use noirc_frontend::{FunctionKind, Type};
use num_bigint::BigUint;
use num_traits::Zero;

pub struct IRGenerator<'a> {
    pub context: SsaContext<'a>,
    pub function_context: Option<FuncIndex>,
    /// The current value of a variable. Used for flattening structs
    /// into multiple variables/values
    variable_values: HashMap<DefinitionId, Value>,
}

#[derive(Debug, Clone)]
pub enum Value {
    Single(NodeId),
    Struct(Vec<(/*field_name:*/ String, Value)>),
}

impl Value {
    pub fn unwrap_id(&self) -> NodeId {
        match self {
            Value::Single(id) => *id,
            Value::Struct(_) => panic!("Tried to unwrap a struct into a single value"),
        }
    }

    pub fn dummy() -> Value {
        Value::Single(NodeId::dummy())
    }

    pub fn to_node_ids(&self) -> Vec<NodeId> {
        match self {
            Value::Single(id) => vec![*id],
            Value::Struct(v) => v.iter().flat_map(|i| i.1.to_node_ids()).collect(),
        }
    }

    pub fn get_field_member(&self, field_name: &str) -> &Value {
        match self {
            Value::Single(_) => {
                unreachable!("Runtime type error, expected struct but found a single value")
            }
            Value::Struct(v) => &v.iter().find(|(name, _)| *name == *field_name).unwrap().1,
        }
    }
}

////////////////PARSING THE AST////////////////////////////////////////////////
/// Compiles the AST into the intermediate format by evaluating the main function
pub fn evaluate_main<'a>(
    igen: &mut IRGenerator<'a>,
    env: &mut Environment,
    main_func_body: HirFunction, //main function
) -> Result<(), RuntimeError> {
    let block = main_func_body.block(igen.def_interner());
    for stmt_id in block.statements() {
        igen.evaluate_statement(env, stmt_id)?;
    }
    Ok(())
}

impl<'a> IRGenerator<'a> {
    pub fn new(context: &Context) -> IRGenerator {
        IRGenerator {
            context: SsaContext::new(context),
            variable_values: HashMap::new(),
            function_context: None,
        }
    }

    pub fn find_variable(&self, variable_def: DefinitionId) -> Option<&Value> {
        if variable_def != DefinitionId::dummy_id() {
            self.variable_values.get(&variable_def)
        } else {
            None
        }
    }

    pub fn get_current_value(&mut self, value: &Value) -> Value {
        match value {
            Value::Single(id) => Value::Single(ssa_form::get_current_value(&mut self.context, *id)),
            Value::Struct(fields) => Value::Struct(vecmap(fields, |(name, value)| {
                let value = self.get_current_value(value);
                (name.clone(), value)
            })),
        }
    }

    pub fn abi_array(
        &mut self,
        name: &str,
        ident_def: DefinitionId,
        el_type: Type,
        len: u128,
        witness: Vec<acvm::acir::native_types::Witness>,
    ) {
        let v_id = self.new_array(name, el_type.into(), len as u32, ident_def);
        let array_idx = self.context.mem.last_id();
        self.context.mem[array_idx].values = vecmap(witness, |w| w.into());
        self.context.get_current_block_mut().update_variable(v_id, v_id);
    }

    pub fn abi_var(
        &mut self,
        name: &str,
        ident_def: DefinitionId,
        obj_type: node::ObjectType,
        witness: acvm::acir::native_types::Witness,
    ) {
        //new variable - should be in a let statement? The let statement should set the type
        let var = node::Variable {
            id: NodeId::dummy(),
            name: name.to_string(),
            obj_type,
            root: None,
            def: Some(ident_def),
            witness: Some(witness),
            parent_block: self.context.current_block,
        };
        let v_id = self.context.add_variable(var, None);

        self.context.get_current_block_mut().update_variable(v_id, v_id);
        let v_value = Value::Single(v_id);
        self.variable_values.insert(ident_def, v_value); //TODO ident_def or ident_id??
    }

    fn evaluate_identifier(&mut self, env: &mut Environment, ident: HirIdent) -> Value {
        if let Some(value) = self.variable_values.get(&ident.id) {
            let value = value.clone();
            return self.get_current_value(&value);
        }

        let ident_name = self.ident_name(&ident);
        let obj = env.get(&ident_name);
        let o_type = self.context.context.def_interner.id_type(ident.id);

        let v_id = match obj {
            Object::Array(a) => {
                let obj_type = o_type.into();
                //We should create an array from 'a' witnesses
                self.context.create_array_from_object(&a, ident.id, obj_type, &ident_name)
            }
            _ => {
                let obj_type = ObjectType::get_type_from_object(&obj);
                //new variable - should be in a let statement? The let statement should set the type
                self.context.add_variable(
                    node::Variable {
                        id: NodeId::dummy(),
                        name: ident_name.clone(),
                        obj_type,
                        root: None,
                        def: Some(ident.id),
                        witness: node::get_witness_from_object(&obj),
                        parent_block: self.context.current_block,
                    },
                    None,
                )
            }
        };

        self.context.get_current_block_mut().update_variable(v_id, v_id);

        Value::Single(v_id)
    }

    pub fn def_interner(&self) -> &NodeInterner {
        &self.context.context.def_interner
    }

    fn evaluate_prefix_expression(
        &mut self,
        rhs: NodeId,
        op: HirUnaryOp,
    ) -> Result<NodeId, RuntimeError> {
        let rtype = self.context.get_object_type(rhs);
        match op {
            HirUnaryOp::Minus => {
                let lhs = self.context.zero_with_type(rtype);
                let operator = BinaryOp::Sub { max_rhs_value: BigUint::zero() };
                let op = Operation::Binary(node::Binary { operator, lhs, rhs });
                Ok(self.context.new_instruction(op, rtype))
            }
            HirUnaryOp::Not => Ok(self.context.new_instruction(Operation::Not(rhs), rtype)),
        }
    }

    fn evaluate_infix_expression(&mut self, lhs: NodeId, rhs: NodeId, op: HirBinaryOp) -> NodeId {
        let ltype = self.context.get_object_type(lhs);
        //n.b. we do not verify rhs type as it should have been handled by the type checker.

        if let (HirBinaryOpKind::Assign, Some(lhs_ins)) =
            (op.kind, self.context.try_get_mut_instruction(lhs))
        {
            if let Operation::Load { array_id, index } = lhs_ins.operation {
                //make it a store rhs
                lhs_ins.operation = Operation::Store { array_id, index, value: rhs };
                return lhs;
            }
        }

        // Get the opcode from the infix operator
        let binary = Binary::from_hir(op.kind, ltype, lhs, rhs);
        let opcode = Operation::Binary(binary);

        let optype = self.context.get_result_type(&opcode, ltype);
        self.context.new_instruction(opcode, optype)
    }

    pub fn evaluate_statement(
        &mut self,
        env: &mut Environment,
        stmt_id: &StmtId,
    ) -> Result<Value, RuntimeError> {
        let statement = self.def_interner().statement(stmt_id);
        match statement {
            HirStatement::Constrain(constrain_stmt) => {
                self.handle_constrain_statement(env, constrain_stmt)
            }
            HirStatement::Expression(expr) | HirStatement::Semi(expr) => {
                self.expression_to_object(env, &expr)
            }
            HirStatement::Let(let_stmt) => {
                // let statements are used to declare a higher level object
                self.handle_let_statement(env, let_stmt)
            }
            HirStatement::Assign(assign_stmt) => {
                self.handle_assign_statement(assign_stmt.lvalue, assign_stmt.expression, env)
            }
            HirStatement::Error => unreachable!(
                "ice: compiler did not exit before codegen when a statement failed to parse"
            ),
        }
    }

    fn evaluate_indexed_value(
        &mut self,
        array: &HirLValue,
        index: ExprId,
        env: &mut Environment,
    ) -> (ArrayId, NodeId) {
        let ident_def = self.lvalue_ident_def(array);
        let val = self.find_variable(ident_def).unwrap();
        let lhs = val.to_node_ids();
        assert!(lhs.len() == 1);
        let a_id = self.context.get_object_type(lhs[0]).type_to_pointer();
        let index_val = self.expression_to_object(env, &index).unwrap();
        let index = index_val.unwrap_id();
        let o_type = self.context.get_object_type(index);
        let base_adr = self.context.mem[a_id].adr;
        let base_adr_const =
            self.context.get_or_create_const(FieldElement::from(base_adr as i128), o_type);
        let adr_id =
            self.context.new_binary_instruction(BinaryOp::Add, base_adr_const, index, o_type);
        (a_id, adr_id)
    }

    fn lvalue_ident_def(&self, lvalue: &HirLValue) -> DefinitionId {
        match lvalue {
            HirLValue::Ident(ident) => ident.id,
            HirLValue::MemberAccess { object: o, .. } => self.lvalue_ident_def(o),
            HirLValue::Index { array, index: _ } => self.lvalue_ident_def(array.as_ref()),
        }
    }

    pub fn create_new_variable(
        &mut self,
        var_name: String,
        def: Option<DefinitionId>,
        obj_type: node::ObjectType,
        witness: Option<acvm::acir::native_types::Witness>,
    ) -> NodeId {
        let new_var = node::Variable {
            id: NodeId::dummy(),
            obj_type,
            name: var_name,
            root: None,
            def,
            witness,
            parent_block: self.context.current_block,
        };
        let v_id = self.context.add_variable(new_var, None);
        let v_value = Value::Single(v_id);
        if let Some(def) = def {
            self.variable_values.insert(def, v_value);
        }
        v_id
    }

<<<<<<< HEAD
    //Helper function for create_new_value()
    fn insert_new_struct(
        &mut self,
        def: Option<DefinitionId>,
        values: Vec<(String, Value)>,
    ) -> Value {
        let result = Value::Struct(values);
        if let Some(def_id) = def {
            self.variable_values.insert(def_id, result.clone());
        }
        result
    }

    pub fn create_new_value(
        &mut self,
        typ: &noirc_frontend::Type,
        base_name: &str,
        def: Option<DefinitionId>,
    ) -> Value {
        match typ {
            noirc_frontend::Type::Struct(_, t) => {
                let mut values = Vec::new();
                for i in &t.borrow().fields {
                    let name = format!("{}.{}", base_name, i.0 .0.contents);
                    let val = self.create_new_value(&i.1, &name, None);
                    values.push((i.0 .0.contents.clone(), val));
                }
                self.insert_new_struct(def, values)
            }
            noirc_frontend::Type::Tuple(v) => {
                let mut values = Vec::new();
                for i in v.iter().enumerate() {
                    let name = format!("{}.{}", base_name, i.0);
                    let val = self.create_new_value(i.1, &name, None);
                    values.push((i.0.to_string(), val));
                }
                self.insert_new_struct(def, values)
            }
            noirc_frontend::Type::Array(_, len, _) => {
                {
                    //TODO support array of structs
                    let mut obj_type = node::ObjectType::from(typ);
                    let array_idx = self.context.mem.create_new_array(
                        super::mem::get_array_size(len),
                        obj_type,
                        base_name,
                    );
                    obj_type = node::ObjectType::Pointer(array_idx);
                    let v_id = self.create_new_variable(base_name.to_string(), def, obj_type, None);
                    self.context.get_current_block_mut().update_variable(v_id, v_id);
                    Value::Single(v_id)
                }
            }
            _ => {
                let obj_type = node::ObjectType::from(typ);
                let v_id = self.create_new_variable(base_name.to_string(), def, obj_type, None);
                self.context.get_current_block_mut().update_variable(v_id, v_id);
                Value::Single(v_id)
            }
        }
=======
    pub fn new_array(
        &mut self,
        name: &str,
        element_type: ObjectType,
        len: u32,
        def_id: noirc_frontend::node_interner::DefinitionId,
    ) -> NodeId {
        let id = self.context.new_array(name, element_type, len, Some(def_id));
        self.variable_values.insert(def_id, super::code_gen::Value::Single(id));
        id
>>>>>>> bc6ba02d
    }

    // Add a constraint to constrain two expression together
    fn handle_constrain_statement(
        &mut self,
        env: &mut Environment,
        constrain_stmt: HirConstrainStatement,
    ) -> Result<Value, RuntimeError> {
        let lhs = self.expression_to_object(env, &constrain_stmt.0.lhs)?.unwrap_id();
        let rhs = self.expression_to_object(env, &constrain_stmt.0.rhs)?.unwrap_id();

        match constrain_stmt.0.operator.kind {
            // HirBinaryOpKind::Add => binary_op::handle_add_op(lhs, rhs, self),
            // HirBinaryOpKind::Subtract => binary_op::handle_sub_op(lhs, rhs, self),
            // HirBinaryOpKind::Multiply => binary_op::handle_mul_op(lhs, rhs, self),
            // HirBinaryOpKind::Divide => binary_op::handle_div_op(lhs, rhs, self),
            HirBinaryOpKind::NotEqual => Ok(self.context.new_instruction(
                Operation::binary(BinaryOp::Constrain(ConstrainOp::Neq), lhs, rhs),
                ObjectType::NotAnObject,
            )),
            HirBinaryOpKind::Equal => Ok(self.context.new_instruction(
                Operation::binary(BinaryOp::Constrain(ConstrainOp::Eq), lhs, rhs),
                ObjectType::NotAnObject,
            )),
            HirBinaryOpKind::And => todo!(),
            // HirBinaryOpKind::Xor => binary_op::handle_xor_op(lhs, rhs, self),
            HirBinaryOpKind::Less => todo!(), // Ok(self.new_instruction(lhs, rhs, node::Operation::LtGate, node::ObjectType::NotAnObject)),
            HirBinaryOpKind::LessEqual => todo!(),
            HirBinaryOpKind::Greater => todo!(),
            HirBinaryOpKind::GreaterEqual => {
                todo!();
            }
            HirBinaryOpKind::Assign => Err(RuntimeErrorKind::Spanless(
                "The Binary operation `=` can only be used in declaration statements".to_string(),
            )),
            HirBinaryOpKind::Or => Err(RuntimeErrorKind::Unimplemented(
                "The Or operation is currently not implemented. First implement in Barretenberg."
                    .to_owned(),
            )),
            _ => Err(RuntimeErrorKind::Unimplemented(
                "The operation is currently not supported in a constrain statement".to_owned(),
            )),
        }
        .map_err(|kind| kind.add_span(constrain_stmt.0.operator.span))?;

        Ok(Value::dummy())
    }

    /// Flatten the pattern and value, binding each identifier in the pattern
    /// to a single NodeId in the corresponding Value. This effectively flattens
    /// let bindings of struct variables, declaring a new variable for each field.
    fn bind_pattern(&mut self, pattern: &HirPattern, value: Value) {
        match (pattern, value) {
            (HirPattern::Identifier(ident), Value::Single(node_id)) => {
                let otype = self.context.get_object_type(node_id);
                let variable_name = self.ident_name(ident);
                let value = self.bind_variable(variable_name, Some(ident.id), otype, node_id);
                self.variable_values.insert(ident.id, value);
            }
            (HirPattern::Identifier(ident), value @ Value::Struct(_)) => {
                let typ = self.def_interner().id_type(ident.id);
                let name = self.ident_name(ident);
                let value = self.bind_fresh_pattern(&name, &typ, value);
                self.variable_values.insert(ident.id, value);
            }
            (HirPattern::Mutable(pattern, _), value) => self.bind_pattern(pattern, value),
            (pattern @ (HirPattern::Tuple(..) | HirPattern::Struct(..)), Value::Struct(exprs)) => {
                assert_eq!(pattern.field_count(), exprs.len());
                for ((pattern_name, pattern), (field_name, value)) in
                    pattern.iter_fields().zip(exprs)
                {
                    assert_eq!(pattern_name, field_name);
                    self.bind_pattern(pattern, value);
                }
            }
            _ => unreachable!(),
        }
    }

    /// This function is a recursive helper for bind_pattern which takes care
    /// of creating fresh variables to expand `ident = (a, b, ...)` to `(i_a, i_b, ...) = (a, b, ...)`
    ///
    /// This function could use a clearer name
    fn bind_fresh_pattern(&mut self, basename: &str, typ: &Type, value: Value) -> Value {
        match value {
            Value::Single(node_id) => {
                let otype = self.context.get_object_type(node_id);
                self.bind_variable(basename.to_owned(), None, otype, node_id)
            }
            Value::Struct(field_values) => {
                assert_eq!(field_values.len(), typ.num_elements());
                let mut values = Vec::new();
                for t in typ.iter_fields() {
                    let v = &field_values.iter().find(|f| f.0 == t.0).unwrap().1;
                    let name = format!("{}.{}", basename, t.0);
                    let field_type = typ.get_field_type(&t.0);
                    let value = self.bind_fresh_pattern(&name, &field_type, v.clone());
                    values.push((t.0, value));
                }

                Value::Struct(values)
            }
        }
    }

    fn bind_variable(
        &mut self,
        variable_name: String,
        definition_id: Option<DefinitionId>,
        obj_type: node::ObjectType,
        value_id: NodeId,
    ) -> Value {
        let id = if let node::ObjectType::Pointer(a) = obj_type {
            let len = self.context.mem[a].len;
            let el_type = self.context.mem[a].element_type;
            self.context.new_array(&variable_name, el_type, len, definition_id)
        } else {
            let new_var =
                Variable::new(obj_type, variable_name, definition_id, self.context.current_block);
            self.context.add_variable(new_var, None)
        };
        //Assign rhs to lhs
        Value::Single(self.context.handle_assign(id, None, value_id))
    }

    //same as update_variable but using the var index instead of var
    pub fn update_variable_id(&mut self, var_id: NodeId, new_var: NodeId, new_value: NodeId) {
        self.context.update_variable_id(var_id, new_var, new_value);
    }

    fn handle_assign_statement(
        &mut self,
        lvalue: HirLValue,
        rexpr: ExprId,
        env: &mut Environment,
    ) -> Result<Value, RuntimeError> {
        let ident_def = self.lvalue_ident_def(&lvalue);
        let rhs = self.expression_to_object(env, &rexpr)?;

        match lvalue {
            HirLValue::Ident(_) => {
                let lhs = self.find_variable(ident_def).unwrap();
                // We may be able to avoid cloning here if we change find_variable
                // and assign_pattern to use only fields of self instead of `self` itself.
                let lhs = lhs.clone();
                let result = self.assign_pattern(&lhs, rhs);
                self.variable_values.insert(ident_def, result);
                Ok(lhs)
            }
            HirLValue::MemberAccess { field_name: name, .. } => {
                let val = self.find_variable(ident_def).unwrap();
                let value = val.get_field_member(&name.0.contents).clone();
                let result = self.assign_pattern(&value, rhs);
                Ok(result)
            }
            HirLValue::Index { array, index } => {
                let (_, array_idx) = self.evaluate_indexed_value(array.as_ref(), index, env);
                let val = self.find_variable(ident_def).unwrap();
                let rhs_id = rhs.unwrap_id();
                let lhs_id = val.unwrap_id();
                Ok(Value::Single(self.context.handle_assign(lhs_id, Some(array_idx), rhs_id)))
            }
        }
    }

    /// Similar to bind_pattern but recursively creates Assignment instructions for
    /// each value rather than defining new variables.
    fn assign_pattern(&mut self, lhs: &Value, rhs: Value) -> Value {
        match (lhs, rhs) {
            (Value::Single(lhs_id), Value::Single(rhs_id)) => {
                Value::Single(self.context.handle_assign(*lhs_id, None, rhs_id))
            }
            (Value::Struct(lhs_fields), Value::Struct(rhs_fields)) => {
                assert_eq!(lhs_fields.len(), rhs_fields.len());
                let f = vecmap(lhs_fields.iter().zip(rhs_fields),
                |(lhs_field, rhs_field)| {
                     assert_eq!(lhs_field.0, rhs_field.0);
                (rhs_field.0, self.assign_pattern(&lhs_field.1, rhs_field.1))

            });
                Value::Struct(f)
            }
            (Value::Single(_), Value::Struct(_)) => unreachable!("variables with tuple/struct types should already be decomposed into multiple variables"),
            (Value::Struct(_), Value::Single(_)) => unreachable!("Uncaught type error, tried to assign a single value to a tuple/struct type"),
        }
    }

    pub fn def_to_name(&self, def: DefinitionId) -> String {
        self.context.context.def_interner.definition_name(def).to_owned()
    }

    pub fn ident_name(&self, ident: &HirIdent) -> String {
        self.def_to_name(ident.id)
    }

    // Let statements are used to declare higher level objects
    fn handle_let_statement(
        &mut self,
        env: &mut Environment,
        let_stmt: HirLetStatement,
    ) -> Result<Value, RuntimeError> {
        let rhs = self.expression_to_object(env, &let_stmt.expression)?;
        self.bind_pattern(&let_stmt.pattern, rhs);
        Ok(Value::dummy())
    }

    pub(crate) fn expression_to_object(
        &mut self,
        env: &mut Environment,
        expr_id: &ExprId,
    ) -> Result<Value, RuntimeError> {
        let expr = self.def_interner().expression(expr_id);
        let span = self.def_interner().expr_span(expr_id);
        match expr {
            HirExpression::Literal(HirLiteral::Integer(x)) => {
                let int_type = self.def_interner().id_type(expr_id);
                let element_type = int_type.into();
                Ok(Value::Single(self.context.get_or_create_const(x, element_type)))
            },
            HirExpression::Literal(HirLiteral::Array(arr_lit)) => {
                //We create a MemArray
                let arr_type = self.def_interner().id_type(expr_id);
                let element_type = arr_type.into(); //WARNING array type!

<<<<<<< HEAD
                let array_id = self.context.mem.create_new_array(
                    arr_lit.length as u32,
                    element_type,
                    &String::new(),
                );
=======
                let new_var = self.context.new_array(
                    &String::new(),
                    element_type,
                    arr_lit.length as u32,
                    None,
                );
                let array_id = self.context.mem.last_id();
>>>>>>> bc6ba02d
                //We parse the array definition
                let elements = self.expression_list_to_objects(env, &arr_lit.contents);
                let array = &mut self.context.mem[array_id];
                let array_adr = array.adr;
                for (pos, object) in elements.into_iter().enumerate() {
<<<<<<< HEAD
                    //array.witness.push(node::get_witness_from_object(&object));
                    let lhs_adr = self.context.get_or_create_const(
                        FieldElement::from((array_adr + pos as u32) as u128),
                        ObjectType::NativeField,
                    );
                    let store = Operation::Store { array_id, index: lhs_adr, value: object };
                    self.context.new_instruction(store, element_type);
                }
                //Finally, we create a variable pointing to this MemArray
                let new_var = node::Variable {
                    id: NodeId::dummy(),
                    obj_type: ObjectType::Pointer(array_id),
                    name: String::new(),
                    root: None,
                    def: None,
                    witness: None,
                    parent_block: self.context.current_block,
                };
                Ok(Value::Single(self.context.add_variable(new_var, None)))
            }
            HirExpression::Ident(x) => {
                Ok(self.evaluate_identifier(env, x))
=======
                    let lhs_adr = self.context.get_or_create_const(FieldElement::from((array_adr + pos as u32) as u128), ObjectType::NativeField);
                    let store = Operation::Store {
                        array_id,
                        index: lhs_adr,
                        value: object,
                    };
                    self.context.new_instruction(store, element_type);
                }
                Ok(Value::Single(new_var))
            },
            HirExpression::Ident(x) =>  {
               Ok(self.evaluate_identifier(env, x))
>>>>>>> bc6ba02d
                //n.b this creates a new variable if it does not exist, may be we should delegate this to explicit statements (let) - TODO
            }
            HirExpression::Infix(infx) => {
                // Note: using .into_id() here disallows structs/tuples in infix expressions.
                // The type checker currently disallows this as well but we may want to allow
                // for e.g. struct == struct in the future
                let lhs = self.expression_to_object(env, &infx.lhs)?.unwrap_id();
                let rhs = self.expression_to_object(env, &infx.rhs)?.unwrap_id();
                Ok(Value::Single(self.evaluate_infix_expression(lhs, rhs, infx.operator)))
            },
            HirExpression::Cast(cast_expr) => {
                let lhs = self.expression_to_object(env, &cast_expr.lhs)?.unwrap_id();
                let rtype = cast_expr.r#type.into();

                Ok(Value::Single(self.context.new_instruction(Operation::Cast(lhs), rtype)))

                //We should generate a cast instruction and handle properly type conversion:
                // unsigned integer to field ; ok, just checks if bit size over FieldElement::max_num_bits()
                // signed integer to field; ok; check bit size N, retrieve sign bit s and returns x*(1-s)+s*(p-2^N+x)
                // field to unsigned integer; returns x mod 2^N when N is the bit size of the result type
                // field to signed integer; ??
                // bool to integer or field, ok: returns if (x is true) 1 else 0
                // integer to field vers bool: ok, returns (x neq 0)
                // integer to other integer type: checks rust rules TODO
                // else... Not supported (for now).
                //binary_op::handle_cast_op(self,lhs, cast_expr.r#type).map_err(|kind|kind.add_span(span))
            }
            HirExpression::Index(indexed_expr) => {
                // Currently these only happen for arrays
                let collection_name = match self.def_interner().expression(&indexed_expr.collection) {
                    HirExpression::Ident(id) => id,
                    other => todo!("Array indexing with an lhs of '{:?}' is unimplemented, you must use an expression in the form `identifier[expression]` for now.", other)
                };

                let arr_def = collection_name.id;
                let arr_name = self.def_interner().definition_name(arr_def).to_owned();
                let ident_span = collection_name.span;

                let arr_type = self.def_interner().id_type(arr_def);
                let o_type: node::ObjectType = arr_type.into();
                let e_type = o_type.deref(&self.context);
                let array = if let Some(array) = self.context.mem.find_array(arr_def) {
                    array
                } else if let Some(Value::Single(pointer)) = self.find_variable(arr_def) {
                    match self.context.get_object_type(*pointer) {
                        ObjectType::Pointer(array_id) => &self.context.mem[array_id],
                        _ => unreachable!(),
                    }
                } else {
<<<<<<< HEAD
                    let arr =
                        env.get_array(&arr_name).map_err(|kind| kind.add_span(ident_span)).unwrap();
                    self.context.mem.create_array_from_object(&arr, arr_def, o_type, &arr_name)
=======
                    let arr = env.get_array(&arr_name).map_err(|kind|kind.add_span(ident_span)).unwrap();
                    self.context.create_array_from_object(&arr, arr_def, o_type, &arr_name);
                    let array_id = self.context.mem.last_id();
                    &self.context.mem[array_id]
>>>>>>> bc6ba02d
                };

                let array_id = array.id;
                let address = array.adr;

                // Evaluate the index expression
                let index_as_obj = self.expression_to_object(env, &indexed_expr.index)?.unwrap_id();

                let index_type = self.context.get_object_type(index_as_obj);
                let base_adr = self
                    .context
                    .get_or_create_const(FieldElement::from(address as i128), index_type);
                let adr_id = self.context.new_instruction(
                    Operation::binary(BinaryOp::Add, base_adr, index_as_obj),
                    index_type,
                );

                let load = Operation::Load { array_id, index: adr_id };
                Ok(Value::Single(self.context.new_instruction(load, e_type)))
            }
            HirExpression::Call(call_expr) => {
                let func_meta = self.def_interner().function_meta(&call_expr.func_id);
                match func_meta.kind {
                    FunctionKind::Normal => {
                        if self.context.get_ssafunc(call_expr.func_id).is_none() {
                            let index = self.context.get_function_index();
                            let fname =
                                self.def_interner().function_name(&call_expr.func_id).to_string();
                            function::create_function(
                                self,
                                call_expr.func_id,
                                fname.as_str(),
                                self.context.context(),
                                env,
                                &func_meta.parameters,
                                index,
                            );
                        }
                        let callee = self.context.get_ssafunc(call_expr.func_id).unwrap().idx;
                        //generate a call instruction to the function cfg
                        if let Some(caller) = self.function_context {
                            function::update_call_graph(
                                &mut self.context.call_graph,
                                caller,
                                callee,
                            );
                        }
                        let result = function::SSAFunction::call(
                            call_expr.func_id,
                            &call_expr.arguments,
                            self,
                            env,
                        );
                        let val = match func_meta.return_type {
                            Type::Tuple(_) => {
                                let mut tuple = Vec::new();
                                for i in result.iter().enumerate() {
                                    tuple.push((i.0.to_string(), Value::Single(*i.1)))
                                }
                                Value::Struct(tuple)
                            }
                            Type::Struct(_, ref typ) => {
                                let typ = typ.borrow();
                                let mut my_struct = Vec::new();
                                for i in typ.fields.iter().zip(result) {
                                    my_struct
                                        .push((i.0 .0 .0.contents.clone(), Value::Single(i.1)));
                                }
                                Value::Struct(my_struct)
                            }
                            Type::Error | Type::Unspecified => unreachable!(),
                            _ => Value::Single(result[0]),
                        };
                        Ok(val)
                    }
                    FunctionKind::LowLevel => {
                        // We use it's func name to find out what intrinsic function to call
                        let attribute = func_meta.attributes.expect("all low level functions must contain an attribute which contains the opcode which it links to");
                        let opcode_name = attribute.foreign().expect("ice: function marked as foreign, but attribute kind does not match this");
                        Ok(Value::Single(self.handle_lowlevel(env, opcode_name, call_expr)))
                    }
                    FunctionKind::Builtin => {
                        todo!();
                        //     let attribute = func_meta.attributes.expect("all builtin functions must contain an attribute which contains the function name which it links to");
                        //     let builtin_name = attribute.builtin().expect("ice: function marked as a builtin, but attribute kind does not match this");
                        //     builtin::call_builtin(self, env, builtin_name, (call_expr,span))
                    }
                }
            }
            HirExpression::For(for_expr) => {
                self.handle_for_expr(env, for_expr).map_err(|kind| kind.add_span(span))
            }
            HirExpression::Constructor(constructor) => self.handle_constructor(env, constructor),
            HirExpression::MemberAccess(access) => self.handle_member_access(env, access),
            HirExpression::Tuple(fields) => self.handle_tuple(env, fields),
            HirExpression::If(_) => todo!(),
            HirExpression::Prefix(prefix) => {
                let rhs = self.expression_to_object(env, &prefix.rhs)?.unwrap_id();
                self.evaluate_prefix_expression(rhs, prefix.operator).map(Value::Single)
            }
            HirExpression::Literal(l) => Ok(Value::Single(self.handle_literal(&l))),
            HirExpression::Block(_) => todo!("currently block expressions not in for/if branches are not being evaluated. In the future, we should be able to unify the eval_block and all places which require block_expr here"),
            HirExpression::Error => todo!(),
            HirExpression::MethodCall(_) => {
                unreachable!("Method calls should be desugared before codegen")
            }
        }
    }

    pub fn handle_lowlevel(
        &mut self,
        env: &mut Environment,
        opcode_name: &str,
        call_expr: HirCallExpression,
    ) -> NodeId {
        let func = match OPCODE::lookup(opcode_name) {
            None => {
                let message = format!(
                    "cannot find a low level opcode with the name {} in the IR",
                    opcode_name
                );
                unreachable!("{}", message);
            }
            Some(func) => func,
        };
        function::call_low_level(func, call_expr, self, env)
    }

    pub fn handle_literal(&mut self, l: &HirLiteral) -> NodeId {
        match l {
            HirLiteral::Bool(b) => {
                if *b {
                    self.context.one()
                } else {
                    self.context.zero()
                }
            }
            HirLiteral::Integer(f) => {
                self.context.get_or_create_const(*f, node::ObjectType::NativeField)
            }
            _ => todo!(), //todo: add support for Array(HirArrayLiteral), Str(String)
        }
    }

    fn handle_constructor(
        &mut self,
        env: &mut Environment,
        constructor: HirConstructorExpression,
    ) -> Result<Value, RuntimeError> {
        let fields = constructor
            .fields
            .into_iter()
            .map(|(ident, field)| {
                let field_name = ident.0.contents;
                Ok((field_name, self.expression_to_object(env, &field)?))
            })
            .collect::<Result<Vec<_>, _>>()?;

        Ok(Value::Struct(fields))
    }

    /// A tuple is much the same as a constructor, we just give it fields with numbered names
    fn handle_tuple(
        &mut self,
        env: &mut Environment,
        fields: Vec<ExprId>,
    ) -> Result<Value, RuntimeError> {
        let fields = fields
            .into_iter()
            .enumerate()
            .map(|(i, field)| {
                // Tuple field names are 0..n-1 where n = the length of the tuple
                let field_name = i.to_string();
                Ok((field_name, self.expression_to_object(env, &field)?))
            })
            .collect::<Result<Vec<_>, _>>()?;

        Ok(Value::Struct(fields))
    }

    fn handle_member_access(
        &mut self,
        env: &mut Environment,
        access: HirMemberAccess,
    ) -> Result<Value, RuntimeError> {
        let value = self.expression_to_object(env, &access.lhs)?;
        Ok(value.get_field_member(&access.rhs.0.contents).clone())
    }

    pub fn expression_list_to_objects(
        &mut self,
        env: &mut Environment,
        exprs: &[ExprId],
    ) -> Vec<NodeId> {
        let mut result = Vec::new();
        for expr in exprs {
            match self.expression_to_object(env, expr) {
                Ok(Value::Single(id)) => result.push(id),
                Ok(Value::Struct(fields)) => {
                    for f in fields {
                        result.extend(f.1.to_node_ids());
                    }
                }
                other => panic!("Unexpected {:?} while listing ssa elements", other),
            }
        }
        result
    }

    fn handle_for_expr(
        &mut self,
        env: &mut Environment,
        for_expr: HirForExpression,
    ) -> Result<Value, RuntimeErrorKind> {
        //we add the ' i = start' instruction (in the block before the join)
        let start_idx = self
            .expression_to_object(env, &for_expr.start_range)
            .map_err(|err| err.remove_span())
            .unwrap()
            .unwrap_id();
        let end_idx = self
            .expression_to_object(env, &for_expr.end_range)
            .map_err(|err| err.remove_span())
            .unwrap()
            .unwrap_id();
        //We support only const range for now
        //TODO how should we handle scope (cf. start/end_for_loop)?
        let iter_name = self.def_interner().definition_name(for_expr.identifier.id).to_owned();
        let iter_def = for_expr.identifier.id;
        let int_type = self.def_interner().id_type(iter_def);
        let iter_type = int_type.into();
        let iter_id = self.create_new_variable(iter_name, Some(iter_def), iter_type, None);
        let iter_var = self.context.get_mut_variable(iter_id).unwrap();
        iter_var.obj_type = iter_type;

        let assign = Operation::binary(BinaryOp::Assign, iter_id, start_idx);
        let iter_ass = self.context.new_instruction(assign, iter_type);

        //We map the iterator to start_idx so that when we seal the join block, we will get the corrdect value.
        self.update_variable_id(iter_id, iter_ass, start_idx);

        //join block
        let join_idx =
            block::new_unsealed_block(&mut self.context, block::BlockType::ForJoin, true);
        let exit_id = block::new_sealed_block(&mut self.context, block::BlockType::Normal);
        self.context.current_block = join_idx;

        //should parse a for_expr.condition statement that should evaluate to bool, but
        //we only supports i=start;i!=end for now
        //we generate the phi for the iterator because the iterator is manually created
        let phi = self.context.generate_empty_phi(join_idx, iter_id);
        self.update_variable_id(iter_id, iter_id, phi); //is it still needed?

        let notequal = Operation::binary(BinaryOp::Ne, phi, end_idx);
        let cond = self.context.new_instruction(notequal, ObjectType::Boolean);

        let to_fix = self.context.new_instruction(Operation::Nop, ObjectType::NotAnObject);

        //Body
        let body_id = block::new_sealed_block(&mut self.context, block::BlockType::Normal);
        self.context.try_get_mut_instruction(to_fix).unwrap().operation =
            Operation::Jeq(cond, body_id);

        let block = match self.def_interner().expression(&for_expr.block) {
            HirExpression::Block(block_expr) => block_expr,
            _ => panic!("ice: expected a block expression"),
        };
        let body_block1 = &mut self.context[body_id];
        body_block1.update_variable(iter_id, phi); //TODO try with just a get_current_value(iter)
        let statements = block.statements();
        for stmt in statements {
            self.evaluate_statement(env, stmt).unwrap(); //TODO return the error
        }

        //increment iter
        let one = self.context.get_or_create_const(FieldElement::one(), iter_type);

        let incr_op = Operation::binary(BinaryOp::Add, phi, one);
        let incr = self.context.new_instruction(incr_op, iter_type);

        let cur_block_id = self.context.current_block; //It should be the body block, except if the body has CFG statements
        let cur_block = &mut self.context[cur_block_id];
        cur_block.update_variable(iter_id, incr);
        //body.left = join
        cur_block.left = Some(join_idx);
        let join_mut = &mut self.context[join_idx];
        join_mut.predecessor.push(cur_block_id);

        //jump back to join
        self.context.new_instruction(Operation::Jmp(join_idx), ObjectType::NotAnObject);

        //seal join
        ssa_form::seal_block(&mut self.context, join_idx);
        //exit block
        self.context.current_block = exit_id;
        let exit_first = self.context.get_current_block().get_first_instruction();
        block::link_with_target(&mut self.context, join_idx, Some(exit_id), Some(body_id));

        Ok(Value::Single(exit_first)) //TODO what should we return???
    }

    //Parse a block of AST statements into ssa form
    pub fn parse_block(
        &mut self,
        block: &[noirc_frontend::node_interner::StmtId],
        env: &mut Environment,
    ) -> Value {
        let mut last_value = Value::dummy();
        for stmt in block {
            last_value = self.evaluate_statement(env, stmt).unwrap();
        }
        last_value
    }
}<|MERGE_RESOLUTION|>--- conflicted
+++ resolved
@@ -312,7 +312,6 @@
         v_id
     }
 
-<<<<<<< HEAD
     //Helper function for create_new_value()
     fn insert_new_struct(
         &mut self,
@@ -373,7 +372,8 @@
                 Value::Single(v_id)
             }
         }
-=======
+    }
+
     pub fn new_array(
         &mut self,
         name: &str,
@@ -384,7 +384,6 @@
         let id = self.context.new_array(name, element_type, len, Some(def_id));
         self.variable_values.insert(def_id, super::code_gen::Value::Single(id));
         id
->>>>>>> bc6ba02d
     }
 
     // Add a constraint to constrain two expression together
@@ -609,13 +608,6 @@
                 let arr_type = self.def_interner().id_type(expr_id);
                 let element_type = arr_type.into(); //WARNING array type!
 
-<<<<<<< HEAD
-                let array_id = self.context.mem.create_new_array(
-                    arr_lit.length as u32,
-                    element_type,
-                    &String::new(),
-                );
-=======
                 let new_var = self.context.new_array(
                     &String::new(),
                     element_type,
@@ -623,36 +615,11 @@
                     None,
                 );
                 let array_id = self.context.mem.last_id();
->>>>>>> bc6ba02d
                 //We parse the array definition
                 let elements = self.expression_list_to_objects(env, &arr_lit.contents);
                 let array = &mut self.context.mem[array_id];
                 let array_adr = array.adr;
                 for (pos, object) in elements.into_iter().enumerate() {
-<<<<<<< HEAD
-                    //array.witness.push(node::get_witness_from_object(&object));
-                    let lhs_adr = self.context.get_or_create_const(
-                        FieldElement::from((array_adr + pos as u32) as u128),
-                        ObjectType::NativeField,
-                    );
-                    let store = Operation::Store { array_id, index: lhs_adr, value: object };
-                    self.context.new_instruction(store, element_type);
-                }
-                //Finally, we create a variable pointing to this MemArray
-                let new_var = node::Variable {
-                    id: NodeId::dummy(),
-                    obj_type: ObjectType::Pointer(array_id),
-                    name: String::new(),
-                    root: None,
-                    def: None,
-                    witness: None,
-                    parent_block: self.context.current_block,
-                };
-                Ok(Value::Single(self.context.add_variable(new_var, None)))
-            }
-            HirExpression::Ident(x) => {
-                Ok(self.evaluate_identifier(env, x))
-=======
                     let lhs_adr = self.context.get_or_create_const(FieldElement::from((array_adr + pos as u32) as u128), ObjectType::NativeField);
                     let store = Operation::Store {
                         array_id,
@@ -665,7 +632,6 @@
             },
             HirExpression::Ident(x) =>  {
                Ok(self.evaluate_identifier(env, x))
->>>>>>> bc6ba02d
                 //n.b this creates a new variable if it does not exist, may be we should delegate this to explicit statements (let) - TODO
             }
             HirExpression::Infix(infx) => {
@@ -715,16 +681,10 @@
                         _ => unreachable!(),
                     }
                 } else {
-<<<<<<< HEAD
-                    let arr =
-                        env.get_array(&arr_name).map_err(|kind| kind.add_span(ident_span)).unwrap();
-                    self.context.mem.create_array_from_object(&arr, arr_def, o_type, &arr_name)
-=======
                     let arr = env.get_array(&arr_name).map_err(|kind|kind.add_span(ident_span)).unwrap();
                     self.context.create_array_from_object(&arr, arr_def, o_type, &arr_name);
                     let array_id = self.context.mem.last_id();
                     &self.context.mem[array_id]
->>>>>>> bc6ba02d
                 };
 
                 let array_id = array.id;
