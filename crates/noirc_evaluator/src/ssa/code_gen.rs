use super::context::SsaContext;
use super::node::{Binary, BinaryOp, ConstrainOp, Node, NodeId, ObjectType, Operation, Variable};
use super::{block, node, ssa_form};
use std::collections::HashMap;

use super::super::environment::Environment;
use super::super::errors::{RuntimeError, RuntimeErrorKind};
use crate::object::Object;

use crate::ssa::function;
use acvm::acir::OPCODE;
use acvm::FieldElement;
use noirc_frontend::hir::Context;
use noirc_frontend::hir_def::expr::{
    HirCallExpression, HirConstructorExpression, HirIdent, HirMemberAccess,
};
use noirc_frontend::hir_def::function::HirFunction;
use noirc_frontend::hir_def::stmt::{HirLValue, HirPattern};
use noirc_frontend::hir_def::{
    expr::{HirBinaryOp, HirBinaryOpKind, HirExpression, HirForExpression, HirLiteral},
    stmt::{HirConstrainStatement, HirLetStatement, HirStatement},
};
use noirc_frontend::node_interner::{DefinitionId, ExprId, NodeInterner, StmtId};
use noirc_frontend::util::vecmap;
use noirc_frontend::{FunctionKind, Type};

pub struct IRGenerator<'a> {
    pub context: SsaContext<'a>,
    value_names: HashMap<NodeId, u32>,

    /// The current value of a variable. Used for flattening structs
    /// into multiple variables/values
    variable_values: HashMap<DefinitionId, Value>,
}

#[derive(Debug, Clone)]
pub enum Value {
    Single(NodeId),
    Struct(Vec<(/*field_name:*/ String, Value)>),
}

impl Value {
    pub fn unwrap_id(&self) -> NodeId {
        match self {
            Value::Single(id) => *id,
            Value::Struct(_) => panic!("Tried to unwrap a struct into a single value"),
        }
    }
}

////////////////PARSING THE AST////////////////////////////////////////////////
/// Compiles the AST into the intermediate format by evaluating the main function
pub fn evaluate_main<'a>(
    igen: &mut IRGenerator<'a>,
    env: &mut Environment,
    main_func_body: HirFunction, //main function
) -> Result<(), RuntimeError> {
    let block = main_func_body.block(igen.def_interner());
    for stmt_id in block.statements() {
        igen.evaluate_statement(env, stmt_id)?;
    }
    Ok(())
}

impl<'a> IRGenerator<'a> {
    pub fn new(context: &Context) -> IRGenerator {
        IRGenerator {
            context: SsaContext::new(context),
            value_names: HashMap::new(),
            variable_values: HashMap::new(),
        }
    }

    pub fn find_variable(&self, variable_def: DefinitionId) -> Option<&Value> {
        self.variable_values.get(&variable_def)
    }

    fn get_current_value(&mut self, value: &Value) -> Value {
        match value {
            Value::Single(id) => Value::Single(ssa_form::get_current_value(&mut self.context, *id)),
            Value::Struct(fields) => Value::Struct(vecmap(fields, |(name, value)| {
                let value = self.get_current_value(value);
                (name.clone(), value)
            })),
        }
    }

    pub fn abi_array(
        &mut self,
        name: &str,
        ident_def: DefinitionId,
        el_type: Type,
        len: u128,
        witness: Vec<acvm::acir::native_types::Witness>,
    ) {
        self.context
            .mem
            .create_new_array(len as u32, el_type.into(), name);

        let array_idx = self.context.mem.last_id();

        self.context.mem[array_idx].def = ident_def;
        self.context.mem[array_idx].values = vecmap(witness, |w| w.into());
        let pointer = node::Variable {
            id: NodeId::dummy(),
            name: name.to_string(),
            obj_type: node::ObjectType::Pointer(array_idx),
            root: None,
            def: Some(ident_def),
            witness: None,
            parent_block: self.context.current_block,
        };
        let v_id = self.context.add_variable(pointer, None);
        self.context
            .get_current_block_mut()
            .update_variable(v_id, v_id);

        let v_value = Value::Single(v_id);
        self.variable_values.insert(ident_def, v_value); //TODO ident_def or ident_id??
    }

    pub fn abi_var(
        &mut self,
        name: &str,
        ident_def: DefinitionId,
        obj_type: node::ObjectType,
        witness: acvm::acir::native_types::Witness,
    ) {
        //new variable - should be in a let statement? The let statement should set the type
        let var = node::Variable {
            id: NodeId::dummy(),
            name: name.to_string(),
            obj_type,
            root: None,
            def: Some(ident_def),
            witness: Some(witness),
            parent_block: self.context.current_block,
        };
        let v_id = self.context.add_variable(var, None);

        self.context
            .get_current_block_mut()
            .update_variable(v_id, v_id);
        let v_value = Value::Single(v_id);
        self.variable_values.insert(ident_def, v_value); //TODO ident_def or ident_id??
    }

    fn evaluate_identifier(&mut self, env: &mut Environment, ident: HirIdent) -> Value {
        if let Some(value) = self.variable_values.get(&ident.id) {
            let value = value.clone();
            return self.get_current_value(&value);
        }

        let ident_name = self.ident_name(&ident);
        let obj = env.get(&ident_name);
        let o_type = self.context.context.def_interner.id_type(ident.id);

        let var = match obj {
            Object::Array(a) => {
                let obj_type = o_type.into();
                //We should create an array from 'a' witnesses
                let array = self.context
                    .mem
                    .create_array_from_object(&a, ident.id, obj_type, &ident_name);

                node::Variable {
                    id: NodeId::dummy(),
                    name: ident_name.clone(),
<<<<<<< HEAD
                    obj_type: ObjectType::Pointer(array.id),
=======
                    obj_type: ObjectType::Pointer(array_index),
>>>>>>> 9b6e2fc8
                    root: None,
                    def: Some(ident.id),
                    witness: None,
                    parent_block: self.context.current_block,
                }
            }
            _ => {
                let obj_type = ObjectType::get_type_from_object(&obj);
                //new variable - should be in a let statement? The let statement should set the type
                node::Variable {
                    id: NodeId::dummy(),
                    name: ident_name.clone(),
                    obj_type,
                    root: None,
                    def: Some(ident.id),
                    witness: node::get_witness_from_object(&obj),
                    parent_block: self.context.current_block,
                }
            }
        };

        let v_id = self.context.add_variable(var, None);
        self.context
            .get_current_block_mut()
            .update_variable(v_id, v_id);

        Value::Single(v_id)
    }

    pub fn def_interner(&self) -> &NodeInterner {
        &self.context.context.def_interner
    }

    fn evaluate_infix_expression(&mut self, lhs: NodeId, rhs: NodeId, op: HirBinaryOp) -> NodeId {
        let ltype = self.context.get_object_type(lhs);
        //n.b. we do not verify rhs type as it should have been handled by the type checker.

        if let (HirBinaryOpKind::Assign, Some(lhs_ins)) =
            (op.kind, self.context.try_get_mut_instruction(lhs))
        {
<<<<<<< HEAD
            if let Operation::Load { array_id, index } = lhs_ins.operator {
                //make it a store rhs
                lhs_ins.operator = Operation::Store {
                    array_id,
=======
            if let Operation::Load { array, index } = lhs_ins.operator {
                //make it a store rhs
                lhs_ins.operator = Operation::Store {
                    array,
>>>>>>> 9b6e2fc8
                    index,
                    value: rhs,
                };
                return lhs;
            }
        }

        // Get the opcode from the infix operator
        let binary = Binary::from_hir(op.kind, ltype, lhs, rhs);
        let opcode = Operation::Binary(binary);

        let optype = self.context.get_result_type(&opcode, ltype);
        self.context.new_instruction(opcode, optype)
    }

    pub fn evaluate_statement(
        &mut self,
        env: &mut Environment,
        stmt_id: &StmtId,
    ) -> Result<(), RuntimeError> {
        let statement = self.def_interner().statement(stmt_id);
        match statement {
            HirStatement::Constrain(constrain_stmt) => {
                self.handle_constrain_statement(env, constrain_stmt)
            }
            HirStatement::Expression(expr) | HirStatement::Semi(expr) => {
                self.expression_to_object(env, &expr)?;
                Ok(())
            }
            HirStatement::Let(let_stmt) => {
                // let statements are used to declare a higher level object
                self.handle_let_statement(env, let_stmt)
            }
            HirStatement::Assign(assign_stmt) => {
                //////////////TODO name is needed because we don't parse main arguments
                let (ident_def, ident_name) = self.lvalue_ident_def_and_name(&assign_stmt.lvalue);

                let rhs = self.expression_to_object(env, &assign_stmt.expression)?;

                if let Some(lhs) = self.find_variable(ident_def) {
                    // We may be able to avoid cloning here if we change find_variable
                    // and assign_pattern to use only fields of self instead of `self` itself.
                    let lhs = lhs.clone();
                    let result = self.assign_pattern(&lhs, rhs);
                    self.variable_values.insert(ident_def, result);
                } else {
                    //var is not defined,
                    //let's do it here for now...TODO
                    let typ = self.lvalue_type(&assign_stmt.lvalue);
                    self.bind_fresh_pattern(&ident_name, &typ, rhs);
                }

                Ok(())
            }
            HirStatement::Error => unreachable!(
                "ice: compiler did not exit before codegen when a statement failed to parse"
            ),
        }
    }

    fn lvalue_type(&self, lvalue: &HirLValue) -> Type {
        match lvalue {
            HirLValue::Ident(ident) => self.def_interner().id_type(ident.id),
            HirLValue::MemberAccess { .. } => unimplemented!(),
            HirLValue::Index { .. } => unimplemented!(),
        }
    }

    fn lvalue_ident_def_and_name(&self, lvalue: &HirLValue) -> (DefinitionId, String) {
        match lvalue {
            HirLValue::Ident(ident) => (ident.id, self.ident_name(ident)),
            HirLValue::MemberAccess { .. } => unimplemented!(),
            HirLValue::Index { .. } => unimplemented!(),
        }
    }

    fn create_new_variable(
        &mut self,
        var_name: String,
        def: DefinitionId,
        obj_type: node::ObjectType,
        witness: Option<acvm::acir::native_types::Witness>,
    ) -> NodeId {
        let new_var = node::Variable {
            id: NodeId::dummy(),
            obj_type,
            name: var_name,
            root: None,
            def: Some(def),
            witness,
            parent_block: self.context.current_block,
        };
        let v_id = self.context.add_variable(new_var, None);
        //a voir.. if let Some(ident_def) = def {
        let v_value = Value::Single(v_id);
        self.variable_values.insert(def, v_value);
        //  }
        v_id
    }

    // Add a constraint to constrain two expression together
    fn handle_constrain_statement(
        &mut self,
        env: &mut Environment,
        constrain_stmt: HirConstrainStatement,
    ) -> Result<(), RuntimeError> {
        let lhs = self
            .expression_to_object(env, &constrain_stmt.0.lhs)?
            .unwrap_id();
        let rhs = self
            .expression_to_object(env, &constrain_stmt.0.rhs)?
            .unwrap_id();

        match constrain_stmt.0.operator.kind {
            // HirBinaryOpKind::Add => binary_op::handle_add_op(lhs, rhs, self),
            // HirBinaryOpKind::Subtract => binary_op::handle_sub_op(lhs, rhs, self),
            // HirBinaryOpKind::Multiply => binary_op::handle_mul_op(lhs, rhs, self),
            // HirBinaryOpKind::Divide => binary_op::handle_div_op(lhs, rhs, self),
            HirBinaryOpKind::NotEqual => Ok(self.context.new_instruction(
                Operation::binary(BinaryOp::Constrain(ConstrainOp::Neq), lhs, rhs),
                ObjectType::NotAnObject,
            )),
            HirBinaryOpKind::Equal => Ok(self.context.new_instruction(
                Operation::binary(BinaryOp::Constrain(ConstrainOp::Eq), lhs, rhs),
                ObjectType::NotAnObject,
            )),
            HirBinaryOpKind::And => todo!(),
            // HirBinaryOpKind::Xor => binary_op::handle_xor_op(lhs, rhs, self),
            HirBinaryOpKind::Less => todo!(), // Ok(self.new_instruction(lhs, rhs, node::Operation::LtGate, node::ObjectType::NotAnObject)),
            HirBinaryOpKind::LessEqual => todo!(),
            HirBinaryOpKind::Greater => todo!(),
            HirBinaryOpKind::GreaterEqual => {
                todo!();
            }
            HirBinaryOpKind::Assign => Err(RuntimeErrorKind::Spanless(
                "The Binary operation `=` can only be used in declaration statements".to_string(),
            )),
            HirBinaryOpKind::Or => Err(RuntimeErrorKind::Unimplemented(
                "The Or operation is currently not implemented. First implement in Barretenberg."
                    .to_owned(),
            )),
            _ => Err(RuntimeErrorKind::Unimplemented(
                "The operation is currently not supported in a constrain statement".to_owned(),
            )),
        }
        .map_err(|kind| kind.add_span(constrain_stmt.0.operator.span))?;

        Ok(())
    }

    /// Flatten the pattern and value, binding each identifier in the pattern
    /// to a single NodeId in the corresponding Value. This effectively flattens
    /// let bindings of struct variables, declaring a new variable for each field.
    fn bind_pattern(&mut self, pattern: &HirPattern, value: Value) {
        match (pattern, value) {
            (HirPattern::Identifier(ident), Value::Single(node_id)) => {
                let typ = self.def_interner().id_type(ident.id);
                let variable_name = self.ident_name(ident);
                let value = self.bind_variable(variable_name, Some(ident.id), &typ, node_id);
                self.variable_values.insert(ident.id, value);
            }
            (HirPattern::Identifier(ident), value @ Value::Struct(_)) => {
                let typ = self.def_interner().id_type(ident.id);
                let name = self.ident_name(ident);
                let value = self.bind_fresh_pattern(&name, &typ, value);
                self.variable_values.insert(ident.id, value);
            }
            (HirPattern::Mutable(pattern, _), value) => self.bind_pattern(pattern, value),
            (pattern @ (HirPattern::Tuple(..) | HirPattern::Struct(..)), Value::Struct(exprs)) => {
                assert_eq!(pattern.field_count(), exprs.len());
                for ((pattern_name, pattern), (field_name, value)) in
                    pattern.iter_fields().zip(exprs)
                {
                    assert_eq!(pattern_name, field_name);
                    self.bind_pattern(pattern, value);
                }
            }
            _ => unreachable!(),
        }
    }

    /// This function is a recursive helper for bind_pattern which takes care
    /// of creating fresh variables to expand `ident = (a, b, ...)` to `(i_a, i_b, ...) = (a, b, ...)`
    ///
    /// This function could use a clearer name
    fn bind_fresh_pattern(&mut self, basename: &str, typ: &Type, value: Value) -> Value {
        match value {
            Value::Single(node_id) => self.bind_variable(basename.to_owned(), None, typ, node_id),
            Value::Struct(field_values) => {
                assert_eq!(field_values.len(), typ.num_elements());
                let values = typ
                    .iter_fields()
                    .zip(field_values)
                    .map(|((field_name, field_type), (value_name, field_value))| {
                        assert_eq!(field_name, value_name);
                        let name = format!("{}.{}", basename, field_name);
                        let value = self.bind_fresh_pattern(&name, &field_type, field_value);
                        (field_name, value)
                    })
                    .collect();
                Value::Struct(values)
            }
        }
    }

    fn bind_variable(
        &mut self,
        variable_name: String,
        definition_id: Option<DefinitionId>,
        typ: &Type,
        value_id: NodeId,
    ) -> Value {
        let obj_type = typ.into();

        if matches!(obj_type, ObjectType::Pointer(_)) {
            if let Ok(rhs_mut) = self.context.get_mut_variable(value_id) {
                rhs_mut.def = definition_id;
                rhs_mut.name = variable_name;
                return Value::Single(value_id);
            }
        }

        let new_var = Variable::new(
            obj_type,
            variable_name,
            definition_id,
            self.context.current_block,
        );
        let id = self.context.add_variable(new_var, None);

        //Assign rhs to lhs
        let result = self
            .context
            .new_binary_instruction(BinaryOp::Assign, id, value_id, obj_type);

        //This new variable should not be available in outer scopes.
        let cb = self.context.get_current_block_mut();
        cb.update_variable(id, result); //update the value array. n.b. we should not update the name as it is the first assignment (let)
        Value::Single(id)
    }

    //same as update_variable but using the var index instead of var
    pub fn update_variable_id(&mut self, var_id: NodeId, new_var: NodeId, new_value: NodeId) {
        let root_id = self.context.get_root_value(var_id);
        let root = self.context.get_variable(root_id).unwrap();
        let root_name = root.name.clone();
        let cb = self.context.get_current_block_mut();
        cb.update_variable(var_id, new_value);
        let vname = self.value_names.entry(var_id).or_insert(0);
        *vname += 1;
        let variable_id = *vname;

        if let Ok(nvar) = self.context.get_mut_variable(new_var) {
            nvar.name = format!("{}{}", root_name, variable_id);
        }
    }

    /// Similar to bind_pattern but recursively creates Assignment instructions for
    /// each value rather than defining new variables.
    fn assign_pattern(&mut self, lhs: &Value, rhs: Value) -> Value {
        match (lhs, rhs) {
            (Value::Single(lhs_id), Value::Single(rhs_id)) => {
                let lhs = self.context.get_variable(*lhs_id).unwrap();

                //////////////////////////////----******************************************
                let new_var = node::Variable {
                    id: *lhs_id,
                    obj_type: lhs.obj_type,
                    name: String::new(),
                    root: None,
                    def: lhs.def,
                    witness: None,
                    parent_block: self.context.current_block,
                };
                let ls_root = lhs.get_root();

                //ssa: we create a new variable a1 linked to a
                let new_var_id = self.context.add_variable(new_var, Some(ls_root));

                let result_type = self.context[rhs_id].get_type();
                let operation = Operation::binary(BinaryOp::Assign, new_var_id, rhs_id);
                let result = self.context.new_instruction(operation, result_type);
                self.update_variable_id(ls_root, new_var_id, result); //update the name and the value map
                Value::Single(new_var_id)
            }
            (Value::Struct(lhs_fields), Value::Struct(rhs_fields)) => {
                assert_eq!(lhs_fields.len(), rhs_fields.len());
                let f = vecmap(lhs_fields.iter().zip(rhs_fields),
                |(lhs_field, rhs_field)| {
                     assert_eq!(lhs_field.0, rhs_field.0);
                (rhs_field.0, self.assign_pattern(&lhs_field.1, rhs_field.1))

            });
                Value::Struct(f)
            }
            (Value::Single(_), Value::Struct(_)) => unreachable!("variables with tuple/struct types should already be decomposed into multiple variables"),
            (Value::Struct(_), Value::Single(_)) => unreachable!("Uncaught type error, tried to assign a single value to a tuple/struct type"),
        }
    }

    pub fn def_to_name(&self, def: DefinitionId) -> String {
        self.context
            .context
            .def_interner
            .definition_name(def)
            .to_owned()
    }

    pub fn ident_name(&self, ident: &HirIdent) -> String {
        self.def_to_name(ident.id)
    }

    // Let statements are used to declare higher level objects
    fn handle_let_statement(
        &mut self,
        env: &mut Environment,
        let_stmt: HirLetStatement,
    ) -> Result<(), RuntimeError> {
        let rhs = self.expression_to_object(env, &let_stmt.expression)?;
        self.bind_pattern(&let_stmt.pattern, rhs);
        Ok(())
    }

    pub(crate) fn expression_to_object(
        &mut self,
        env: &mut Environment,
        expr_id: &ExprId,
    ) -> Result<Value, RuntimeError> {
        let expr = self.def_interner().expression(expr_id);
        let span = self.def_interner().expr_span(expr_id);
        match expr {
            HirExpression::Literal(HirLiteral::Integer(x)) => {
                let int_type = self.def_interner().id_type(expr_id);
                let element_type = int_type.into();
                Ok(Value::Single(self.context.get_or_create_const(x, element_type)))
            },
            HirExpression::Literal(HirLiteral::Array(arr_lit)) => {
                //We create a MemArray
                let arr_type = self.def_interner().id_type(expr_id);
                let element_type = arr_type.into();    //WARNING array type!

                let array_id = self.context.mem.create_new_array(arr_lit.length as u32, element_type, &String::new());
                //We parse the array definition
                let elements = self.expression_list_to_objects(env, &arr_lit.contents);
                let array = &mut self.context.mem[array_id];
                let array_adr = array.adr;
                for (pos, object) in elements.into_iter().enumerate() {
                    //array.witness.push(node::get_witness_from_object(&object));
                    let lhs_adr = self.context.get_or_create_const(FieldElement::from((array_adr + pos as u32) as u128), ObjectType::Unsigned(32));
                    let store = Operation::Store {
<<<<<<< HEAD
                        array_id,
=======
                        array: array_index,
>>>>>>> 9b6e2fc8
                        index: lhs_adr,
                        value: object,
                    };
                    self.context.new_instruction(store, element_type);
                }
                //Finally, we create a variable pointing to this MemArray
                let new_var = node::Variable {
                    id: NodeId::dummy(),
<<<<<<< HEAD
                    obj_type : ObjectType::Pointer(array_id),
=======
                    obj_type : ObjectType::Pointer(array_index),
>>>>>>> 9b6e2fc8
                    name: String::new(),
                    root: None,
                    def: None,
                    witness: None,
                    parent_block: self.context.current_block,
                };
                Ok(Value::Single(self.context.add_variable(new_var, None)))
            },
            HirExpression::Ident(x) =>  {
               Ok(self.evaluate_identifier(env, x))
                //n.b this creates a new variable if it does not exist, may be we should delegate this to explicit statements (let) - TODO
            },
            HirExpression::Infix(infx) => {
                // Note: using .into_id() here disallows structs/tuples in infix expressions.
                // The type checker currently disallows this as well but we may want to allow
                // for e.g. struct == struct in the future
                let lhs = self.expression_to_object(env, &infx.lhs)?.unwrap_id();
                let rhs = self.expression_to_object(env, &infx.rhs)?.unwrap_id();
                Ok(Value::Single(self.evaluate_infix_expression(lhs, rhs, infx.operator)))
            },
            HirExpression::Cast(cast_expr) => {
                let lhs = self.expression_to_object(env, &cast_expr.lhs)?.unwrap_id();
                let rtype = cast_expr.r#type.into();

                Ok(Value::Single(self.context.new_instruction(Operation::Cast(lhs), rtype)))

                //We should generate a cast instruction and handle properly type conversion:
                // unsigned integer to field ; ok, just checks if bit size over FieldElement::max_num_bits()
                // signed integer to field; ok; check bit size N, retrieve sign bit s and returns x*(1-s)+s*(p-2^N+x)
                // field to unsigned integer; returns x mod 2^N when N is the bit size of the result type
                // field to signed integer; ??
                // bool to integer or field, ok: returns if (x is true) 1 else 0
                // integer to field vers bool: ok, returns (x neq 0)
                // integer to other integer type: checks rust rules TODO
                // else... Not supported (for now).
                //binary_op::handle_cast_op(self,lhs, cast_expr.r#type).map_err(|kind|kind.add_span(span))
            },
            HirExpression::Index(indexed_expr) => {
                // Currently these only happen for arrays
                let arr_def = indexed_expr.collection_name.id;
                let arr_name = self.def_interner().definition_name(indexed_expr.collection_name.id).to_owned();
                let ident_span = indexed_expr.collection_name.span;
                let arr_type = self.def_interner().id_type(arr_def);
                let o_type = arr_type.into();

<<<<<<< HEAD
                let array = if let Some(array) = self.context.mem.find_array(arr_def) {
                    array
                } else if let Some(Value::Single(pointer)) = self.find_variable(arr_def) {
                    match self.context.get_object_type(*pointer) {
                        ObjectType::Pointer(array_id) => &self.context.mem[array_id],
=======
                let (array, array_index) = if let Some(array) = self.context.mem.find_array(arr_def) {
                    (array, self.context.mem.get_array_index(array).unwrap())
                } else if let Some(Value::Single(pointer)) = self.find_variable(arr_def) {
                    match self.context.get_object_type(*pointer) {
                        ObjectType::Pointer(a_id) => (&self.context.mem.arrays[a_id as usize], a_id),
>>>>>>> 9b6e2fc8
                        _ => unreachable!(),
                    }
                } else {
                    let arr = env.get_array(&arr_name).map_err(|kind|kind.add_span(ident_span)).unwrap();
                    let index = self.context.mem.arrays.len() as u32;
                    let array = self.context.mem.create_array_from_object(&arr, arr_def, o_type, &arr_name);
                    (array, index)
                };

<<<<<<< HEAD
                let array_id = array.id;
=======
>>>>>>> 9b6e2fc8
                let address = array.adr;

                // Evaluate the index expression
                let index_as_obj = self.expression_to_object(env, &indexed_expr.index)?.unwrap_id();

                let index_type = self.context.get_object_type(index_as_obj);
                let base_adr = self.context.get_or_create_const(FieldElement::from(address as i128), index_type);
                let adr_id = self.context.new_instruction(Operation::binary(BinaryOp::Add, base_adr, index_as_obj), index_type);

<<<<<<< HEAD
                let load = Operation::Load { array_id, index: adr_id };
=======
                let load = Operation::Load { array: array_index, index: adr_id };
>>>>>>> 9b6e2fc8
                Ok(Value::Single(self.context.new_instruction(load, o_type)))
            },
            HirExpression::Call(call_expr) => {
                let func_meta = self.def_interner().function_meta(&call_expr.func_id);
                match func_meta.kind {
                    FunctionKind::Normal =>  {
                        //Function defined inside the Noir program.      
                        if self.context.functions_cfg.get(&call_expr.func_id).is_none() {
                            let func = function::create_function(call_expr.func_id, self.context.context(), env, &func_meta.parameters);
                            self.context.functions_cfg.insert(call_expr.func_id, func);
                        }

                    //generate a call instruction to the function cfg
                    Ok(Value::Single(function::SSAFunction::call(call_expr.func_id ,&call_expr.arguments, self, env)))
                    },
                    FunctionKind::LowLevel => {
                    // We use it's func name to find out what intrinsic function to call
                    let attribute = func_meta.attributes.expect("all low level functions must contain an attribute which contains the opcode which it links to");
                    let opcode_name = attribute.foreign().expect("ice: function marked as foreign, but attribute kind does not match this");
                    Ok(Value::Single(self.handle_lowlevel(env, opcode_name, call_expr)))
                    },
                    FunctionKind::Builtin => { todo!();
                    //     let attribute = func_meta.attributes.expect("all builtin functions must contain an attribute which contains the function name which it links to");
                    //     let builtin_name = attribute.builtin().expect("ice: function marked as a builtin, but attribute kind does not match this");
                    //     builtin::call_builtin(self, env, builtin_name, (call_expr,span))
                    },
                 }
            },
            HirExpression::For(for_expr) => self.handle_for_expr(env,for_expr).map_err(|kind|kind.add_span(span)),
            HirExpression::Constructor(constructor) => self.handle_constructor(env, constructor),
            HirExpression::MemberAccess(access) => self.handle_member_access(env, access),
            HirExpression::Tuple(fields) => self.handle_tuple(env, fields),
            HirExpression::If(_) => todo!(),
            HirExpression::Prefix(_) => todo!(),
            HirExpression::Literal(l) => {
                Ok(Value::Single(self.handle_literal(&l)))
            },
            HirExpression::Block(_) => todo!("currently block expressions not in for/if branches are not being evaluated. In the future, we should be able to unify the eval_block and all places which require block_expr here"),
            HirExpression::Error => todo!(),
            HirExpression::MethodCall(_) => unreachable!("Method calls should be desugared before codegen"),
        }
    }

    pub fn handle_lowlevel(
        &mut self,
        env: &mut Environment,
        opcode_name: &str,
        call_expr: HirCallExpression,
    ) -> NodeId {
        let func = match OPCODE::lookup(opcode_name) {
            None => {
                let message = format!(
                    "cannot find a low level opcode with the name {} in the IR",
                    opcode_name
                );
                unreachable!("{}", message);
            }
            Some(func) => func,
        };
        function::call_low_level(func, call_expr, self, env)
    }

    pub fn handle_literal(&mut self, l: &HirLiteral) -> NodeId {
        match l {
            HirLiteral::Bool(b) => {
                if *b {
                    self.context
                        .get_or_create_const(FieldElement::one(), node::ObjectType::Unsigned(1))
                } else {
                    self.context
                        .get_or_create_const(FieldElement::zero(), node::ObjectType::Unsigned(1))
                }
            }
            HirLiteral::Integer(f) => {
                self.context
                    .get_or_create_const(*f, node::ObjectType::NativeField) //TODO support integer literrals in the fronted: 30_u8
            }
            _ => todo!(), //todo: add support for Array(HirArrayLiteral), Str(String)
        }
    }

    fn handle_constructor(
        &mut self,
        env: &mut Environment,
        constructor: HirConstructorExpression,
    ) -> Result<Value, RuntimeError> {
        let fields = constructor
            .fields
            .into_iter()
            .map(|(ident, field)| {
                let field_name = ident.0.contents;
                Ok((field_name, self.expression_to_object(env, &field)?))
            })
            .collect::<Result<Vec<_>, _>>()?;

        Ok(Value::Struct(fields))
    }

    /// A tuple is much the same as a constructor, we just give it fields with numbered names
    fn handle_tuple(
        &mut self,
        env: &mut Environment,
        fields: Vec<ExprId>,
    ) -> Result<Value, RuntimeError> {
        let fields = fields
            .into_iter()
            .enumerate()
            .map(|(i, field)| {
                // Tuple field names are 0..n-1 where n = the length of the tuple
                let field_name = i.to_string();
                Ok((field_name, self.expression_to_object(env, &field)?))
            })
            .collect::<Result<Vec<_>, _>>()?;

        Ok(Value::Struct(fields))
    }

    fn handle_member_access(
        &mut self,
        env: &mut Environment,
        access: HirMemberAccess,
    ) -> Result<Value, RuntimeError> {
        match self.expression_to_object(env, &access.lhs)? {
            Value::Single(_) => unreachable!(
                "Runtime type error, expected struct but found a single value for {:?}",
                access
            ),
            Value::Struct(fields) => {
                let field = dbg!(fields)
                    .into_iter()
                    .find(|(field_name, _)| *field_name == access.rhs.0.contents);

                Ok(field.unwrap().1)
            }
        }
    }

    //TODO generate phi instructions
    pub fn expression_list_to_objects(
        &mut self,
        env: &mut Environment,
        exprs: &[ExprId],
    ) -> Vec<NodeId> {
        exprs
            .iter()
            .map(|expr| {
                match self.expression_to_object(env, expr) {
                    Ok(Value::Single(id)) => id,
                    // TODO: Can we have arrays of structs? How should we store each element if
                    // structs don't exist in ssa?
                    other => panic!("Unexpected {:?} while codegening ssa array elements", other),
                }
            })
            .collect::<Vec<_>>()
    }

    fn handle_for_expr(
        &mut self,
        env: &mut Environment,
        for_expr: HirForExpression,
    ) -> Result<Value, RuntimeErrorKind> {
        //we add the ' i = start' instruction (in the block before the join)
        let start_idx = self
            .expression_to_object(env, &for_expr.start_range)
            .map_err(|err| err.remove_span())
            .unwrap()
            .unwrap_id();
        let end_idx = self
            .expression_to_object(env, &for_expr.end_range)
            .map_err(|err| err.remove_span())
            .unwrap()
            .unwrap_id();
        //We support only const range for now
        //TODO how should we handle scope (cf. start/end_for_loop)?
        let iter_name = self
            .def_interner()
            .definition_name(for_expr.identifier.id)
            .to_owned();
        let iter_def = for_expr.identifier.id;
        let int_type = self.def_interner().id_type(iter_def);
        let iter_type = int_type.into();
        let iter_id = self.create_new_variable(iter_name, iter_def, iter_type, None);
        let iter_var = self.context.get_mut_variable(iter_id).unwrap();
        iter_var.obj_type = iter_type;
        let iter_type = self.context.get_object_type(iter_id);

        let assign = Operation::binary(BinaryOp::Assign, iter_id, start_idx);
        let iter_ass = self.context.new_instruction(assign, iter_type);

        //We map the iterator to start_idx so that when we seal the join block, we will get the corrdect value.
        self.update_variable_id(iter_id, iter_ass, start_idx);

        //join block
        let join_idx =
            block::new_unsealed_block(&mut self.context, block::BlockType::ForJoin, true);
        let exit_id = block::new_sealed_block(&mut self.context, block::BlockType::Normal);
        self.context.current_block = join_idx;

        //should parse a for_expr.condition statement that should evaluate to bool, but
        //we only supports i=start;i!=end for now
        //we generate the phi for the iterator because the iterator is manually created
        let phi = self.context.generate_empty_phi(join_idx, iter_id);
        self.update_variable_id(iter_id, iter_id, phi); //is it still needed?

        let notequal = Operation::binary(BinaryOp::Ne, phi, end_idx);
        let cond = self.context.new_instruction(notequal, ObjectType::Boolean);

        let to_fix = self
            .context
            .new_instruction(Operation::Nop, ObjectType::NotAnObject);

        //Body
        let body_id = block::new_sealed_block(&mut self.context, block::BlockType::Normal);
        self.context
            .try_get_mut_instruction(to_fix)
            .unwrap()
            .operator = Operation::Jeq(cond, body_id);

        let block = match self.def_interner().expression(&for_expr.block) {
            HirExpression::Block(block_expr) => block_expr,
            _ => panic!("ice: expected a block expression"),
        };
        let body_block1 = &mut self.context[body_id];
        body_block1.update_variable(iter_id, phi); //TODO try with just a get_current_value(iter)
        let statements = block.statements();
        for stmt in statements {
            self.evaluate_statement(env, stmt).unwrap(); //TODO return the error
        }

        //increment iter
        let one = self
            .context
            .get_or_create_const(FieldElement::one(), iter_type);

        let incr_op = Operation::binary(BinaryOp::Add, phi, one);
        let incr = self.context.new_instruction(incr_op, iter_type);

        let cur_block_id = self.context.current_block; //It should be the body block, except if the body has CFG statements
        let cur_block = &mut self.context[cur_block_id];
        cur_block.update_variable(iter_id, incr);
        //body.left = join
        cur_block.left = Some(join_idx);
        let join_mut = &mut self.context[join_idx];
        join_mut.predecessor.push(cur_block_id);

        //jump back to join
        self.context
            .new_instruction(Operation::Jmp(join_idx), ObjectType::NotAnObject);

        //seal join
        ssa_form::seal_block(&mut self.context, join_idx);
        //exit block
        self.context.current_block = exit_id;
        let exit_first = self.context.get_current_block().get_first_instruction();
        block::link_with_target(&mut self.context, join_idx, Some(exit_id), Some(body_id));

        Ok(Value::Single(exit_first)) //TODO what should we return???
    }
}<|MERGE_RESOLUTION|>--- conflicted
+++ resolved
@@ -159,18 +159,15 @@
             Object::Array(a) => {
                 let obj_type = o_type.into();
                 //We should create an array from 'a' witnesses
-                let array = self.context
-                    .mem
-                    .create_array_from_object(&a, ident.id, obj_type, &ident_name);
+                let array =
+                    self.context
+                        .mem
+                        .create_array_from_object(&a, ident.id, obj_type, &ident_name);
 
                 node::Variable {
                     id: NodeId::dummy(),
                     name: ident_name.clone(),
-<<<<<<< HEAD
                     obj_type: ObjectType::Pointer(array.id),
-=======
-                    obj_type: ObjectType::Pointer(array_index),
->>>>>>> 9b6e2fc8
                     root: None,
                     def: Some(ident.id),
                     witness: None,
@@ -211,17 +208,10 @@
         if let (HirBinaryOpKind::Assign, Some(lhs_ins)) =
             (op.kind, self.context.try_get_mut_instruction(lhs))
         {
-<<<<<<< HEAD
             if let Operation::Load { array_id, index } = lhs_ins.operator {
                 //make it a store rhs
                 lhs_ins.operator = Operation::Store {
                     array_id,
-=======
-            if let Operation::Load { array, index } = lhs_ins.operator {
-                //make it a store rhs
-                lhs_ins.operator = Operation::Store {
-                    array,
->>>>>>> 9b6e2fc8
                     index,
                     value: rhs,
                 };
@@ -572,11 +562,7 @@
                     //array.witness.push(node::get_witness_from_object(&object));
                     let lhs_adr = self.context.get_or_create_const(FieldElement::from((array_adr + pos as u32) as u128), ObjectType::Unsigned(32));
                     let store = Operation::Store {
-<<<<<<< HEAD
                         array_id,
-=======
-                        array: array_index,
->>>>>>> 9b6e2fc8
                         index: lhs_adr,
                         value: object,
                     };
@@ -585,11 +571,7 @@
                 //Finally, we create a variable pointing to this MemArray
                 let new_var = node::Variable {
                     id: NodeId::dummy(),
-<<<<<<< HEAD
                     obj_type : ObjectType::Pointer(array_id),
-=======
-                    obj_type : ObjectType::Pointer(array_index),
->>>>>>> 9b6e2fc8
                     name: String::new(),
                     root: None,
                     def: None,
@@ -635,32 +617,19 @@
                 let arr_type = self.def_interner().id_type(arr_def);
                 let o_type = arr_type.into();
 
-<<<<<<< HEAD
                 let array = if let Some(array) = self.context.mem.find_array(arr_def) {
                     array
                 } else if let Some(Value::Single(pointer)) = self.find_variable(arr_def) {
                     match self.context.get_object_type(*pointer) {
                         ObjectType::Pointer(array_id) => &self.context.mem[array_id],
-=======
-                let (array, array_index) = if let Some(array) = self.context.mem.find_array(arr_def) {
-                    (array, self.context.mem.get_array_index(array).unwrap())
-                } else if let Some(Value::Single(pointer)) = self.find_variable(arr_def) {
-                    match self.context.get_object_type(*pointer) {
-                        ObjectType::Pointer(a_id) => (&self.context.mem.arrays[a_id as usize], a_id),
->>>>>>> 9b6e2fc8
                         _ => unreachable!(),
                     }
                 } else {
                     let arr = env.get_array(&arr_name).map_err(|kind|kind.add_span(ident_span)).unwrap();
-                    let index = self.context.mem.arrays.len() as u32;
-                    let array = self.context.mem.create_array_from_object(&arr, arr_def, o_type, &arr_name);
-                    (array, index)
+                    self.context.mem.create_array_from_object(&arr, arr_def, o_type, &arr_name)
                 };
 
-<<<<<<< HEAD
                 let array_id = array.id;
-=======
->>>>>>> 9b6e2fc8
                 let address = array.adr;
 
                 // Evaluate the index expression
@@ -670,11 +639,7 @@
                 let base_adr = self.context.get_or_create_const(FieldElement::from(address as i128), index_type);
                 let adr_id = self.context.new_instruction(Operation::binary(BinaryOp::Add, base_adr, index_as_obj), index_type);
 
-<<<<<<< HEAD
                 let load = Operation::Load { array_id, index: adr_id };
-=======
-                let load = Operation::Load { array: array_index, index: adr_id };
->>>>>>> 9b6e2fc8
                 Ok(Value::Single(self.context.new_instruction(load, o_type)))
             },
             HirExpression::Call(call_expr) => {
