--- conflicted
+++ resolved
@@ -386,46 +386,12 @@
     fn handle_constrain_statement(
         &mut self,
         env: &mut Environment,
-        constrain_stmt: HirConstrainStatement,
+        constrain: HirConstrainStatement,
     ) -> Result<Value, RuntimeError> {
-<<<<<<< HEAD
-        let lhs = self.expression_to_object(env, &constrain_stmt.0.lhs)?.unwrap_id();
-        let rhs = self.expression_to_object(env, &constrain_stmt.0.rhs)?.unwrap_id();
-
-        let span = constrain_stmt.1;
-
-        let constrain_op = match constrain_stmt.0.operator.kind {
-            // HirBinaryOpKind::Add => binary_op::handle_add_op(lhs, rhs, self),
-            // HirBinaryOpKind::Subtract => binary_op::handle_sub_op(lhs, rhs, self),
-            // HirBinaryOpKind::Multiply => binary_op::handle_mul_op(lhs, rhs, self),
-            // HirBinaryOpKind::Divide => binary_op::handle_div_op(lhs, rhs, self),
-            HirBinaryOpKind::NotEqual => Ok(ConstrainOp::Neq),
-            HirBinaryOpKind::Equal => Ok(ConstrainOp::Eq),
-            HirBinaryOpKind::And => todo!(),
-            // HirBinaryOpKind::Xor => binary_op::handle_xor_op(lhs, rhs, self),
-            HirBinaryOpKind::Less => todo!(), // Ok(self.new_instruction(lhs, rhs, node::Operation::LtGate, node::ObjectType::NotAnObject)),
-            HirBinaryOpKind::LessEqual => todo!(),
-            HirBinaryOpKind::Greater => todo!(),
-            HirBinaryOpKind::GreaterEqual => {
-                todo!();
-            }
-            HirBinaryOpKind::Or => Err(RuntimeErrorKind::Unimplemented(
-                "The Or operation is currently not implemented. First implement in Barretenberg."
-                    .to_owned(),
-            )),
-            _ => Err(RuntimeErrorKind::Unimplemented(
-                "The operation is currently not supported in a constrain statement".to_owned(),
-            )),
-        }
-        .map_err(|kind| kind.add_span(constrain_stmt.0.operator.span))?;
-
-        let op = BinaryOp::Constrain(constrain_op, span, module);
-        self.context.new_instruction(Operation::binary(op, lhs, rhs), ObjectType::NotAnObject);
-
-=======
-        let cond = self.expression_to_object(env, &constrain_stmt.0)?.unwrap_id();
-        self.context.new_instruction(Operation::Constrain(cond), ObjectType::NotAnObject);
->>>>>>> d5e08a64
+        let cond = self.expression_to_object(env, &constrain.0)?.unwrap_id();
+        let span = self.def_interner().expr_span(&constrain.0);
+        let operation = Operation::Constrain(cond, span, constrain.1);
+        self.context.new_instruction(operation, ObjectType::NotAnObject);
         Ok(Value::dummy())
     }
 
@@ -673,8 +639,10 @@
                         _ => unreachable!(),
                     }
                 } else {
-                    let arr =
-                        env.get_array(&arr_name).map_err(|kind| kind.add_span(ident_span)).unwrap();
+                    let arr = env
+                        .get_array(&arr_name)
+                        .map_err(|kind| kind.add_location(ident_span))
+                        .unwrap();
                     self.context.create_array_from_object(&arr, arr_def, o_type, &arr_name);
                     let array_id = self.context.mem.last_id();
                     &self.context.mem[array_id]
@@ -768,7 +736,7 @@
                 }
             }
             HirExpression::For(for_expr) => {
-                self.handle_for_expr(env, for_expr).map_err(|kind| kind.add_span(span))
+                self.handle_for_expr(env, for_expr).map_err(|kind| kind.add_location(span))
             }
             HirExpression::Constructor(constructor) => self.handle_constructor(env, constructor),
             HirExpression::MemberAccess(access) => self.handle_member_access(env, access),
