use super::context::SsaContext;
use super::function::FuncIndex;
use super::mem::ArrayId;
use super::node::{Binary, BinaryOp, NodeId, ObjectType, Operation, Variable};
use super::{block, node, ssa_form};
use std::collections::HashMap;

use super::super::environment::Environment;
use super::super::errors::RuntimeError;
use crate::object::Object;

use crate::ssa::function;
use acvm::acir::OPCODE;
use acvm::FieldElement;
use noirc_frontend::hir::Context;
use noirc_frontend::hir_def::expr::{
    HirCallExpression, HirConstructorExpression, HirIdent, HirMemberAccess, HirUnaryOp,
};
use noirc_frontend::hir_def::function::HirFunction;
use noirc_frontend::hir_def::stmt::{HirLValue, HirPattern};
use noirc_frontend::hir_def::{
    expr::{HirBinaryOp, HirBinaryOpKind, HirExpression, HirForExpression, HirLiteral},
    stmt::{HirConstrainStatement, HirLetStatement, HirStatement},
};
use noirc_frontend::node_interner::{DefinitionId, ExprId, NodeInterner, StmtId};
use noirc_frontend::util::vecmap;
use noirc_frontend::{FunctionKind, Type};
use num_bigint::BigUint;
use num_traits::Zero;

pub struct IRGenerator<'a> {
    pub context: SsaContext<'a>,
    pub function_context: Option<FuncIndex>,
    /// The current value of a variable. Used for flattening structs
    /// into multiple variables/values
    variable_values: HashMap<DefinitionId, Value>,
}

#[derive(Debug, Clone)]
pub enum Value {
    Single(NodeId),
    Struct(Vec<(/*field_name:*/ String, Value)>),
}

impl Value {
    pub fn unwrap_id(&self) -> NodeId {
        match self {
            Value::Single(id) => *id,
            Value::Struct(_) => panic!("Tried to unwrap a struct into a single value"),
        }
    }

    pub fn dummy() -> Value {
        Value::Single(NodeId::dummy())
    }

    pub fn to_node_ids(&self) -> Vec<NodeId> {
        match self {
            Value::Single(id) => vec![*id],
            Value::Struct(v) => v.iter().flat_map(|i| i.1.to_node_ids()).collect(),
        }
    }

    pub fn get_field_member(&self, field_name: &str) -> &Value {
        match self {
            Value::Single(_) => {
                unreachable!("Runtime type error, expected struct but found a single value")
            }
            Value::Struct(v) => &v.iter().find(|(name, _)| *name == *field_name).unwrap().1,
        }
    }
}

////////////////PARSING THE AST////////////////////////////////////////////////
/// Compiles the AST into the intermediate format by evaluating the main function
pub fn evaluate_main<'a>(
    igen: &mut IRGenerator<'a>,
    env: &mut Environment,
    main_func_body: HirFunction, //main function
    location: noirc_errors::Location,
) -> Result<(), RuntimeError> {
    let block = main_func_body.block(igen.def_interner());
<<<<<<< HEAD
    let actual_return = igen.parse_block(block.statements(), env);

    if let Some(expected_return) = igen.find_variable(NodeInterner::main_return_id()) {
        let expected_return = expected_return.unwrap_id();

        let eq = igen.context.new_binary_instruction(
            BinaryOp::Eq,
            expected_return,
            actual_return.unwrap_id(),
            node::ObjectType::Boolean,
        )?;

        igen.context
            .new_instruction(Operation::Constrain(eq, location), node::ObjectType::NotAnObject)?;
=======
    for stmt_id in block.statements() {
        igen.codegen_statement(env, stmt_id)?;
>>>>>>> 4f48bb01
    }

    Ok(())
}

impl<'a> IRGenerator<'a> {
    pub fn new(context: &Context) -> IRGenerator {
        IRGenerator {
            context: SsaContext::new(context),
            variable_values: HashMap::new(),
            function_context: None,
        }
    }

    pub fn find_variable(&self, variable_def: DefinitionId) -> Option<&Value> {
        if variable_def != DefinitionId::dummy_id() {
            self.variable_values.get(&variable_def)
        } else {
            None
        }
    }

    pub fn get_current_value(&mut self, value: &Value) -> Value {
        match value {
            Value::Single(id) => Value::Single(ssa_form::get_current_value(&mut self.context, *id)),
            Value::Struct(fields) => Value::Struct(vecmap(fields, |(name, value)| {
                let value = self.get_current_value(value);
                (name.clone(), value)
            })),
        }
    }

    pub fn abi_array(
        &mut self,
        name: &str,
        ident_def: DefinitionId,
        el_type: Type,
        len: u128,
        witness: Vec<acvm::acir::native_types::Witness>,
    ) {
        let v_id = self.new_array(name, el_type.into(), len as u32, Some(ident_def));
        let array_idx = self.context.mem.last_id();
        self.context.mem[array_idx].values = vecmap(witness, |w| w.into());
        self.context.get_current_block_mut().update_variable(v_id, v_id);
    }

    pub fn abi_var(
        &mut self,
        name: &str,
        ident_def: DefinitionId,
        obj_type: node::ObjectType,
        witness: acvm::acir::native_types::Witness,
    ) {
        //new variable - should be in a let statement? The let statement should set the type
        let var = node::Variable {
            id: NodeId::dummy(),
            name: name.to_string(),
            obj_type,
            root: None,
            def: Some(ident_def),
            witness: Some(witness),
            parent_block: self.context.current_block,
        };
        let v_id = self.context.add_variable(var, None);

        self.context.get_current_block_mut().update_variable(v_id, v_id);
        let v_value = Value::Single(v_id);
        self.variable_values.insert(ident_def, v_value); //TODO ident_def or ident_id??
    }

    fn codegen_identifier(&mut self, env: &mut Environment, ident: HirIdent) -> Value {
        if let Some(value) = self.variable_values.get(&ident.id) {
            let value = value.clone();
            return self.get_current_value(&value);
        }

        let ident_name = self.ident_name(&ident);
        let obj = env.get(&ident_name);
        let o_type = self.context.context.def_interner.id_type(ident.id);

        let v_id = match obj {
            Object::Array(a) => {
                let obj_type = o_type.into();
                //We should create an array from 'a' witnesses
                self.context.create_array_from_object(&a, ident.id, obj_type, &ident_name)
            }
            _ => {
                let obj_type = ObjectType::get_type_from_object(&obj);
                //new variable - should be in a let statement? The let statement should set the type
                self.context.add_variable(
                    node::Variable {
                        id: NodeId::dummy(),
                        name: ident_name.clone(),
                        obj_type,
                        root: None,
                        def: Some(ident.id),
                        witness: node::get_witness_from_object(&obj),
                        parent_block: self.context.current_block,
                    },
                    None,
                )
            }
        };

        self.context.get_current_block_mut().update_variable(v_id, v_id);

        Value::Single(v_id)
    }

    pub fn def_interner(&self) -> &NodeInterner {
        &self.context.context.def_interner
    }

    fn codegen_prefix_expression(
        &mut self,
        rhs: NodeId,
        op: HirUnaryOp,
    ) -> Result<NodeId, RuntimeError> {
        let rtype = self.context.get_object_type(rhs);
        match op {
            HirUnaryOp::Minus => {
                let lhs = self.context.zero_with_type(rtype);
                let operator = BinaryOp::Sub { max_rhs_value: BigUint::zero() };
                let op = Operation::Binary(node::Binary { operator, lhs, rhs });
                self.context.new_instruction(op, rtype)
            }
            HirUnaryOp::Not => self.context.new_instruction(Operation::Not(rhs), rtype),
        }
    }

    fn codegen_infix_expression(
        &mut self,
        lhs: NodeId,
        rhs: NodeId,
        op: HirBinaryOp,
    ) -> Result<NodeId, RuntimeError> {
        let ltype = self.context.get_object_type(lhs);
        //n.b. we do not verify rhs type as it should have been handled by the type checker.

        if let (HirBinaryOpKind::Assign, Some(lhs_ins)) =
            (op.kind, self.context.try_get_mut_instruction(lhs))
        {
            if let Operation::Load { array_id, index } = lhs_ins.operation {
                //make it a store rhs
                lhs_ins.operation = Operation::Store { array_id, index, value: rhs };
                return Ok(lhs);
            }
        }

        // Get the opcode from the infix operator
        let binary = Binary::from_hir(op.kind, ltype, lhs, rhs);
        let opcode = Operation::Binary(binary);

        let optype = self.context.get_result_type(&opcode, ltype);
        self.context.new_instruction(opcode, optype)
    }

    pub fn codegen_statement(
        &mut self,
        env: &mut Environment,
        stmt_id: &StmtId,
    ) -> Result<Value, RuntimeError> {
        let statement = self.def_interner().statement(stmt_id);
        match statement {
            HirStatement::Constrain(constrain_stmt) => self.codegen_constrain(env, constrain_stmt),
            HirStatement::Expression(expr) | HirStatement::Semi(expr) => {
                self.codegen_expression(env, &expr)
            }
            HirStatement::Let(let_stmt) => {
                // let statements are used to declare a higher level object
                self.codegen_let(env, let_stmt)
            }
            HirStatement::Assign(assign_stmt) => {
                self.codegen_assign(assign_stmt.lvalue, assign_stmt.expression, env)
            }
            HirStatement::Error => unreachable!(
                "ice: compiler did not exit before codegen when a statement failed to parse"
            ),
        }
    }

    fn codegen_indexed_value(
        &mut self,
        array: &HirLValue,
        index: ExprId,
        env: &mut Environment,
    ) -> Result<(ArrayId, NodeId), RuntimeError> {
        let ident_def = self.lvalue_ident_def(array);
        let val = self.find_variable(ident_def).unwrap();
        let lhs = val.to_node_ids();
        assert!(lhs.len() == 1);
        let a_id = self.context.get_object_type(lhs[0]).type_to_pointer();
        let index_val = self.codegen_expression(env, &index).unwrap();
        let index = index_val.unwrap_id();
        let o_type = self.context.get_object_type(index);
        let base_adr = self.context.mem[a_id].adr;
        let base_adr_const =
            self.context.get_or_create_const(FieldElement::from(base_adr as i128), o_type);
        let adr_id =
            self.context.new_binary_instruction(BinaryOp::Add, base_adr_const, index, o_type)?;
        Ok((a_id, adr_id))
    }

    fn lvalue_ident_def(&self, lvalue: &HirLValue) -> DefinitionId {
        match lvalue {
            HirLValue::Ident(ident) => ident.id,
            HirLValue::MemberAccess { object: o, .. } => self.lvalue_ident_def(o),
            HirLValue::Index { array, index: _ } => self.lvalue_ident_def(array.as_ref()),
        }
    }

    pub fn create_new_variable(
        &mut self,
        var_name: String,
        def: Option<DefinitionId>,
        obj_type: node::ObjectType,
        witness: Option<acvm::acir::native_types::Witness>,
    ) -> NodeId {
        let new_var = node::Variable {
            id: NodeId::dummy(),
            obj_type,
            name: var_name,
            root: None,
            def,
            witness,
            parent_block: self.context.current_block,
        };
        let v_id = self.context.add_variable(new_var, None);
        let v_value = Value::Single(v_id);
        if let Some(def) = def {
            self.variable_values.insert(def, v_value);
        }
        v_id
    }

    //Helper function for create_new_value()
    fn insert_new_struct(
        &mut self,
        def: Option<DefinitionId>,
        values: Vec<(String, Value)>,
    ) -> Value {
        let result = Value::Struct(values);
        if let Some(def_id) = def {
            self.variable_values.insert(def_id, result.clone());
        }
        result
    }

    pub fn create_new_value(
        &mut self,
        typ: &noirc_frontend::Type,
        base_name: &str,
        def: Option<DefinitionId>,
    ) -> Value {
        match typ {
            noirc_frontend::Type::Struct(_, t) => {
                let mut values = Vec::new();
                for i in &t.borrow().fields {
                    let name = format!("{}.{}", base_name, i.0 .0.contents);
                    let val = self.create_new_value(&i.1, &name, None);
                    values.push((i.0 .0.contents.clone(), val));
                }
                self.insert_new_struct(def, values)
            }
            noirc_frontend::Type::Tuple(v) => {
                let mut values = Vec::new();
                for i in v.iter().enumerate() {
                    let name = format!("{}.{}", base_name, i.0);
                    let val = self.create_new_value(i.1, &name, None);
                    values.push((i.0.to_string(), val));
                }
                self.insert_new_struct(def, values)
            }
            noirc_frontend::Type::Array(_, len, _) => {
                {
                    //TODO support array of structs
                    let obj_type = node::ObjectType::from(typ);
                    let v_id =
                        self.new_array(base_name, obj_type, super::mem::get_array_size(len), def);
                    Value::Single(v_id)
                }
            }
            _ => {
                let obj_type = node::ObjectType::from(typ);
                let v_id = self.create_new_variable(base_name.to_string(), def, obj_type, None);
                self.context.get_current_block_mut().update_variable(v_id, v_id);
                Value::Single(v_id)
            }
        }
    }

    pub fn new_array(
        &mut self,
        name: &str,
        element_type: ObjectType,
        len: u32,
        def_id: Option<noirc_frontend::node_interner::DefinitionId>,
    ) -> NodeId {
        let id = self.context.new_array(name, element_type, len, def_id);
        if let Some(def) = def_id {
            self.variable_values.insert(def, super::code_gen::Value::Single(id));
        }
        id
    }

    // Add a constraint to constrain two expression together
    fn codegen_constrain(
        &mut self,
        env: &mut Environment,
        constrain: HirConstrainStatement,
    ) -> Result<Value, RuntimeError> {
        let cond = self.codegen_expression(env, &constrain.0)?.unwrap_id();
        let location = self.def_interner().expr_location(&constrain.0);
        let operation = Operation::Constrain(cond, location);
        self.context.new_instruction(operation, ObjectType::NotAnObject)?;
        Ok(Value::dummy())
    }

    /// Flatten the pattern and value, binding each identifier in the pattern
    /// to a single NodeId in the corresponding Value. This effectively flattens
    /// let bindings of struct variables, declaring a new variable for each field.
    fn bind_pattern(&mut self, pattern: &HirPattern, value: Value) -> Result<(), RuntimeError> {
        match (pattern, value) {
            (HirPattern::Identifier(ident), Value::Single(node_id)) => {
                let otype = self.context.get_object_type(node_id);
                let variable_name = self.ident_name(ident);
                let value = self.bind_variable(variable_name, Some(ident.id), otype, node_id)?;
                self.variable_values.insert(ident.id, value);
            }
            (HirPattern::Identifier(ident), value @ Value::Struct(_)) => {
                let typ = self.def_interner().id_type(ident.id);
                let name = self.ident_name(ident);
                let value = self.bind_fresh_pattern(&name, &typ, value)?;
                self.variable_values.insert(ident.id, value);
            }
            (HirPattern::Mutable(pattern, _), value) => self.bind_pattern(pattern, value)?,
            (pattern @ (HirPattern::Tuple(..) | HirPattern::Struct(..)), Value::Struct(exprs)) => {
                assert_eq!(pattern.field_count(), exprs.len());
                for ((pattern_name, pattern), (field_name, value)) in
                    pattern.iter_fields().zip(exprs)
                {
                    assert_eq!(pattern_name, field_name);
                    self.bind_pattern(pattern, value)?;
                }
            }
            _ => unreachable!(),
        }
        Ok(())
    }

    /// This function is a recursive helper for bind_pattern which takes care
    /// of creating fresh variables to expand `ident = (a, b, ...)` to `(i_a, i_b, ...) = (a, b, ...)`
    ///
    /// This function could use a clearer name
    fn bind_fresh_pattern(
        &mut self,
        basename: &str,
        typ: &Type,
        value: Value,
    ) -> Result<Value, RuntimeError> {
        match value {
            Value::Single(node_id) => {
                let otype = self.context.get_object_type(node_id);
                self.bind_variable(basename.to_owned(), None, otype, node_id)
            }
            Value::Struct(field_values) => {
                assert_eq!(field_values.len(), typ.num_elements());
                let mut values = Vec::new();
                for t in typ.iter_fields() {
                    let v = &field_values.iter().find(|f| f.0 == t.0).unwrap().1;
                    let name = format!("{}.{}", basename, t.0);
                    let field_type = typ.get_field_type(&t.0);
                    let value = self.bind_fresh_pattern(&name, &field_type, v.clone())?;
                    values.push((t.0, value));
                }

                Ok(Value::Struct(values))
            }
        }
    }

    fn bind_variable(
        &mut self,
        variable_name: String,
        definition_id: Option<DefinitionId>,
        obj_type: node::ObjectType,
        value_id: NodeId,
    ) -> Result<Value, RuntimeError> {
        let id = if let node::ObjectType::Pointer(a) = obj_type {
            let len = self.context.mem[a].len;
            let el_type = self.context.mem[a].element_type;
            self.context.new_array(&variable_name, el_type, len, definition_id)
        } else {
            let new_var =
                Variable::new(obj_type, variable_name, definition_id, self.context.current_block);
            self.context.add_variable(new_var, None)
        };
        //Assign rhs to lhs
        Ok(Value::Single(self.context.handle_assign(id, None, value_id)?))
    }

    //same as update_variable but using the var index instead of var
    pub fn update_variable_id(&mut self, var_id: NodeId, new_var: NodeId, new_value: NodeId) {
        self.context.update_variable_id(var_id, new_var, new_value);
    }

    fn codegen_assign(
        &mut self,
        lvalue: HirLValue,
        rexpr: ExprId,
        env: &mut Environment,
    ) -> Result<Value, RuntimeError> {
        let ident_def = self.lvalue_ident_def(&lvalue);
        let rhs = self.codegen_expression(env, &rexpr)?;

        match lvalue {
            HirLValue::Ident(_) => {
                let lhs = self.find_variable(ident_def).unwrap();
                // We may be able to avoid cloning here if we change find_variable
                // and assign_pattern to use only fields of self instead of `self` itself.
                let lhs = lhs.clone();
                let result = self.assign_pattern(&lhs, rhs)?;
                self.variable_values.insert(ident_def, result);
            }
            HirLValue::MemberAccess { field_name: name, .. } => {
                let val = self.find_variable(ident_def).unwrap();
                let value = val.get_field_member(&name.0.contents).clone();
                self.assign_pattern(&value, rhs)?;
            }
            HirLValue::Index { array, index } => {
                let (_, array_idx) = self.codegen_indexed_value(array.as_ref(), index, env)?;
                let val = self.find_variable(ident_def).unwrap();
                let rhs_id = rhs.unwrap_id();
                let lhs_id = val.unwrap_id();
                self.context.handle_assign(lhs_id, Some(array_idx), rhs_id)?;
            }
        }
        Ok(Value::dummy())
    }

    /// Similar to bind_pattern but recursively creates Assignment instructions for
    /// each value rather than defining new variables.
    fn assign_pattern(&mut self, lhs: &Value, rhs: Value) -> Result<Value, RuntimeError> {
        match (lhs, rhs) {
            (Value::Single(lhs_id), Value::Single(rhs_id)) => {
                Ok(Value::Single(self.context.handle_assign(*lhs_id, None, rhs_id)?))
            }
            (Value::Struct(lhs_fields), Value::Struct(rhs_fields)) => {
                assert_eq!(lhs_fields.len(), rhs_fields.len());
                let mut fields = vec![];

                for (lhs_field, rhs_field) in lhs_fields.iter().zip(rhs_fields) {
                    assert_eq!(lhs_field.0, rhs_field.0);
                    let assigned = self.assign_pattern(&lhs_field.1, rhs_field.1)?;
                    fields.push((rhs_field.0, assigned));
                }
                Ok(Value::Struct(fields))
            }
            (Value::Single(_), Value::Struct(_)) => unreachable!("variables with tuple/struct types should already be decomposed into multiple variables"),
            (Value::Struct(_), Value::Single(_)) => unreachable!("Uncaught type error, tried to assign a single value to a tuple/struct type"),
        }
    }

    pub fn def_to_name(&self, def: DefinitionId) -> String {
        self.context.context.def_interner.definition_name(def).to_owned()
    }

    pub fn ident_name(&self, ident: &HirIdent) -> String {
        self.def_to_name(ident.id)
    }

    // Let statements are used to declare higher level objects
    fn codegen_let(
        &mut self,
        env: &mut Environment,
        let_stmt: HirLetStatement,
    ) -> Result<Value, RuntimeError> {
        let rhs = self.codegen_expression(env, &let_stmt.expression)?;
        self.bind_pattern(&let_stmt.pattern, rhs)?;
        Ok(Value::dummy())
    }

    pub(crate) fn codegen_expression(
        &mut self,
        env: &mut Environment,
        expr_id: &ExprId,
    ) -> Result<Value, RuntimeError> {
        let expr = self.def_interner().expression(expr_id);
        match expr {
            HirExpression::Literal(HirLiteral::Integer(x)) => {
                let int_type = self.def_interner().id_type(expr_id);
                let element_type = int_type.into();
                Ok(Value::Single(self.context.get_or_create_const(x, element_type)))
            }
            HirExpression::Literal(HirLiteral::Array(arr_lit)) => {
                //We create a MemArray
                let arr_type = self.def_interner().id_type(expr_id);
                let element_type = arr_type.into(); //WARNING array type!

                let new_var = self.context.new_array("", element_type, arr_lit.length as u32, None);
                let array_id = self.context.mem.last_id();

                //We parse the array definition
                let elements = self.codegen_expression_list(env, &arr_lit.contents);
                let array = &mut self.context.mem[array_id];
                let array_adr = array.adr;
                for (pos, object) in elements.into_iter().enumerate() {
                    let lhs_adr = self.context.get_or_create_const(
                        FieldElement::from((array_adr + pos as u32) as u128),
                        ObjectType::NativeField,
                    );
                    let store = Operation::Store { array_id, index: lhs_adr, value: object };
                    self.context.new_instruction(store, element_type)?;
                }
                Ok(Value::Single(new_var))
            }
            HirExpression::Ident(x) => {
                Ok(self.codegen_identifier(env, x))
                //n.b this creates a new variable if it does not exist, may be we should delegate this to explicit statements (let) - TODO
            }
            HirExpression::Infix(infx) => {
                // Note: using .into_id() here disallows structs/tuples in infix expressions.
                // The type checker currently disallows this as well but we may want to allow
                // for e.g. struct == struct in the future
                let lhs = self.codegen_expression(env, &infx.lhs)?.unwrap_id();
                let rhs = self.codegen_expression(env, &infx.rhs)?.unwrap_id();
                Ok(Value::Single(self.codegen_infix_expression(lhs, rhs, infx.operator)?))
            }
            HirExpression::Cast(cast_expr) => {
                let lhs = self.codegen_expression(env, &cast_expr.lhs)?.unwrap_id();
                let rtype = cast_expr.r#type.into();

                Ok(Value::Single(self.context.new_instruction(Operation::Cast(lhs), rtype)?))

                //We should generate a cast instruction and handle properly type conversion:
                // unsigned integer to field ; ok, just checks if bit size over FieldElement::max_num_bits()
                // signed integer to field; ok; check bit size N, retrieve sign bit s and returns x*(1-s)+s*(p-2^N+x)
                // field to unsigned integer; returns x mod 2^N when N is the bit size of the result type
                // field to signed integer; ??
                // bool to integer or field, ok: returns if (x is true) 1 else 0
                // integer to field vers bool: ok, returns (x neq 0)
                // integer to other integer type: checks rust rules TODO
                // else... Not supported (for now).
                //binary_op::handle_cast_op(self,lhs, cast_expr.r#type).map_err(|kind|kind.add_span(span))
            }
            HirExpression::Index(indexed_expr) => {
                // Currently these only happen for arrays
                let collection_name = match self.def_interner().expression(&indexed_expr.collection) {
                    HirExpression::Ident(id) => id,
                    other => todo!("Array indexing with an lhs of '{:?}' is unimplemented, you must use an expression in the form `identifier[expression]` for now.", other)
                };

                let arr_def = collection_name.id;
                let arr_name = self.def_interner().definition_name(arr_def).to_owned();
                let ident_loc = collection_name.location;

                let arr_type = self.def_interner().id_type(arr_def);
                let o_type: node::ObjectType = arr_type.into();
                let e_type = o_type.deref(&self.context);
                let array = if let Some(array) = self.context.mem.find_array(arr_def) {
                    array
                } else if let Some(Value::Single(pointer)) = self.find_variable(arr_def) {
                    match self.context.get_object_type(*pointer) {
                        ObjectType::Pointer(array_id) => &self.context.mem[array_id],
                        other => unreachable!("Expected Pointer type, found {:?}", other),
                    }
                } else {
                    let arr = env
                        .get_array(&arr_name)
                        .map_err(|kind| kind.add_location(ident_loc))
                        .unwrap();
                    self.context.create_array_from_object(&arr, arr_def, o_type, &arr_name);
                    let array_id = self.context.mem.last_id();
                    &self.context.mem[array_id]
                };

                let array_id = array.id;
                let address = array.adr;

                // Evaluate the index expression
                let index_as_obj = self.codegen_expression(env, &indexed_expr.index)?.unwrap_id();

                let index_type = self.context.get_object_type(index_as_obj);
                let base_adr = self
                    .context
                    .get_or_create_const(FieldElement::from(address as i128), index_type);
                let adr_id = self.context.new_instruction(
                    Operation::binary(BinaryOp::Add, base_adr, index_as_obj),
                    index_type,
                )?;

                let load = Operation::Load { array_id, index: adr_id };
                Ok(Value::Single(self.context.new_instruction(load, e_type)?))
            }
            HirExpression::Call(call_expr) => {
                let func_meta = self.def_interner().function_meta(&call_expr.func_id);
                match func_meta.kind {
                    FunctionKind::Normal => {
                        if self.context.get_ssafunc(call_expr.func_id).is_none() {
                            let index = self.context.get_function_index();
                            let fname =
                                self.def_interner().function_name(&call_expr.func_id).to_string();
                            function::create_function(
                                self,
                                call_expr.func_id,
                                fname.as_str(),
                                self.context.context(),
                                env,
                                &func_meta.parameters,
                                index,
                            )?;
                        }
                        let callee = self.context.get_ssafunc(call_expr.func_id).unwrap().idx;
                        //generate a call instruction to the function cfg
                        if let Some(caller) = self.function_context {
                            function::update_call_graph(
                                &mut self.context.call_graph,
                                caller,
                                callee,
                            );
                        }
                        let results = function::SSAFunction::call(
                            call_expr.func_id,
                            &call_expr.arguments,
                            self,
                            env,
                        )?;
                        let val = match func_meta.return_type {
                            Type::Tuple(_) => {
                                let mut tuple = Vec::new();
                                for i in results.iter().enumerate() {
                                    tuple.push((i.0.to_string(), Value::Single(*i.1)))
                                }
                                Value::Struct(tuple)
                            }
                            Type::Struct(_, ref typ) => {
                                let typ = typ.borrow();
                                let mut my_struct = Vec::new();
                                for i in typ.fields.iter().zip(results) {
                                    my_struct
                                        .push((i.0 .0 .0.contents.clone(), Value::Single(i.1)));
                                }
                                Value::Struct(my_struct)
                            }
                            Type::Error | Type::Unspecified => unreachable!(),
                            _ => Value::Single(results[0]),
                        };
                        Ok(val)
                    }
                    FunctionKind::LowLevel => {
                        // We use it's func name to find out what intrinsic function to call
                        let attribute = func_meta.attributes.expect("all low level functions must contain an attribute which contains the opcode which it links to");
                        let opcode_name = attribute.foreign().expect("ice: function marked as foreign, but attribute kind does not match this");
                        Ok(Value::Single(self.codegen_lowlevel(env, opcode_name, call_expr)?))
                    }
                    FunctionKind::Builtin => {
                        todo!()
                        // let attribute = func_meta.attributes.expect("all builtin functions must contain an attribute which contains the function name which it links to");
                        // let builtin_name = attribute.builtin().expect("ice: function marked as a builtin, but attribute kind does not match this");
                        // builtin::call_builtin(self, env, builtin_name, (call_expr,span))
                    }
                }
            }
            HirExpression::For(for_expr) => self.codegen_for(env, for_expr),
            HirExpression::Constructor(constructor) => self.codegen_constructor(env, constructor),
            HirExpression::MemberAccess(access) => self.codegen_member_access(env, access),
            HirExpression::Tuple(fields) => self.codegen_tuple(env, fields),
            HirExpression::If(_) => todo!(),
            HirExpression::Prefix(prefix) => {
                let rhs = self.codegen_expression(env, &prefix.rhs)?.unwrap_id();
                self.codegen_prefix_expression(rhs, prefix.operator).map(Value::Single)
            }
            HirExpression::Literal(l) => Ok(Value::Single(self.codegen_literal(&l))),
            HirExpression::Block(block) => Ok(self.codegen_block(block.statements(), env)),
            HirExpression::Error => todo!(),
            HirExpression::MethodCall(_) => {
                unreachable!("Method calls should be desugared before codegen")
            }
        }
    }

    pub fn codegen_lowlevel(
        &mut self,
        env: &mut Environment,
        opcode_name: &str,
        call_expr: HirCallExpression,
    ) -> Result<NodeId, RuntimeError> {
        match OPCODE::lookup(opcode_name) {
            Some(func) => function::call_low_level(func, call_expr, self, env),
            None => {
                unreachable!(
                    "cannot find a low level opcode with the name {} in the IR",
                    opcode_name
                )
            }
        }
    }

    pub fn codegen_literal(&mut self, l: &HirLiteral) -> NodeId {
        match l {
            HirLiteral::Bool(b) => {
                if *b {
                    self.context.one()
                } else {
                    self.context.zero()
                }
            }
            HirLiteral::Integer(f) => {
                self.context.get_or_create_const(*f, node::ObjectType::NativeField)
            }
            _ => todo!(), //todo: add support for Array(HirArrayLiteral), Str(String)
        }
    }

    fn codegen_constructor(
        &mut self,
        env: &mut Environment,
        constructor: HirConstructorExpression,
    ) -> Result<Value, RuntimeError> {
        let fields = constructor
            .fields
            .into_iter()
            .map(|(ident, field)| {
                let field_name = ident.0.contents;
                Ok((field_name, self.codegen_expression(env, &field)?))
            })
            .collect::<Result<Vec<_>, _>>()?;

        Ok(Value::Struct(fields))
    }

    /// A tuple is much the same as a constructor, we just give it fields with numbered names
    fn codegen_tuple(
        &mut self,
        env: &mut Environment,
        fields: Vec<ExprId>,
    ) -> Result<Value, RuntimeError> {
        let fields = fields
            .into_iter()
            .enumerate()
            .map(|(i, field)| {
                // Tuple field names are 0..n-1 where n = the length of the tuple
                let field_name = i.to_string();
                Ok((field_name, self.codegen_expression(env, &field)?))
            })
            .collect::<Result<Vec<_>, _>>()?;

        Ok(Value::Struct(fields))
    }

    fn codegen_member_access(
        &mut self,
        env: &mut Environment,
        access: HirMemberAccess,
    ) -> Result<Value, RuntimeError> {
        let value = self.codegen_expression(env, &access.lhs)?;
        Ok(value.get_field_member(&access.rhs.0.contents).clone())
    }

    pub fn codegen_expression_list(
        &mut self,
        env: &mut Environment,
        exprs: &[ExprId],
    ) -> Vec<NodeId> {
        let mut result = Vec::new();
        for expr in exprs {
            let value = self.codegen_expression(env, expr);
            result.extend(value.unwrap().to_node_ids());
        }
        result
    }

    fn codegen_for(
        &mut self,
        env: &mut Environment,
        for_expr: HirForExpression,
    ) -> Result<Value, RuntimeError> {
        //we add the 'i = start' instruction (in the block before the join)
        let start_idx = self.codegen_expression(env, &for_expr.start_range).unwrap().unwrap_id();
        let end_idx = self.codegen_expression(env, &for_expr.end_range).unwrap().unwrap_id();

        //We support only const range for now
        //TODO how should we handle scope (cf. start/end_for_loop)?
        let iter_name = self.def_interner().definition_name(for_expr.identifier.id).to_owned();
        let iter_def = for_expr.identifier.id;
        let int_type = self.def_interner().id_type(iter_def);
        let iter_type = int_type.into();
        let iter_id = self.create_new_variable(iter_name, Some(iter_def), iter_type, None);
        let iter_var = self.context.get_mut_variable(iter_id).unwrap();
        iter_var.obj_type = iter_type;

        let assign = Operation::binary(BinaryOp::Assign, iter_id, start_idx);
        let iter_ass = self.context.new_instruction(assign, iter_type)?;

        //We map the iterator to start_idx so that when we seal the join block, we will get the corrdect value.
        self.update_variable_id(iter_id, iter_ass, start_idx);

        //join block
        let join_idx =
            block::new_unsealed_block(&mut self.context, block::BlockType::ForJoin, true);
        let exit_id = block::new_sealed_block(&mut self.context, block::BlockType::Normal);
        self.context.current_block = join_idx;

        //should parse a for_expr.condition statement that should evaluate to bool, but
        //we only supports i=start;i!=end for now
        //we generate the phi for the iterator because the iterator is manually created
        let phi = self.context.generate_empty_phi(join_idx, iter_id);
        self.update_variable_id(iter_id, iter_id, phi); //is it still needed?

        let notequal = Operation::binary(BinaryOp::Ne, phi, end_idx);
        let cond = self.context.new_instruction(notequal, ObjectType::Boolean)?;

        let to_fix = self.context.new_instruction(Operation::Nop, ObjectType::NotAnObject)?;

        //Body
        let body_id = block::new_sealed_block(&mut self.context, block::BlockType::Normal);
        self.context.try_get_mut_instruction(to_fix).unwrap().operation =
            Operation::Jeq(cond, body_id);

        let block = match self.def_interner().expression(&for_expr.block) {
            HirExpression::Block(block_expr) => block_expr,
            _ => panic!("ice: expected a block expression"),
        };

        let body_block1 = &mut self.context[body_id];
        body_block1.update_variable(iter_id, phi); //TODO try with just a get_current_value(iter)

<<<<<<< HEAD
        self.parse_block(block.statements(), env);
=======
        self.codegen_block(block.statements(), env);
>>>>>>> 4f48bb01

        //increment iter
        let one = self.context.get_or_create_const(FieldElement::one(), iter_type);

        let incr_op = Operation::binary(BinaryOp::Add, phi, one);
        let incr = self.context.new_instruction(incr_op, iter_type)?;

        let cur_block_id = self.context.current_block; //It should be the body block, except if the body has CFG statements
        let cur_block = &mut self.context[cur_block_id];
        cur_block.update_variable(iter_id, incr);

        //body.left = join
        cur_block.left = Some(join_idx);
        let join_mut = &mut self.context[join_idx];
        join_mut.predecessor.push(cur_block_id);

        //jump back to join
        self.context.new_instruction(Operation::Jmp(join_idx), ObjectType::NotAnObject)?;

        //seal join
        ssa_form::seal_block(&mut self.context, join_idx);

        //exit block
        self.context.current_block = exit_id;
        let exit_first = self.context.get_current_block().get_first_instruction();
        block::link_with_target(&mut self.context, join_idx, Some(exit_id), Some(body_id));

        Ok(Value::Single(exit_first)) //TODO what should we return???
    }

    //Parse a block of AST statements into ssa form
    pub fn codegen_block(
        &mut self,
        block: &[noirc_frontend::node_interner::StmtId],
        env: &mut Environment,
    ) -> Value {
        let mut last_value = Value::dummy();
        for stmt in block {
            last_value = self.codegen_statement(env, stmt).unwrap();
        }
        last_value
    }
}<|MERGE_RESOLUTION|>--- conflicted
+++ resolved
@@ -80,8 +80,7 @@
     location: noirc_errors::Location,
 ) -> Result<(), RuntimeError> {
     let block = main_func_body.block(igen.def_interner());
-<<<<<<< HEAD
-    let actual_return = igen.parse_block(block.statements(), env);
+    let actual_return = igen.codegen_block(block.statements(), env);
 
     if let Some(expected_return) = igen.find_variable(NodeInterner::main_return_id()) {
         let expected_return = expected_return.unwrap_id();
@@ -95,10 +94,6 @@
 
         igen.context
             .new_instruction(Operation::Constrain(eq, location), node::ObjectType::NotAnObject)?;
-=======
-    for stmt_id in block.statements() {
-        igen.codegen_statement(env, stmt_id)?;
->>>>>>> 4f48bb01
     }
 
     Ok(())
@@ -926,11 +921,7 @@
         let body_block1 = &mut self.context[body_id];
         body_block1.update_variable(iter_id, phi); //TODO try with just a get_current_value(iter)
 
-<<<<<<< HEAD
-        self.parse_block(block.statements(), env);
-=======
         self.codegen_block(block.statements(), env);
->>>>>>> 4f48bb01
 
         //increment iter
         let one = self.context.get_or_create_const(FieldElement::one(), iter_type);
