use super::block::BlockId;
use super::context::SsaContext;
use super::node::{ConstrainOp, Instruction, Node, NodeId, Operation, Variable};
use super::{block, node, ssa_form};
use std::collections::HashMap;

use super::super::environment::Environment;
use super::super::errors::{RuntimeError, RuntimeErrorKind};
use crate::object::Object;
use acvm::FieldElement;
use noirc_frontend::hir::Context;
use noirc_frontend::hir_def::expr::{HirConstructorExpression, HirIdent, HirMemberAccess};
use noirc_frontend::hir_def::function::HirFunction;
use noirc_frontend::hir_def::stmt::HirPattern;
use noirc_frontend::hir_def::{
    expr::{HirBinaryOp, HirBinaryOpKind, HirExpression, HirForExpression, HirLiteral},
    stmt::{HirConstrainStatement, HirLetStatement, HirStatement},
};
use noirc_frontend::node_interner::{DefinitionId, ExprId, NodeInterner, StmtId};
use noirc_frontend::util::vecmap;
use noirc_frontend::{FunctionKind, Type};

struct IRGenerator<'a> {
    context: SsaContext<'a>,
    value_names: HashMap<NodeId, u32>,

    /// The current value of a variable. Used for flattening structs
    /// into multiple variables/values
    variable_values: HashMap<DefinitionId, Value>,
}

#[derive(Debug, Clone)]
pub enum Value {
    Single(NodeId),
    Struct(Vec<(/*field_name:*/ String, Value)>),
}

impl Value {
    fn unwrap_id(&self) -> NodeId {
        match self {
            Value::Single(id) => *id,
            Value::Struct(_) => panic!("Tried to unwrap a struct into a single value"),
        }
    }
}

////////////////PARSING THE AST//////////////////////////////////////////////
/// Compiles the AST into the intermediate format by evaluating the main function
pub fn evaluate_main<'a>(
    context: &'a Context,
    env: &mut Environment,
    main_func_body: HirFunction, //main function
) -> Result<SsaContext<'a>, RuntimeError> {
    let mut this = IRGenerator::new(context);
    let block = main_func_body.block(this.def_interner());
    for stmt_id in block.statements() {
        this.evaluate_statement(env, stmt_id)?;
    }

    Ok(this.context)
}

impl<'a> IRGenerator<'a> {
    pub fn new(context: &Context) -> IRGenerator {
        IRGenerator {
            context: SsaContext::new(context),
            value_names: HashMap::new(),
            variable_values: HashMap::new(),
        }
    }

    fn find_variable(&self, variable_def: DefinitionId) -> Option<&Value> {
        self.variable_values.get(&variable_def)
    }

    fn get_current_value(&mut self, value: &Value) -> Value {
        match value {
            Value::Single(id) => Value::Single(ssa_form::get_current_value(&mut self.context, *id)),
            Value::Struct(fields) => Value::Struct(vecmap(fields, |(name, value)| {
                let value = self.get_current_value(value);
                (name.clone(), value)
            })),
        }
    }

    fn evaluate_identifier(&mut self, env: &mut Environment, ident: HirIdent) -> Value {
        if let Some(value) = self.variable_values.get(&ident.id) {
            let value = value.clone();
            return self.get_current_value(&value);
        }

        let ident_name = self.ident_name(&ident);
        let obj = env.get(&ident_name);
        let o_type = self.context.context.def_interner.id_type(ident.id);

        let var = match obj {
            Object::Array(a) => {
                let obj_type = o_type.into();
                //We should create an array from 'a' witnesses
                self.context
                    .mem
                    .create_array_from_object(&a, ident.id, obj_type, &ident_name);
                let array_index = (self.context.mem.arrays.len() - 1) as u32;
                node::Variable {
                    id: NodeId::dummy(),
                    name: ident_name.clone(),
                    obj_type: node::ObjectType::Pointer(array_index),
                    root: None,
                    def: Some(ident.id),
                    witness: None,
                    parent_block: self.context.current_block,
                }
            }
            _ => {
                let obj_type = node::ObjectType::get_type_from_object(&obj);
                //new variable - should be in a let statement? The let statement should set the type
                node::Variable {
                    id: NodeId::dummy(),
                    name: ident_name.clone(),
                    obj_type,
                    root: None,
                    def: Some(ident.id),
                    witness: node::get_witness_from_object(&obj),
                    parent_block: self.context.current_block,
                }
            }
        };

        let v_id = self.context.add_variable(var, None);
        self.context
            .get_current_block_mut()
            .update_variable(v_id, v_id);

        Value::Single(v_id)
    }

    fn def_interner(&self) -> &NodeInterner {
        &self.context.context.def_interner
    }

    fn evaluate_infix_expression(
        &mut self,
        lhs: NodeId,
        rhs: NodeId,
        op: HirBinaryOp,
    ) -> Result<NodeId, RuntimeError> {
        let ltype = self.context.get_object_type(lhs);
        //n.b. we do not verify rhs type as it should have been handled by the type checker.

        // Get the opcode from the infix operator
        let opcode = node::to_operation(op.kind, ltype);
        // Get the result type from the opcode
        let optype = self.context.get_result_type(opcode, ltype);
        if opcode == node::Operation::Ass {
            if let Some(lhs_ins) = self.context.try_get_mut_instruction(lhs) {
                if let node::Operation::Load(array) = lhs_ins.operator {
                    //make it a store rhs
                    lhs_ins.operator = node::Operation::Store(array);
                    lhs_ins.lhs = rhs;
                    return Ok(lhs);
                }
            }
        }
        Ok(self.context.new_instruction(lhs, rhs, opcode, optype))
    }

    pub fn evaluate_statement(
        &mut self,
        env: &mut Environment,
        stmt_id: &StmtId,
    ) -> Result<(), RuntimeError> {
        let statement = self.def_interner().statement(stmt_id);
        match statement {
            HirStatement::Constrain(constrain_stmt) => {
                self.handle_constrain_statement(env, constrain_stmt)
            }
            HirStatement::Expression(expr) | HirStatement::Semi(expr) => {
                self.expression_to_object(env, &expr)?;
                Ok(())
            }
            HirStatement::Let(let_stmt) => {
                // let statements are used to declare a higher level object
                self.handle_let_statement(env, let_stmt)
            }
            HirStatement::Assign(assign_stmt) => {
                let ident_def = assign_stmt.identifier.id;
                //////////////TODO temp this is needed because we don't parse main arguments
                let ident_name = self.ident_name(&assign_stmt.identifier);

                let rhs = self.expression_to_object(env, &assign_stmt.expression)?;

                if let Some(lhs) = self.find_variable(ident_def) {
                    // We may be able to avoid cloning here if we change find_variable
                    // and assign_pattern to use only fields of self instead of `self` itself.
                    let lhs = lhs.clone();
                    self.assign_pattern(&lhs, rhs);
                } else {
                    //var is not defined,
                    //let's do it here for now...TODO
                    let typ = self.def_interner().id_type(assign_stmt.identifier.id);
                    self.bind_fresh_pattern(&ident_name, &typ, rhs);
                }

                Ok(())
            }
            HirStatement::Error => unreachable!(
                "ice: compiler did not exit before codegen when a statement failed to parse"
            ),
        }
    }

    fn create_new_variable(
        &mut self,
        var_name: String,
        def: DefinitionId,
        env: &mut Environment,
    ) -> NodeId {
        let obj = env.get(&var_name);
        let obj_type = node::ObjectType::get_type_from_object(&obj);
        let new_var = node::Variable {
            id: NodeId::dummy(),
            obj_type,
            name: var_name,
            root: None,
            def: Some(def),
            witness: node::get_witness_from_object(&obj),
            parent_block: self.context.current_block,
        };
        self.context.add_variable(new_var, None)
    }

    // Add a constraint to constrain two expression together
    fn handle_constrain_statement(
        &mut self,
        env: &mut Environment,
        constrain_stmt: HirConstrainStatement,
    ) -> Result<(), RuntimeError> {
        let lhs = self
            .expression_to_object(env, &constrain_stmt.0.lhs)?
            .unwrap_id();
        let rhs = self
            .expression_to_object(env, &constrain_stmt.0.rhs)?
            .unwrap_id();

        match constrain_stmt.0.operator.kind {
            // HirBinaryOpKind::Add => binary_op::handle_add_op(lhs, rhs, self),
            // HirBinaryOpKind::Subtract => binary_op::handle_sub_op(lhs, rhs, self),
            // HirBinaryOpKind::Multiply => binary_op::handle_mul_op(lhs, rhs, self),
            // HirBinaryOpKind::Divide => binary_op::handle_div_op(lhs, rhs, self),
            HirBinaryOpKind::NotEqual => Ok(self.context.new_instruction(
                lhs,
                rhs,
                node::Operation::Constrain(ConstrainOp::Neq),
                node::ObjectType::NotAnObject,
            )),
            HirBinaryOpKind::Equal => Ok(self.context.new_instruction(
                lhs,
                rhs,
                node::Operation::Constrain(ConstrainOp::Eq),
                node::ObjectType::NotAnObject,
            )),
            HirBinaryOpKind::And => todo!(),
            // HirBinaryOpKind::Xor => binary_op::handle_xor_op(lhs, rhs, self),
            HirBinaryOpKind::Less => todo!(), // Ok(self.new_instruction(lhs, rhs, node::Operation::LtGate, node::ObjectType::NotAnObject)),
            HirBinaryOpKind::LessEqual => todo!(),
            HirBinaryOpKind::Greater => todo!(),
            HirBinaryOpKind::GreaterEqual => {
                todo!();
            }
            HirBinaryOpKind::Assign => Err(RuntimeErrorKind::Spanless(
                "The Binary operation `=` can only be used in declaration statements".to_string(),
            )),
            HirBinaryOpKind::Or => Err(RuntimeErrorKind::Unimplemented(
                "The Or operation is currently not implemented. First implement in Barretenberg."
                    .to_owned(),
            )),
            _ => Err(RuntimeErrorKind::Unimplemented(
                "The operation is currently not supported in a constrain statement".to_owned(),
            )),
        }
        .map_err(|kind| kind.add_span(constrain_stmt.0.operator.span))?;

        Ok(())
    }

    /// Flatten the pattern and value, binding each identifier in the pattern
    /// to a single NodeId in the corresponding Value. This effectively flattens
    /// let bindings of struct variables, declaring a new variable for each field.
    fn bind_pattern(&mut self, pattern: &HirPattern, value: Value) {
        match (pattern, value) {
            (HirPattern::Identifier(ident), Value::Single(node_id)) => {
                let typ = self.def_interner().id_type(ident.id);
                let variable_name = self.ident_name(ident);
                let value = self.bind_variable(variable_name, Some(ident.id), &typ, node_id);
                self.variable_values.insert(ident.id, value);
            }
            (HirPattern::Identifier(ident), value @ Value::Struct(_)) => {
                let typ = self.def_interner().id_type(ident.id);
                let name = self.ident_name(ident);
                let value = self.bind_fresh_pattern(&name, &typ, value);
                self.variable_values.insert(ident.id, value);
            }
            (HirPattern::Mutable(pattern, _), value) => self.bind_pattern(pattern, value),
            (pattern @ (HirPattern::Tuple(..) | HirPattern::Struct(..)), Value::Struct(exprs)) => {
                assert_eq!(pattern.field_count(), exprs.len());
                for ((pattern_name, pattern), (field_name, value)) in
                    pattern.iter_fields().zip(exprs)
                {
                    assert_eq!(pattern_name, field_name);
                    self.bind_pattern(pattern, value);
                }
            }
            _ => unreachable!(),
        }
    }

    /// This function is a recursive helper for bind_pattern which takes care
    /// of creating fresh variables to expand `ident = (a, b, ...)` to `(i_a, i_b, ...) = (a, b, ...)`
    ///
    /// This function could use a clearer name
    fn bind_fresh_pattern(&mut self, basename: &str, typ: &Type, value: Value) -> Value {
        match value {
            Value::Single(node_id) => self.bind_variable(basename.to_owned(), None, typ, node_id),
            Value::Struct(field_values) => {
                assert_eq!(field_values.len(), typ.num_elements());
                let values = typ
                    .iter_fields()
                    .zip(field_values)
                    .map(|((field_name, field_type), (value_name, field_value))| {
                        assert_eq!(field_name, value_name);
                        let name = format!("{}.{}", basename, field_name);
                        let value = self.bind_fresh_pattern(&name, &field_type, field_value);
                        (field_name, value)
                    })
                    .collect();
                Value::Struct(values)
            }
        }
    }

    fn bind_variable(
        &mut self,
        variable_name: String,
        definition_id: Option<DefinitionId>,
        typ: &Type,
        value_id: NodeId,
    ) -> Value {
        let obj_type = typ.into();

        if matches!(obj_type, node::ObjectType::Pointer(_)) {
            if let Ok(rhs_mut) = self.context.get_mut_variable(value_id) {
                rhs_mut.def = definition_id;
                rhs_mut.name = variable_name;
                return Value::Single(value_id);
            }
        }

        let new_var = Variable::new(
            obj_type,
            variable_name,
            definition_id,
            self.context.current_block,
        );
        let id = self.context.add_variable(new_var, None);

        //Assign rhs to lhs
        let result = self
            .context
            .new_instruction(id, value_id, node::Operation::Ass, obj_type);
        //This new variable should not be available in outer scopes.
        let cb = self.context.get_current_block_mut();
        cb.update_variable(id, result); //update the value array. n.b. we should not update the name as it is the first assignment (let)
        Value::Single(id)
    }

    //same as update_variable but using the var index instead of var
    pub fn update_variable_id(&mut self, var_id: NodeId, new_var: NodeId, new_value: NodeId) {
        let root_id = self.context.get_root_value(var_id);
        let root = self.context.get_variable(root_id).unwrap();
        let root_name = root.name.clone();
        let cb = self.context.get_current_block_mut();
        cb.update_variable(var_id, new_value);
        let vname = self.value_names.entry(var_id).or_insert(0);
        *vname += 1;
        let variable_id = *vname;

        if let Ok(nvar) = self.context.get_mut_variable(new_var) {
            nvar.name = format!("{root_name}{variable_id}");
        }
    }

    /// Similar to bind_pattern but recursively creates Assignment instructions for
    /// each value rather than defining new variables.
    fn assign_pattern(&mut self, lhs: &Value, rhs: Value) {
        match (lhs, rhs) {
            (Value::Single(lhs_id), Value::Single(rhs_id)) => {
                let lhs = self.context.get_variable(*lhs_id).unwrap();

                //////////////////////////////----******************************************
                let new_var = node::Variable {
                    id: *lhs_id,
                    obj_type: lhs.obj_type,
                    name: String::new(),
                    root: None,
                    def: lhs.def,
                    witness: None,
                    parent_block: self.context.current_block,
                };
                let ls_root = lhs.get_root();

                //ssa: we create a new variable a1 linked to a
                let new_var_id = self.context.add_variable(new_var, Some(ls_root));

                let rhs = &self.context[rhs_id];
                let r_type = rhs.get_type();
                let result = self.context.new_instruction(
                    new_var_id,
                    rhs_id,
                    node::Operation::Ass,
                    r_type,
                );

                self.update_variable_id(ls_root, new_var_id, result); //update the name and the value map
            }
            (Value::Struct(lhs_fields), Value::Struct(rhs_fields)) => {
                assert_eq!(lhs_fields.len(), rhs_fields.len());
                for (lhs_field, rhs_field) in lhs_fields.iter().zip(rhs_fields) {
                    assert_eq!(lhs_field.0, rhs_field.0);
                    self.assign_pattern(&lhs_field.1, rhs_field.1);
                }
            }
            (Value::Single(_), Value::Struct(_)) => unreachable!("variables with tuple/struct types should already be decomposed into multiple variables"),
            (Value::Struct(_), Value::Single(_)) => unreachable!("Uncaught type error, tried to assign a single value to a tuple/struct type"),
        }
    }

    fn ident_name(&self, ident: &HirIdent) -> String {
        self.context
            .context
            .def_interner
            .definition_name(ident.id)
            .to_owned()
    }

    // Let statements are used to declare higher level objects
    fn handle_let_statement(
        &mut self,
        env: &mut Environment,
        let_stmt: HirLetStatement,
    ) -> Result<(), RuntimeError> {
        let rhs = self.expression_to_object(env, &let_stmt.expression)?;
        self.bind_pattern(&let_stmt.pattern, rhs);
        Ok(())
    }

    pub(crate) fn expression_to_object(
        &mut self,
        env: &mut Environment,
        expr_id: &ExprId,
    ) -> Result<Value, RuntimeError> {
        let expr = self.def_interner().expression(expr_id);
        let span = self.def_interner().expr_span(expr_id);
        match expr {
            HirExpression::Literal(HirLiteral::Integer(x)) => {
                let int_type = self.def_interner().id_type(expr_id);
                let element_type = int_type.into();
                Ok(Value::Single(self.context.get_or_create_const(x, element_type)))
            },
            HirExpression::Literal(HirLiteral::Array(arr_lit)) => {
                //We create a MemArray
                let arr_type = self.def_interner().id_type(expr_id);
                let element_type = arr_type.into();    //WARNING array type!

                let array_index = self.context.mem.create_new_array(arr_lit.length as u32, element_type, &String::new());
                //We parse the array definition
                let elements = self.expression_list_to_objects(env, &arr_lit.contents);
                let array = &mut self.context.mem.arrays[array_index as usize];
                let array_adr = array.adr;
                for (pos, object) in elements.into_iter().enumerate() {
                    //array.witness.push(node::get_witness_from_object(&object));
                    let lhs_adr = self.context.get_or_create_const(FieldElement::from((array_adr + pos as u32) as u128), node::ObjectType::Unsigned(32));
                    self.context.new_instruction(object, lhs_adr, node::Operation::Store(array_index), element_type);
                }
                //Finally, we create a variable pointing to this MemArray
                let new_var = node::Variable {
                    id: NodeId::dummy(),
                    obj_type : node::ObjectType::Pointer(array_index),
                    name: String::new(),
                    root: None,
                    def: None,
                    witness: None,
                    parent_block: self.context.current_block,
                };
                Ok(Value::Single(self.context.add_variable(new_var, None)))
            },
            HirExpression::Ident(x) =>  {
               Ok(self.evaluate_identifier(env, x))
                //n.b this creates a new variable if it does not exist, may be we should delegate this to explicit statements (let) - TODO
            },
            HirExpression::Infix(infx) => {
                // Note: using .into_id() here disallows structs/tuples in infix expressions.
                // The type checker currently disallows this as well but we may want to allow
                // for e.g. struct == struct in the future
                let lhs = self.expression_to_object(env, &infx.lhs)?.unwrap_id();
                let rhs = self.expression_to_object(env, &infx.rhs)?.unwrap_id();
                self.evaluate_infix_expression(lhs, rhs, infx.operator)
                    .map(Value::Single)
            },
            HirExpression::Cast(cast_expr) => {
                let lhs = self.expression_to_object(env, &cast_expr.lhs)?.unwrap_id();
                let rtype = cast_expr.r#type.into();

                Ok(Value::Single(self.context.new_instruction(lhs, lhs, Operation::Cast, rtype)))

                //We should generate a cast instruction and handle properly type conversion:
                // unsigned integer to field ; ok, just checks if bit size over FieldElement::max_num_bits()
                // signed integer to field; ok; check bit size N, retrieve sign bit s and returns x*(1-s)+s*(p-2^N+x)
                // field to unsigned integer; returns x mod 2^N when N is the bit size of the result type
                // field to signed integer; ??
                // bool to integer or field, ok: returns if (x is true) 1 else 0
                // integer to field vers bool: ok, returns (x neq 0)
                // integer to other integer type: checks rust rules TODO
                // else... Not supported (for now).
                //binary_op::handle_cast_op(self,lhs, cast_expr.r#type).map_err(|kind|kind.add_span(span))
            },
            HirExpression::Index(indexed_expr) => {
                // Currently these only happen for arrays
<<<<<<< HEAD
                let collection_name = match self.def_interner().expression(&indexed_expr.collection) {
                    HirExpression::Ident(id) => id,
                    other => todo!("Array indexing with an lhs of '{:?}' is unimplemented, you must use an expression in the form `identifier[expression]` for now.", other)
                };

                let arr_def = self.def_interner().ident_def(&collection_name);
                let arr_name = self.def_interner().ident_name(&collection_name);
                let ident_span = self.def_interner().ident_span(&collection_name);

                let arr_type = self.def_interner().id_type(arr_def.unwrap());
=======
                let arr_def = indexed_expr.collection_name.id;
                let arr_name = self.def_interner().definition_name(indexed_expr.collection_name.id).to_owned();
                let ident_span = indexed_expr.collection_name.span;
                let arr_type = self.def_interner().id_type(arr_def);
>>>>>>> cfe6b376
                let o_type = arr_type.into();
                let mut array_index = self.context.mem.arrays.len() as u32;
                let array = if let Some(moi) = self.context.mem.find_array(&Some(arr_def)) {
                    array_index= self.context.mem.get_array_index(moi).unwrap();
                    moi
                }
                 else if let Some(Value::Single(pointer)) = self.find_variable(arr_def) {
                    match self.context.get_object_type(*pointer) {
                        node::ObjectType::Pointer(a_id) => {
                            array_index = a_id;
                            &self.context.mem.arrays[a_id as usize]
                        }
                        _ => unreachable!(),
                    }
                 }
                else {
                    let arr = env.get_array(&arr_name).map_err(|kind|kind.add_span(ident_span)).unwrap();
                    self.context.mem.create_array_from_object(&arr, arr_def, o_type, &arr_name)
                };
                //let array = self.mem.get_or_create_array(&arr, arr_def.unwrap(), o_type, arr_name);
                let address = array.adr;

                // Evaluate the index expression
                let index_as_obj = self.expression_to_object(env, &indexed_expr.index)?.unwrap_id();

                let index_type = self.context.get_object_type(index_as_obj);
                let base_adr = self.context.get_or_create_const(FieldElement::from(address as i128), index_type);
                let adr_id = self.context.new_instruction(base_adr, index_as_obj, node::Operation::Add, index_type);
                Ok(Value::Single(self.context.new_instruction(adr_id, adr_id, node::Operation::Load(array_index), o_type)))
            },
            HirExpression::Call(call_expr) => {
                let func_meta = self.def_interner().function_meta(&call_expr.func_id);
                match func_meta.kind {
                    FunctionKind::Normal =>  {
                        //Function defined inside the Noir program.
                        todo!();
                    },
                    FunctionKind::LowLevel => {
                    // We use it's func name to find out what intrinsic function to call
                    todo!();
                    //    let attribute = func_meta.attributes.expect("all low level functions must contain an attribute which contains the opcode which it links to");
                    //    let opcode_name = attribute.foreign().expect("ice: function marked as foreign, but attribute kind does not match this");
                    //    Ok(self.handle_stdlib(env, opcode_name, call_expr))
                    },
                    FunctionKind::Builtin => { todo!();
                    //     let attribute = func_meta.attributes.expect("all builtin functions must contain an attribute which contains the function name which it links to");
                    //     let builtin_name = attribute.builtin().expect("ice: function marked as a builtin, but attribute kind does not match this");
                    //     builtin::call_builtin(self, env, builtin_name, (call_expr,span))
                    },
                 }
            },
            HirExpression::For(for_expr) => self.handle_for_expr(env,for_expr).map_err(|kind|kind.add_span(span)),
            HirExpression::Constructor(constructor) => self.handle_constructor(env, constructor),
            HirExpression::MemberAccess(access) => self.handle_member_access(env, access),
            HirExpression::Tuple(fields) => self.handle_tuple(env, fields),
            HirExpression::If(_) => todo!(),
            HirExpression::Prefix(_) => todo!(),
            HirExpression::Literal(_) => todo!(),
            HirExpression::Block(_) => todo!("currently block expressions not in for/if branches are not being evaluated. In the future, we should be able to unify the eval_block and all places which require block_expr here"),
            HirExpression::Error => todo!(),
            HirExpression::MethodCall(_) => unreachable!("Method calls should be desugared before codegen"),
        }
    }

    fn handle_constructor(
        &mut self,
        env: &mut Environment,
        constructor: HirConstructorExpression,
    ) -> Result<Value, RuntimeError> {
        let fields = constructor
            .fields
            .into_iter()
            .map(|(ident, field)| {
                let field_name = ident.0.contents;
                Ok((field_name, self.expression_to_object(env, &field)?))
            })
            .collect::<Result<Vec<_>, _>>()?;

        Ok(Value::Struct(fields))
    }

    /// A tuple is much the same as a constructor, we just give it fields with numbered names
    fn handle_tuple(
        &mut self,
        env: &mut Environment,
        fields: Vec<ExprId>,
    ) -> Result<Value, RuntimeError> {
        let fields = fields
            .into_iter()
            .enumerate()
            .map(|(i, field)| {
                // Tuple field names are 0..n-1 where n = the length of the tuple
                let field_name = i.to_string();
                Ok((field_name, self.expression_to_object(env, &field)?))
            })
            .collect::<Result<Vec<_>, _>>()?;

        Ok(Value::Struct(fields))
    }

    fn handle_member_access(
        &mut self,
        env: &mut Environment,
        access: HirMemberAccess,
    ) -> Result<Value, RuntimeError> {
        match self.expression_to_object(env, &access.lhs)? {
            Value::Single(_) => unreachable!(
                "Runtime type error, expected struct but found a single value for {:?}",
                access
            ),
            Value::Struct(fields) => {
                dbg!(&access);
                let field = dbg!(fields)
                    .into_iter()
                    .find(|(field_name, _)| *field_name == access.rhs.0.contents);

                Ok(field.unwrap().1)
            }
        }
    }

    //TODO generate phi instructions
    pub fn expression_list_to_objects(
        &mut self,
        env: &mut Environment,
        exprs: &[ExprId],
    ) -> Vec<NodeId> {
        exprs
            .iter()
            .map(|expr| {
                match self.expression_to_object(env, expr) {
                    Ok(Value::Single(id)) => id,
                    // TODO: Can we have arrays of structs? How should we store each element if
                    // structs don't exist in ssa?
                    other => panic!("Unexpected {:?} while codegening ssa array elements", other),
                }
            })
            .collect::<Vec<_>>()
    }

    fn handle_for_expr(
        &mut self,
        env: &mut Environment,
        for_expr: HirForExpression,
    ) -> Result<Value, RuntimeErrorKind> {
        //we add the ' i = start' instruction (in the block before the join)
        let start_idx = self
            .expression_to_object(env, &for_expr.start_range)
            .map_err(|err| err.remove_span())
            .unwrap()
            .unwrap_id();
        let end_idx = self
            .expression_to_object(env, &for_expr.end_range)
            .map_err(|err| err.remove_span())
            .unwrap()
            .unwrap_id();
        //We support only const range for now
        let start = self.context.get_as_constant(start_idx).unwrap();
        //TODO how should we handle scope (cf. start/end_for_loop)?
        let iter_name = self
            .def_interner()
            .definition_name(for_expr.identifier.id)
            .to_owned();
        let iter_def = for_expr.identifier.id;
        let int_type = self.def_interner().id_type(iter_def);
        env.store(iter_name.clone(), Object::Constants(start));
        let iter_id = self.create_new_variable(iter_name, iter_def, env);
        let iter_var = self.context.get_mut_variable(iter_id).unwrap();
        iter_var.obj_type = int_type.into();
        let iter_type = self.context.get_object_type(iter_id);
        let iter_ass =
            self.context
                .new_instruction(iter_id, start_idx, node::Operation::Ass, iter_type);
        //We map the iterator to start_idx so that when we seal the join block, we will get the corrdect value.
        self.update_variable_id(iter_id, iter_ass, start_idx);

        //join block
        let join_idx =
            block::new_unsealed_block(&mut self.context, block::BlockType::ForJoin, true);
        let exit_id = block::new_sealed_block(&mut self.context, block::BlockType::Normal);
        self.context.current_block = join_idx;
        //should parse a for_expr.condition statement that should evaluate to bool, but
        //we only supports i=start;i!=end for now
        //we generate the phi for the iterator because the iterator is manually created
        let phi = self.generate_empty_phi(join_idx, iter_id);
        self.update_variable_id(iter_id, iter_id, phi); //is it still needed?
        let cond =
            self.context
                .new_instruction(phi, end_idx, Operation::Ne, node::ObjectType::Boolean);
        let to_fix = self.context.new_instruction(
            cond,
            NodeId::dummy(),
            node::Operation::Jeq,
            node::ObjectType::NotAnObject,
        );

        //Body
        let body_id = block::new_sealed_block(&mut self.context, block::BlockType::Normal);
        let block = match self.def_interner().expression(&for_expr.block) {
            HirExpression::Block(block_expr) => block_expr,
            _ => panic!("ice: expected a block expression"),
        };
        let body_block1 = &mut self.context[body_id];
        body_block1.update_variable(iter_id, phi); //TODO try with just a get_current_value(iter)
        let statements = block.statements();
        for stmt in statements {
            self.evaluate_statement(env, stmt).unwrap(); //TODO return the error
        }

        //increment iter
        let one = self
            .context
            .get_or_create_const(FieldElement::one(), iter_type);
        let incr = self
            .context
            .new_instruction(phi, one, node::Operation::Add, iter_type);
        let cur_block_id = self.context.current_block; //It should be the body block, except if the body has CFG statements
        let cur_block = &mut self.context[cur_block_id];
        cur_block.update_variable(iter_id, incr);

        //body.left = join
        cur_block.left = Some(join_idx);
        let join_mut = &mut self.context[join_idx];
        join_mut.predecessor.push(cur_block_id);
        //jump back to join
        self.context.new_instruction(
            NodeId::dummy(),
            self.context[join_idx].get_first_instruction(),
            node::Operation::Jmp,
            node::ObjectType::NotAnObject,
        );
        //seal join
        ssa_form::seal_block(&mut self.context, join_idx);

        //exit block
        self.context.current_block = exit_id;
        let exit_first = self.context.get_current_block().get_first_instruction();
        block::link_with_target(&mut self.context, join_idx, Some(exit_id), Some(body_id));
        let first_instruction = self.context[body_id].get_first_instruction();
        self.context.try_get_mut_instruction(to_fix).unwrap().rhs = first_instruction;
        Ok(Value::Single(exit_first)) //TODO what should we return???
    }

    pub fn generate_empty_phi(&mut self, target_block: BlockId, root: NodeId) -> NodeId {
        //Ensure there is not already a phi for the variable (n.b. probably not usefull)
        for i in &self.context[target_block].instructions {
            if let Some(ins) = self.context.try_get_instruction(*i) {
                if ins.operator == node::Operation::Phi && ins.rhs == root {
                    return *i;
                }
            }
        }

        let v_type = self.context.get_object_type(root);
        let new_phi = Instruction::new(Operation::Phi, root, root, v_type, Some(target_block));
        let phi_id = self.context.add_instruction(new_phi);
        self.context[target_block].instructions.insert(1, phi_id);
        phi_id
    }
}<|MERGE_RESOLUTION|>--- conflicted
+++ resolved
@@ -525,23 +525,16 @@
             },
             HirExpression::Index(indexed_expr) => {
                 // Currently these only happen for arrays
-<<<<<<< HEAD
                 let collection_name = match self.def_interner().expression(&indexed_expr.collection) {
                     HirExpression::Ident(id) => id,
                     other => todo!("Array indexing with an lhs of '{:?}' is unimplemented, you must use an expression in the form `identifier[expression]` for now.", other)
                 };
 
-                let arr_def = self.def_interner().ident_def(&collection_name);
-                let arr_name = self.def_interner().ident_name(&collection_name);
-                let ident_span = self.def_interner().ident_span(&collection_name);
-
-                let arr_type = self.def_interner().id_type(arr_def.unwrap());
-=======
-                let arr_def = indexed_expr.collection_name.id;
-                let arr_name = self.def_interner().definition_name(indexed_expr.collection_name.id).to_owned();
-                let ident_span = indexed_expr.collection_name.span;
+                let arr_def = collection_name.id;
+                let arr_name = self.def_interner().definition_name(arr_def).to_owned();
+                let ident_span = collection_name.span;
+
                 let arr_type = self.def_interner().id_type(arr_def);
->>>>>>> cfe6b376
                 let o_type = arr_type.into();
                 let mut array_index = self.context.mem.arrays.len() as u32;
                 let array = if let Some(moi) = self.context.mem.find_array(&Some(arr_def)) {
