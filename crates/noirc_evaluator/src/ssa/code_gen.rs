use super::context::SsaContext;
use super::function::FuncIndex;
use super::mem::ArrayId;
use super::node::{Binary, BinaryOp, NodeId, ObjectType, Operation, Variable};
use super::{block, node, ssa_form};
use std::collections::HashMap;
use std::convert::TryInto;

use super::super::environment::Environment;
use super::super::errors::RuntimeError;
use crate::object::Object;

use crate::ssa::block::BlockType;
use crate::ssa::function;
use acvm::acir::OPCODE;
use acvm::FieldElement;
use noirc_frontend::hir::Context;
use noirc_frontend::hir_def::expr::{
    HirCallExpression, HirConstructorExpression, HirIdent, HirMemberAccess, HirUnaryOp,
};
use noirc_frontend::hir_def::function::HirFunction;
use noirc_frontend::hir_def::stmt::{HirLValue, HirPattern};
use noirc_frontend::hir_def::{
    expr::{HirBinaryOp, HirBinaryOpKind, HirExpression, HirForExpression, HirLiteral},
    stmt::{HirConstrainStatement, HirLetStatement, HirStatement},
};
use noirc_frontend::node_interner::{DefinitionId, ExprId, NodeInterner, StmtId};
use noirc_frontend::util::vecmap;
use noirc_frontend::{FunctionKind, Type};
use num_bigint::BigUint;
use num_traits::Zero;

pub struct IRGenerator<'a> {
    pub context: SsaContext<'a>,
    pub function_context: Option<FuncIndex>,
    /// The current value of a variable. Used for flattening structs
    /// into multiple variables/values
    variable_values: HashMap<DefinitionId, Value>,
}

#[derive(Debug, Clone)]
pub enum Value {
    Single(NodeId),
    Struct(Vec<(/*field_name:*/ String, Value)>),
}

impl Value {
    pub fn unwrap_id(&self) -> NodeId {
        match self {
            Value::Single(id) => *id,
            Value::Struct(_) => panic!("Tried to unwrap a struct into a single value"),
        }
    }

    pub fn dummy() -> Value {
        Value::Single(NodeId::dummy())
    }

    pub fn to_node_ids(&self) -> Vec<NodeId> {
        match self {
            Value::Single(id) => vec![*id],
            Value::Struct(v) => v.iter().flat_map(|i| i.1.to_node_ids()).collect(),
        }
    }

    pub fn get_field_member(&self, field_name: &str) -> &Value {
        match self {
            Value::Single(_) => {
                unreachable!("Runtime type error, expected struct but found a single value")
            }
            Value::Struct(v) => &v.iter().find(|(name, _)| *name == *field_name).unwrap().1,
        }
    }
}

////////////////PARSING THE AST////////////////////////////////////////////////
/// Compiles the AST into the intermediate format by evaluating the main function
pub fn evaluate_main<'a>(
    igen: &mut IRGenerator<'a>,
    env: &mut Environment,
    main_func_body: HirFunction, //main function
    location: noirc_errors::Location,
) -> Result<(), RuntimeError> {
    let block = main_func_body.block(igen.def_interner());
    let actual_return = igen.codegen_block(block.statements(), env);

    if let Some(expected_return) = igen.find_variable(NodeInterner::main_return_id()) {
        let expected_return = expected_return.unwrap_id();

        let eq = igen.context.new_binary_instruction(
            BinaryOp::Eq,
            expected_return,
            actual_return.unwrap_id(),
            node::ObjectType::Boolean,
        )?;

        igen.context
            .new_instruction(Operation::Constrain(eq, location), node::ObjectType::NotAnObject)?;
    }

    Ok(())
}

impl<'a> IRGenerator<'a> {
    pub fn new(context: &Context) -> IRGenerator {
        IRGenerator {
            context: SsaContext::new(context),
            variable_values: HashMap::new(),
            function_context: None,
        }
    }

    pub fn find_variable(&self, variable_def: DefinitionId) -> Option<&Value> {
        if variable_def != DefinitionId::dummy_id() {
            self.variable_values.get(&variable_def)
        } else {
            None
        }
    }

    pub fn get_current_value(&mut self, value: &Value) -> Value {
        match value {
            Value::Single(id) => Value::Single(ssa_form::get_current_value(&mut self.context, *id)),
            Value::Struct(fields) => Value::Struct(vecmap(fields, |(name, value)| {
                let value = self.get_current_value(value);
                (name.clone(), value)
            })),
        }
    }

    pub fn abi_array(
        &mut self,
        name: &str,
        ident_def: DefinitionId,
        el_type: Type,
        len: u128,
        witness: Vec<acvm::acir::native_types::Witness>,
    ) {
        let v_id = self.new_array(name, el_type.into(), len as u32, Some(ident_def));
        let array_idx = self.context.mem.last_id();
        self.context.mem[array_idx].values = vecmap(witness, |w| w.into());
        self.context.get_current_block_mut().update_variable(v_id, v_id);
    }

    pub fn abi_var(
        &mut self,
        name: &str,
        ident_def: DefinitionId,
        obj_type: node::ObjectType,
        witness: acvm::acir::native_types::Witness,
    ) {
        //new variable - should be in a let statement? The let statement should set the type
        let var = node::Variable {
            id: NodeId::dummy(),
            name: name.to_string(),
            obj_type,
            root: None,
            def: Some(ident_def),
            witness: Some(witness),
            parent_block: self.context.current_block,
        };
        let v_id = self.context.add_variable(var, None);

        self.context.get_current_block_mut().update_variable(v_id, v_id);
        let v_value = Value::Single(v_id);
        self.variable_values.insert(ident_def, v_value); //TODO ident_def or ident_id??
    }

    fn codegen_identifier(&mut self, env: &mut Environment, ident: HirIdent) -> Value {
        if let Some(value) = self.variable_values.get(&ident.id) {
            let value = value.clone();
            return self.get_current_value(&value);
        }

        let ident_name = self.ident_name(&ident);
        let obj = env.get(&ident_name);
        let o_type = self.context.context.def_interner.id_type(ident.id);

        let v_id = match obj {
            Object::Array(a) => {
                let obj_type = o_type.into();
                //We should create an array from 'a' witnesses
                self.context.create_array_from_object(&a, ident.id, obj_type, &ident_name)
            }
            _ => {
                let obj_type = ObjectType::get_type_from_object(&obj);
                //new variable - should be in a let statement? The let statement should set the type
                self.context.add_variable(
                    node::Variable {
                        id: NodeId::dummy(),
                        name: ident_name.clone(),
                        obj_type,
                        root: None,
                        def: Some(ident.id),
                        witness: node::get_witness_from_object(&obj),
                        parent_block: self.context.current_block,
                    },
                    None,
                )
            }
        };

        self.context.get_current_block_mut().update_variable(v_id, v_id);

        Value::Single(v_id)
    }

    pub fn def_interner(&self) -> &NodeInterner {
        &self.context.context.def_interner
    }

    fn codegen_prefix_expression(
        &mut self,
        rhs: NodeId,
        op: HirUnaryOp,
    ) -> Result<NodeId, RuntimeError> {
        let rtype = self.context.get_object_type(rhs);
        match op {
            HirUnaryOp::Minus => {
                let lhs = self.context.zero_with_type(rtype);
                let operator = BinaryOp::Sub { max_rhs_value: BigUint::zero() };
                let op = Operation::Binary(node::Binary { operator, lhs, rhs });
                self.context.new_instruction(op, rtype)
            }
            HirUnaryOp::Not => self.context.new_instruction(Operation::Not(rhs), rtype),
        }
    }

    fn codegen_infix_expression(
        &mut self,
        lhs: NodeId,
        rhs: NodeId,
        op: HirBinaryOp,
    ) -> Result<NodeId, RuntimeError> {
        let ltype = self.context.get_object_type(lhs);
        //n.b. we do not verify rhs type as it should have been handled by the type checker.

        if let (HirBinaryOpKind::Assign, Some(lhs_ins)) =
            (op.kind, self.context.try_get_mut_instruction(lhs))
        {
            if let Operation::Load { array_id, index } = lhs_ins.operation {
                //make it a store rhs
                lhs_ins.operation = Operation::Store { array_id, index, value: rhs };
                return Ok(lhs);
            }
        }

        // Get the opcode from the infix operator
        let binary = Binary::from_hir(op.kind, ltype, lhs, rhs);
        let opcode = Operation::Binary(binary);

        let optype = self.context.get_result_type(&opcode, ltype);
        self.context.new_instruction(opcode, optype)
    }

    pub fn codegen_statement(
        &mut self,
        env: &mut Environment,
        stmt_id: &StmtId,
    ) -> Result<Value, RuntimeError> {
        let statement = self.def_interner().statement(stmt_id);
        match statement {
            HirStatement::Constrain(constrain_stmt) => self.codegen_constrain(env, constrain_stmt),
            HirStatement::Expression(expr) | HirStatement::Semi(expr) => {
                self.codegen_expression(env, &expr)
            }
            HirStatement::Let(let_stmt) => {
                // let statements are used to declare a higher level object
                self.codegen_let(env, let_stmt)
            }
            HirStatement::Assign(assign_stmt) => {
                self.codegen_assign(assign_stmt.lvalue, assign_stmt.expression, env)
            }
            HirStatement::Error => unreachable!(
                "ice: compiler did not exit before codegen when a statement failed to parse"
            ),
        }
    }

    fn codegen_indexed_value(
        &mut self,
        array: &HirLValue,
        index: ExprId,
        env: &mut Environment,
    ) -> Result<(ArrayId, NodeId), RuntimeError> {
        let ident_def = self.lvalue_ident_def(array);
        let val = self.find_variable(ident_def).unwrap();
        let lhs = val.to_node_ids();
        assert!(lhs.len() == 1);
        let a_id = self.context.get_object_type(lhs[0]).type_to_pointer();
        let index_val = self.codegen_expression(env, &index).unwrap();
        let index = index_val.unwrap_id();
        Ok((a_id, index))
    }

    fn lvalue_ident_def(&self, lvalue: &HirLValue) -> DefinitionId {
        match lvalue {
            HirLValue::Ident(ident) => ident.id,
            HirLValue::MemberAccess { object: o, .. } => self.lvalue_ident_def(o),
            HirLValue::Index { array, index: _ } => self.lvalue_ident_def(array.as_ref()),
        }
    }

    pub fn create_new_variable(
        &mut self,
        var_name: String,
        def: Option<DefinitionId>,
        obj_type: node::ObjectType,
        witness: Option<acvm::acir::native_types::Witness>,
    ) -> NodeId {
        let new_var = node::Variable {
            id: NodeId::dummy(),
            obj_type,
            name: var_name,
            root: None,
            def,
            witness,
            parent_block: self.context.current_block,
        };
        let v_id = self.context.add_variable(new_var, None);
        let v_value = Value::Single(v_id);
        if let Some(def) = def {
            self.variable_values.insert(def, v_value);
        }
        v_id
    }

    //Helper function for create_new_value()
    fn insert_new_struct(
        &mut self,
        def: Option<DefinitionId>,
        values: Vec<(String, Value)>,
    ) -> Value {
        let result = Value::Struct(values);
        if let Some(def_id) = def {
            self.variable_values.insert(def_id, result.clone());
        }
        result
    }

    pub fn create_new_value(
        &mut self,
        typ: &noirc_frontend::Type,
        base_name: &str,
        def: Option<DefinitionId>,
    ) -> Value {
        match typ {
            noirc_frontend::Type::Struct(t, args) => {
                let mut values = Vec::new();
                for field_name in t.borrow().fields.keys() {
                    let field_name = &field_name.0.contents;
                    let name = format!("{}.{}", base_name, field_name);
                    let field_type = t.borrow().get_field(field_name, args).unwrap();

                    let val = self.create_new_value(&field_type, &name, None);
                    values.push((field_name.to_owned(), val));
                }
                self.insert_new_struct(def, values)
            }
            noirc_frontend::Type::Tuple(v) => {
                let mut values = Vec::new();
                for i in v.iter().enumerate() {
                    let name = format!("{}.{}", base_name, i.0);
                    let val = self.create_new_value(i.1, &name, None);
                    values.push((i.0.to_string(), val));
                }
                self.insert_new_struct(def, values)
            }
<<<<<<< HEAD
            noirc_frontend::Type::Array(_, _) => {
                {
                    //TODO support array of structs
                    let obj_type = node::ObjectType::from(typ);
                    // TODO: either change max amount of elements for array on frontend to u32 or change array len type in codegen from u32
                    let array_size = typ.num_elements();
                    let v_id = self.new_array(base_name, obj_type, array_size as u32, def);
                    Value::Single(v_id)
                }
=======
            noirc_frontend::Type::Array(len, _) => {
                //TODO support array of structs
                let obj_type = node::ObjectType::from(typ);
                let len = len.array_length().unwrap();
                let v_id = self.new_array(base_name, obj_type, len.try_into().unwrap(), def);
                Value::Single(v_id)
>>>>>>> 08b615ca
            }
            _ => {
                let obj_type = node::ObjectType::from(typ);
                let v_id = self.create_new_variable(base_name.to_string(), def, obj_type, None);
                self.context.get_current_block_mut().update_variable(v_id, v_id);
                Value::Single(v_id)
            }
        }
    }

    pub fn new_array(
        &mut self,
        name: &str,
        element_type: ObjectType,
        len: u32,
        def_id: Option<noirc_frontend::node_interner::DefinitionId>,
    ) -> NodeId {
        let id = self.context.new_array(name, element_type, len, def_id);
        if let Some(def) = def_id {
            self.variable_values.insert(def, super::code_gen::Value::Single(id));
        }
        id
    }

    // Add a constraint to constrain two expression together
    fn codegen_constrain(
        &mut self,
        env: &mut Environment,
        constrain: HirConstrainStatement,
    ) -> Result<Value, RuntimeError> {
        let cond = self.codegen_expression(env, &constrain.0)?.unwrap_id();
        let location = self.def_interner().expr_location(&constrain.0);
        let operation = Operation::Constrain(cond, location);
        self.context.new_instruction(operation, ObjectType::NotAnObject)?;
        Ok(Value::dummy())
    }

    /// Flatten the pattern and value, binding each identifier in the pattern
    /// to a single NodeId in the corresponding Value. This effectively flattens
    /// let bindings of struct variables, declaring a new variable for each field.
    fn bind_pattern(&mut self, pattern: &HirPattern, value: Value) -> Result<(), RuntimeError> {
        match (pattern, value) {
            (HirPattern::Identifier(ident), Value::Single(node_id)) => {
                let otype = self.context.get_object_type(node_id);
                let variable_name = self.ident_name(ident);
                let value = self.bind_variable(variable_name, Some(ident.id), otype, node_id)?;
                self.variable_values.insert(ident.id, value);
            }
            (HirPattern::Identifier(ident), value @ Value::Struct(_)) => {
                let typ = self.def_interner().id_type(ident.id);
                let name = self.ident_name(ident);
                let value = self.bind_fresh_pattern(&name, &typ, value)?;
                self.variable_values.insert(ident.id, value);
            }
            (HirPattern::Mutable(pattern, _), value) => self.bind_pattern(pattern, value)?,
            (pattern @ (HirPattern::Tuple(..) | HirPattern::Struct(..)), Value::Struct(exprs)) => {
                assert_eq!(pattern.field_count(), exprs.len());
                for ((pattern_name, pattern), (field_name, value)) in
                    pattern.iter_fields().zip(exprs)
                {
                    assert_eq!(pattern_name, field_name);
                    self.bind_pattern(pattern, value)?;
                }
            }
            _ => unreachable!(),
        }
        Ok(())
    }

    /// This function is a recursive helper for bind_pattern which takes care
    /// of creating fresh variables to expand `ident = (a, b, ...)` to `(i_a, i_b, ...) = (a, b, ...)`
    ///
    /// This function could use a clearer name
    fn bind_fresh_pattern(
        &mut self,
        basename: &str,
        typ: &Type,
        value: Value,
    ) -> Result<Value, RuntimeError> {
        match value {
            Value::Single(node_id) => {
                let otype = self.context.get_object_type(node_id);
                self.bind_variable(basename.to_owned(), None, otype, node_id)
            }
            Value::Struct(field_values) => {
                let mut values = Vec::new();
                for t in typ.iter_fields() {
                    let v = &field_values.iter().find(|f| f.0 == t.0).unwrap().1;
                    let name = format!("{}.{}", basename, t.0);
                    let field_type = typ.get_field_type(&t.0);
                    let value = self.bind_fresh_pattern(&name, &field_type, v.clone())?;
                    values.push((t.0, value));
                }

                Ok(Value::Struct(values))
            }
        }
    }

    fn bind_variable(
        &mut self,
        variable_name: String,
        definition_id: Option<DefinitionId>,
        obj_type: node::ObjectType,
        value_id: NodeId,
    ) -> Result<Value, RuntimeError> {
        let id = if let node::ObjectType::Pointer(a) = obj_type {
            let len = self.context.mem[a].len;
            let el_type = self.context.mem[a].element_type;
            self.context.new_array(&variable_name, el_type, len, definition_id)
        } else {
            let new_var =
                Variable::new(obj_type, variable_name, definition_id, self.context.current_block);
            self.context.add_variable(new_var, None)
        };
        //Assign rhs to lhs
        Ok(Value::Single(self.context.handle_assign(id, None, value_id)?))
    }

    //same as update_variable but using the var index instead of var
    pub fn update_variable_id(&mut self, var_id: NodeId, new_var: NodeId, new_value: NodeId) {
        self.context.update_variable_id(var_id, new_var, new_value);
    }

    fn codegen_assign(
        &mut self,
        lvalue: HirLValue,
        rexpr: ExprId,
        env: &mut Environment,
    ) -> Result<Value, RuntimeError> {
        let ident_def = self.lvalue_ident_def(&lvalue);
        let rhs = self.codegen_expression(env, &rexpr)?;

        match lvalue {
            HirLValue::Ident(_) => {
                let lhs = self.find_variable(ident_def).unwrap();
                // We may be able to avoid cloning here if we change find_variable
                // and assign_pattern to use only fields of self instead of `self` itself.
                let lhs = lhs.clone();
                let result = self.assign_pattern(&lhs, rhs)?;
                self.variable_values.insert(ident_def, result);
            }
            HirLValue::MemberAccess { field_name: name, .. } => {
                let val = self.find_variable(ident_def).unwrap();
                let value = val.get_field_member(&name.0.contents).clone();
                self.assign_pattern(&value, rhs)?;
            }
            HirLValue::Index { array, index } => {
                let (_, array_idx) = self.codegen_indexed_value(array.as_ref(), index, env)?;
                let val = self.find_variable(ident_def).unwrap();
                let rhs_id = rhs.unwrap_id();
                let lhs_id = val.unwrap_id();
                self.context.handle_assign(lhs_id, Some(array_idx), rhs_id)?;
            }
        }
        Ok(Value::dummy())
    }

    /// Similar to bind_pattern but recursively creates Assignment instructions for
    /// each value rather than defining new variables.
    fn assign_pattern(&mut self, lhs: &Value, rhs: Value) -> Result<Value, RuntimeError> {
        match (lhs, rhs) {
            (Value::Single(lhs_id), Value::Single(rhs_id)) => {
                Ok(Value::Single(self.context.handle_assign(*lhs_id, None, rhs_id)?))
            }
            (Value::Struct(lhs_fields), Value::Struct(rhs_fields)) => {
                assert_eq!(lhs_fields.len(), rhs_fields.len());
                let mut fields = vec![];

                for (lhs_field, rhs_field) in lhs_fields.iter().zip(rhs_fields) {
                    assert_eq!(lhs_field.0, rhs_field.0);
                    let assigned = self.assign_pattern(&lhs_field.1, rhs_field.1)?;
                    fields.push((rhs_field.0, assigned));
                }
                Ok(Value::Struct(fields))
            }
            (Value::Single(_), Value::Struct(_)) => unreachable!("variables with tuple/struct types should already be decomposed into multiple variables"),
            (Value::Struct(_), Value::Single(_)) => unreachable!("Uncaught type error, tried to assign a single value to a tuple/struct type"),
        }
    }

    pub fn def_to_name(&self, def: DefinitionId) -> String {
        self.context.context.def_interner.definition_name(def).to_owned()
    }

    pub fn ident_name(&self, ident: &HirIdent) -> String {
        self.def_to_name(ident.id)
    }

    // Let statements are used to declare higher level objects
    fn codegen_let(
        &mut self,
        env: &mut Environment,
        let_stmt: HirLetStatement,
    ) -> Result<Value, RuntimeError> {
        let rhs = self.codegen_expression(env, &let_stmt.expression)?;
        self.bind_pattern(&let_stmt.pattern, rhs)?;
        Ok(Value::dummy())
    }

    pub(crate) fn codegen_expression(
        &mut self,
        env: &mut Environment,
        expr_id: &ExprId,
    ) -> Result<Value, RuntimeError> {
        let expr = self.def_interner().expression(expr_id);
        match expr {
            HirExpression::Literal(HirLiteral::Integer(x)) => {
                let int_type = self.def_interner().id_type(expr_id);
                let element_type = int_type.into();
                Ok(Value::Single(self.context.get_or_create_const(x, element_type)))
            }
            HirExpression::Literal(HirLiteral::Array(arr_lit)) => {
                //We create a MemArray
                let arr_type = self.def_interner().id_type(expr_id);
                let element_type = arr_type.into(); //WARNING array type!

                let new_var = self.context.new_array("", element_type, arr_lit.length as u32, None);
                let array_id = self.context.mem.last_id();

                //We parse the array definition
                let elements = self.codegen_expression_list(env, &arr_lit.contents);
                for (pos, object) in elements.into_iter().enumerate() {
                    let lhs_adr = self.context.get_or_create_const(
                        FieldElement::from((pos as u32) as u128),
                        ObjectType::NativeField,
                    );
                    let store = Operation::Store { array_id, index: lhs_adr, value: object };
                    self.context.new_instruction(store, element_type)?;
                }
                Ok(Value::Single(new_var))
            }
            HirExpression::Ident(x) => {
                Ok(self.codegen_identifier(env, x))
                //n.b this creates a new variable if it does not exist, may be we should delegate this to explicit statements (let) - TODO
            }
            HirExpression::Infix(infx) => {
                // Note: using .into_id() here disallows structs/tuples in infix expressions.
                // The type checker currently disallows this as well but we may want to allow
                // for e.g. struct == struct in the future
                let lhs = self.codegen_expression(env, &infx.lhs)?.unwrap_id();
                let rhs = self.codegen_expression(env, &infx.rhs)?.unwrap_id();
                Ok(Value::Single(self.codegen_infix_expression(lhs, rhs, infx.operator)?))
            }
            HirExpression::Cast(cast_expr) => {
                let lhs = self.codegen_expression(env, &cast_expr.lhs)?.unwrap_id();
                let rtype = cast_expr.r#type.into();

                Ok(Value::Single(self.context.new_instruction(Operation::Cast(lhs), rtype)?))

                //We should generate a cast instruction and handle properly type conversion:
                // unsigned integer to field ; ok, just checks if bit size over FieldElement::max_num_bits()
                // signed integer to field; ok; check bit size N, retrieve sign bit s and returns x*(1-s)+s*(p-2^N+x)
                // field to unsigned integer; returns x mod 2^N when N is the bit size of the result type
                // field to signed integer; ??
                // bool to integer or field, ok: returns if (x is true) 1 else 0
                // integer to field vers bool: ok, returns (x neq 0)
                // integer to other integer type: checks rust rules TODO
                // else... Not supported (for now).
                //binary_op::handle_cast_op(self,lhs, cast_expr.r#type).map_err(|kind|kind.add_span(span))
            }
            HirExpression::Index(indexed_expr) => {
                // Currently these only happen for arrays
                let collection_name = match self.def_interner().expression(&indexed_expr.collection) {
                    HirExpression::Ident(id) => id,
                    other => todo!("Array indexing with an lhs of '{:?}' is unimplemented, you must use an expression in the form `identifier[expression]` for now.", other)
                };

                let arr_def = collection_name.id;
                let arr_name = self.def_interner().definition_name(arr_def).to_owned();
                let ident_loc = collection_name.location;

                let arr_type = self.def_interner().id_type(arr_def);
                let o_type: node::ObjectType = arr_type.into();
                let e_type = o_type.deref(&self.context);
                let array = if let Some(array) = self.context.mem.find_array(arr_def) {
                    array
                } else if let Some(Value::Single(pointer)) = self.find_variable(arr_def) {
                    match self.context.get_object_type(*pointer) {
                        ObjectType::Pointer(array_id) => &self.context.mem[array_id],
                        other => unreachable!("Expected Pointer type, found {:?}", other),
                    }
                } else {
                    let arr = env
                        .get_array(&arr_name)
                        .map_err(|kind| kind.add_location(ident_loc))
                        .unwrap();
                    self.context.create_array_from_object(&arr, arr_def, o_type, &arr_name);
                    let array_id = self.context.mem.last_id();
                    &self.context.mem[array_id]
                };

                let array_id = array.id;
                // Evaluate the index expression
                let index_as_obj = self.codegen_expression(env, &indexed_expr.index)?.unwrap_id();
                let load = Operation::Load { array_id, index: index_as_obj };
                Ok(Value::Single(self.context.new_instruction(load, e_type)?))
            }
            HirExpression::Call(call_expr) => {
                let func_meta = self.def_interner().function_meta(&call_expr.func_id);
                match func_meta.kind {
                    FunctionKind::Normal => {
                        if self.context.get_ssafunc(call_expr.func_id).is_none() {
                            let index = self.context.get_function_index();
                            let fname =
                                self.def_interner().function_name(&call_expr.func_id).to_string();
                            function::create_function(
                                self,
                                call_expr.func_id,
                                fname.as_str(),
                                self.context.context(),
                                env,
                                &func_meta.parameters,
                                index,
                            )?;
                        }
                        let callee = self.context.get_ssafunc(call_expr.func_id).unwrap().idx;
                        //generate a call instruction to the function cfg
                        if let Some(caller) = self.function_context {
                            function::update_call_graph(
                                &mut self.context.call_graph,
                                caller,
                                callee,
                            );
                        }
                        let results = function::SSAFunction::call(
                            call_expr.func_id,
                            &call_expr.arguments,
                            self,
                            env,
                        )?;
                        let val = match func_meta.return_type() {
                            Type::Tuple(_) => {
                                let mut tuple = Vec::new();
                                for i in results.iter().enumerate() {
                                    tuple.push((i.0.to_string(), Value::Single(*i.1)))
                                }
                                Value::Struct(tuple)
                            }
                            Type::Struct(ref typ, _generic_args) => {
                                let typ = typ.borrow();
                                let fields = typ.fields.iter().zip(results);
                                let fields = vecmap(fields, |((field_name, _), result)| {
                                    let field_name = field_name.0.contents.to_owned();
                                    (field_name, Value::Single(result))
                                });
                                Value::Struct(fields)
                            }
                            Type::Error => unreachable!(),
                            _ => Value::Single(results[0]),
                        };
                        Ok(val)
                    }
                    FunctionKind::LowLevel => {
                        // We use it's func name to find out what intrinsic function to call
                        let attribute = func_meta.attributes.expect("all low level functions must contain an attribute which contains the opcode which it links to");
                        let opcode_name = attribute.foreign().expect("ice: function marked as foreign, but attribute kind does not match this");
                        Ok(Value::Single(self.codegen_lowlevel(env, opcode_name, call_expr)?))
                    }
                    FunctionKind::Builtin => {
                        todo!()
                        // let attribute = func_meta.attributes.expect("all builtin functions must contain an attribute which contains the function name which it links to");
                        // let builtin_name = attribute.builtin().expect("ice: function marked as a builtin, but attribute kind does not match this");
                        // builtin::call_builtin(self, env, builtin_name, (call_expr,span))
                    }
                }
            }
            HirExpression::For(for_expr) => self.codegen_for(env, for_expr),
            HirExpression::Constructor(constructor) => self.codegen_constructor(env, constructor),
            HirExpression::MemberAccess(access) => self.codegen_member_access(env, access),
            HirExpression::Tuple(fields) => self.codegen_tuple(env, fields),
            HirExpression::If(if_expr) => self.handle_if_expr(
                env,
                &if_expr.condition,
                &if_expr.consequence,
                if_expr.alternative,
            ),
            HirExpression::Prefix(prefix) => {
                let rhs = self.codegen_expression(env, &prefix.rhs)?.unwrap_id();
                self.codegen_prefix_expression(rhs, prefix.operator).map(Value::Single)
            }
            HirExpression::Literal(l) => Ok(Value::Single(self.codegen_literal(&l))),
            HirExpression::Block(block) => Ok(self.codegen_block(block.statements(), env)),
            HirExpression::Error => todo!(),
            HirExpression::MethodCall(_) => {
                unreachable!("Method calls should be desugared before codegen")
            }
        }
    }

    pub fn codegen_lowlevel(
        &mut self,
        env: &mut Environment,
        opcode_name: &str,
        call_expr: HirCallExpression,
    ) -> Result<NodeId, RuntimeError> {
        match OPCODE::lookup(opcode_name) {
            Some(func) => function::call_low_level(func, call_expr, self, env),
            None => {
                unreachable!(
                    "cannot find a low level opcode with the name {} in the IR",
                    opcode_name
                )
            }
        }
    }

    pub fn codegen_literal(&mut self, l: &HirLiteral) -> NodeId {
        match l {
            HirLiteral::Bool(b) => {
                if *b {
                    self.context.one()
                } else {
                    self.context.zero()
                }
            }
            HirLiteral::Integer(f) => {
                self.context.get_or_create_const(*f, node::ObjectType::NativeField)
            }
            _ => todo!(), //todo: add support for Array(HirArrayLiteral), Str(String)
        }
    }

    fn codegen_constructor(
        &mut self,
        env: &mut Environment,
        constructor: HirConstructorExpression,
    ) -> Result<Value, RuntimeError> {
        let fields = constructor
            .fields
            .into_iter()
            .map(|(ident, field)| {
                let field_name = ident.0.contents;
                Ok((field_name, self.codegen_expression(env, &field)?))
            })
            .collect::<Result<Vec<_>, _>>()?;

        Ok(Value::Struct(fields))
    }

    /// A tuple is much the same as a constructor, we just give it fields with numbered names
    fn codegen_tuple(
        &mut self,
        env: &mut Environment,
        fields: Vec<ExprId>,
    ) -> Result<Value, RuntimeError> {
        let fields = fields
            .into_iter()
            .enumerate()
            .map(|(i, field)| {
                // Tuple field names are 0..n-1 where n = the length of the tuple
                let field_name = i.to_string();
                Ok((field_name, self.codegen_expression(env, &field)?))
            })
            .collect::<Result<Vec<_>, _>>()?;

        Ok(Value::Struct(fields))
    }

    fn codegen_member_access(
        &mut self,
        env: &mut Environment,
        access: HirMemberAccess,
    ) -> Result<Value, RuntimeError> {
        let value = self.codegen_expression(env, &access.lhs)?;
        Ok(value.get_field_member(&access.rhs.0.contents).clone())
    }

    pub fn codegen_expression_list(
        &mut self,
        env: &mut Environment,
        exprs: &[ExprId],
    ) -> Vec<NodeId> {
        let mut result = Vec::new();
        for expr in exprs {
            let value = self.codegen_expression(env, expr);
            result.extend(value.unwrap().to_node_ids());
        }
        result
    }

    fn codegen_for(
        &mut self,
        env: &mut Environment,
        for_expr: HirForExpression,
    ) -> Result<Value, RuntimeError> {
        //we add the 'i = start' instruction (in the block before the join)
        let start_idx = self.codegen_expression(env, &for_expr.start_range).unwrap().unwrap_id();
        let end_idx = self.codegen_expression(env, &for_expr.end_range).unwrap().unwrap_id();

        //We support only const range for now
        //TODO how should we handle scope (cf. start/end_for_loop)?
        let iter_name = self.def_interner().definition_name(for_expr.identifier.id).to_owned();
        let iter_def = for_expr.identifier.id;
        let int_type = self.def_interner().id_type(iter_def);
        let iter_type = int_type.into();
        let iter_id = self.create_new_variable(iter_name, Some(iter_def), iter_type, None);
        let iter_var = self.context.get_mut_variable(iter_id).unwrap();
        iter_var.obj_type = iter_type;

        let assign = Operation::binary(BinaryOp::Assign, iter_id, start_idx);
        let iter_ass = self.context.new_instruction(assign, iter_type)?;

        //We map the iterator to start_idx so that when we seal the join block, we will get the correct value.
        self.update_variable_id(iter_id, iter_ass, start_idx);

        //join block
        let join_idx =
            block::new_unsealed_block(&mut self.context, block::BlockType::ForJoin, true);
        let exit_id = block::new_sealed_block(&mut self.context, block::BlockType::Normal, true);
        self.context.current_block = join_idx;

        //should parse a for_expr.condition statement that should evaluate to bool, but
        //we only supports i=start;i!=end for now
        //we generate the phi for the iterator because the iterator is manually created
        let phi = self.context.generate_empty_phi(join_idx, iter_id);
        self.update_variable_id(iter_id, iter_id, phi); //is it still needed?

        let notequal = Operation::binary(BinaryOp::Ne, phi, end_idx);
        let cond = self.context.new_instruction(notequal, ObjectType::Boolean)?;

        let to_fix = self.context.new_instruction(Operation::Nop, ObjectType::NotAnObject)?;

        //Body
        let body_id = block::new_sealed_block(&mut self.context, block::BlockType::Normal, true);
        self.context.try_get_mut_instruction(to_fix).unwrap().operation =
            Operation::Jeq(cond, body_id);

        let block = match self.def_interner().expression(&for_expr.block) {
            HirExpression::Block(block_expr) => block_expr,
            _ => panic!("ice: expected a block expression"),
        };

        let body_block1 = &mut self.context[body_id];
        body_block1.update_variable(iter_id, phi); //TODO try with just a get_current_value(iter)

        self.codegen_block(block.statements(), env);

        //increment iter
        let one = self.context.get_or_create_const(FieldElement::one(), iter_type);

        let incr_op = Operation::binary(BinaryOp::Add, phi, one);
        let incr = self.context.new_instruction(incr_op, iter_type)?;

        let cur_block_id = self.context.current_block; //It should be the body block, except if the body has CFG statements
        let cur_block = &mut self.context[cur_block_id];
        cur_block.update_variable(iter_id, incr);

        //body.left = join
        cur_block.left = Some(join_idx);
        let join_mut = &mut self.context[join_idx];
        join_mut.predecessor.push(cur_block_id);

        //jump back to join
        self.context.new_instruction(Operation::Jmp(join_idx), ObjectType::NotAnObject)?;

        //seal join
        ssa_form::seal_block(&mut self.context, join_idx);

        //exit block
        self.context.current_block = exit_id;
        let exit_first = self.context.get_current_block().get_first_instruction();
        block::link_with_target(&mut self.context, join_idx, Some(exit_id), Some(body_id));

        Ok(Value::Single(exit_first)) //TODO what should we return???
    }

    //Parse a block of AST statements into ssa form
    pub fn codegen_block(
        &mut self,
        block: &[noirc_frontend::node_interner::StmtId],
        env: &mut Environment,
    ) -> Value {
        let mut last_value = Value::dummy();
        for stmt in block {
            last_value = self.codegen_statement(env, stmt).unwrap();
        }
        last_value
    }

    fn handle_if_expr(
        &mut self,
        env: &mut Environment,
        cond: &ExprId,
        cons: &ExprId,
        alternative: Option<ExprId>,
    ) -> Result<Value, RuntimeError> {
        //jump instruction
        let mut entry_block = self.context.current_block;
        if self.context[entry_block].kind != BlockType::Normal {
            entry_block =
                block::new_sealed_block(&mut self.context, block::BlockType::Normal, true);
        }

        let condition = self
            .codegen_expression(env, cond)
            .map_err(|err| err.remove_span())
            .unwrap()
            .unwrap_id();
        if let Some(cond) = node::NodeEval::from_id(&self.context, condition).into_const_value() {
            if cond.is_zero() {
                //Parse statements of ELSE branch
                if let Some(alt) = alternative {
                    self.codegen_expression(env, &alt).map_err(|err| err.remove_span()).unwrap();
                }
                return Ok(Value::dummy());
            } else {
                //Parse statements of THEN branch
                self.codegen_expression(env, cons).map_err(|err| err.remove_span()).unwrap();
                return Ok(Value::dummy());
            }
        }
        let jump_op = Operation::Jeq(condition, block::BlockId::dummy());
        let jump_ins = self.context.new_instruction(jump_op, ObjectType::NotAnObject).unwrap();

        //Then block
        block::new_sealed_block(&mut self.context, block::BlockType::Normal, true);
        //Parse statements of THEN branch
        self.codegen_expression(env, cons).map_err(|err| err.remove_span()).unwrap();

        //Exit block
        let exit_block =
            block::new_unsealed_block(&mut self.context, block::BlockType::IfJoin, true);
        self.context[entry_block].dominated.push(exit_block);

        //Else block
        self.context.current_block = entry_block;
        let block2 = block::new_sealed_block(&mut self.context, block::BlockType::Normal, false);
        self.context[entry_block].right = Some(block2);
        //Fixup the jump
        if let node::Instruction { operation: Operation::Jeq(_, target), .. } =
            self.context.get_mut_instruction(jump_ins)
        {
            *target = block2;
        }
        //Parse statements of ELSE branch
        if let Some(alt) = alternative {
            self.codegen_expression(env, &alt).map_err(|err| err.remove_span()).unwrap();
        }
        //Connect with the exit block
        self.context.get_current_block_mut().left = Some(exit_block);

        //Exit block plumbing
        self.context.current_block = exit_block;
        self.context.get_current_block_mut().predecessor.push(block2);
        ssa_form::seal_block(&mut self.context, exit_block);
        //
        Ok(Value::dummy())
    }
}<|MERGE_RESOLUTION|>--- conflicted
+++ resolved
@@ -366,24 +366,12 @@
                 }
                 self.insert_new_struct(def, values)
             }
-<<<<<<< HEAD
-            noirc_frontend::Type::Array(_, _) => {
-                {
-                    //TODO support array of structs
-                    let obj_type = node::ObjectType::from(typ);
-                    // TODO: either change max amount of elements for array on frontend to u32 or change array len type in codegen from u32
-                    let array_size = typ.num_elements();
-                    let v_id = self.new_array(base_name, obj_type, array_size as u32, def);
-                    Value::Single(v_id)
-                }
-=======
             noirc_frontend::Type::Array(len, _) => {
                 //TODO support array of structs
                 let obj_type = node::ObjectType::from(typ);
                 let len = len.array_length().unwrap();
                 let v_id = self.new_array(base_name, obj_type, len.try_into().unwrap(), def);
                 Value::Single(v_id)
->>>>>>> 08b615ca
             }
             _ => {
                 let obj_type = node::ObjectType::from(typ);
