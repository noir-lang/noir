use super::context::SsaContext;
use super::node::{Binary, BinaryOp, ConstrainOp, Node, NodeId, ObjectType, Operation, Variable};
use super::{block, node, ssa_form};
use std::collections::HashMap;

use super::super::environment::Environment;
use super::super::errors::{RuntimeError, RuntimeErrorKind};
use crate::object::Object;

use crate::ssa::function;
use acvm::acir::OPCODE;
use acvm::FieldElement;
use noirc_frontend::hir::Context;
use noirc_frontend::hir_def::expr::{
    HirCallExpression, HirConstructorExpression, HirIdent, HirMemberAccess, HirUnaryOp,
};
use noirc_frontend::hir_def::function::HirFunction;
use noirc_frontend::hir_def::stmt::{HirLValue, HirPattern};
use noirc_frontend::hir_def::{
    expr::{HirBinaryOp, HirBinaryOpKind, HirExpression, HirForExpression, HirLiteral},
    stmt::{HirConstrainStatement, HirLetStatement, HirStatement},
};
use noirc_frontend::node_interner::{DefinitionId, ExprId, NodeInterner, StmtId};
use noirc_frontend::util::vecmap;
use noirc_frontend::{FunctionKind, Type};
use num_bigint::BigUint;
use num_traits::Zero;

pub struct IRGenerator<'a> {
    pub context: SsaContext<'a>,
    value_names: HashMap<NodeId, u32>,

    /// The current value of a variable. Used for flattening structs
    /// into multiple variables/values
    variable_values: HashMap<DefinitionId, Value>,
}

#[derive(Debug, Clone)]
pub enum Value {
    Single(NodeId),
    Struct(Vec<(/*field_name:*/ String, Value)>),
}

impl Value {
    pub fn unwrap_id(&self) -> NodeId {
        match self {
            Value::Single(id) => *id,
            Value::Struct(_) => panic!("Tried to unwrap a struct into a single value"),
        }
    }
}

////////////////PARSING THE AST////////////////////////////////////////////////
/// Compiles the AST into the intermediate format by evaluating the main function
pub fn evaluate_main<'a>(
    igen: &mut IRGenerator<'a>,
    env: &mut Environment,
    main_func_body: HirFunction, //main function
) -> Result<(), RuntimeError> {
    let block = main_func_body.block(igen.def_interner());
    for stmt_id in block.statements() {
        igen.evaluate_statement(env, stmt_id)?;
    }
    Ok(())
}

impl<'a> IRGenerator<'a> {
    pub fn new(context: &Context) -> IRGenerator {
        IRGenerator {
            context: SsaContext::new(context),
            value_names: HashMap::new(),
            variable_values: HashMap::new(),
        }
    }

    pub fn find_variable(&self, variable_def: DefinitionId) -> Option<&Value> {
        self.variable_values.get(&variable_def)
    }

    fn get_current_value(&mut self, value: &Value) -> Value {
        match value {
            Value::Single(id) => Value::Single(ssa_form::get_current_value(&mut self.context, *id)),
            Value::Struct(fields) => Value::Struct(vecmap(fields, |(name, value)| {
                let value = self.get_current_value(value);
                (name.clone(), value)
            })),
        }
    }

    pub fn abi_array(
        &mut self,
        name: &str,
        ident_def: DefinitionId,
        el_type: Type,
        len: u128,
        witness: Vec<acvm::acir::native_types::Witness>,
    ) {
        self.context.mem.create_new_array(len as u32, el_type.into(), name);

        let array_idx = self.context.mem.last_id();

        self.context.mem[array_idx].def = ident_def;
        self.context.mem[array_idx].values = vecmap(witness, |w| w.into());
        let pointer = node::Variable {
            id: NodeId::dummy(),
            name: name.to_string(),
            obj_type: node::ObjectType::Pointer(array_idx),
            root: None,
            def: Some(ident_def),
            witness: None,
            parent_block: self.context.current_block,
        };
        let v_id = self.context.add_variable(pointer, None);
        self.context.get_current_block_mut().update_variable(v_id, v_id);

        let v_value = Value::Single(v_id);
        self.variable_values.insert(ident_def, v_value); //TODO ident_def or ident_id??
    }

    pub fn abi_var(
        &mut self,
        name: &str,
        ident_def: DefinitionId,
        obj_type: node::ObjectType,
        witness: acvm::acir::native_types::Witness,
    ) {
        //new variable - should be in a let statement? The let statement should set the type
        let var = node::Variable {
            id: NodeId::dummy(),
            name: name.to_string(),
            obj_type,
            root: None,
            def: Some(ident_def),
            witness: Some(witness),
            parent_block: self.context.current_block,
        };
        let v_id = self.context.add_variable(var, None);

        self.context.get_current_block_mut().update_variable(v_id, v_id);
        let v_value = Value::Single(v_id);
        self.variable_values.insert(ident_def, v_value); //TODO ident_def or ident_id??
    }

    fn evaluate_identifier(&mut self, env: &mut Environment, ident: HirIdent) -> Value {
        if let Some(value) = self.variable_values.get(&ident.id) {
            let value = value.clone();
            return self.get_current_value(&value);
        }

        let ident_name = self.ident_name(&ident);
        let obj = env.get(&ident_name);
        let o_type = self.context.context.def_interner.id_type(ident.id);

        let var = match obj {
            Object::Array(a) => {
                let obj_type = o_type.into();
                //We should create an array from 'a' witnesses
                let array =
                    self.context.mem.create_array_from_object(&a, ident.id, obj_type, &ident_name);

                node::Variable {
                    id: NodeId::dummy(),
                    name: ident_name.clone(),
                    obj_type: ObjectType::Pointer(array.id),
                    root: None,
                    def: Some(ident.id),
                    witness: None,
                    parent_block: self.context.current_block,
                }
            }
            _ => {
                let obj_type = ObjectType::get_type_from_object(&obj);
                //new variable - should be in a let statement? The let statement should set the type
                node::Variable {
                    id: NodeId::dummy(),
                    name: ident_name.clone(),
                    obj_type,
                    root: None,
                    def: Some(ident.id),
                    witness: node::get_witness_from_object(&obj),
                    parent_block: self.context.current_block,
                }
            }
        };

        let v_id = self.context.add_variable(var, None);
        self.context.get_current_block_mut().update_variable(v_id, v_id);

        Value::Single(v_id)
    }

    pub fn def_interner(&self) -> &NodeInterner {
        &self.context.context.def_interner
    }

    fn evaluate_prefix_expression(
        &mut self,
        rhs: NodeId,
        op: HirUnaryOp,
    ) -> Result<NodeId, RuntimeError> {
        let rtype = self.context.get_object_type(rhs);
        match op {
            HirUnaryOp::Minus => {
                let lhs = self.context.zero();
                // TODO: Perhaps this should be +infinity instead?
                let operator = BinaryOp::Sub { max_rhs_value: BigUint::zero() };
                let op = Operation::Binary(node::Binary { operator, lhs, rhs });
                Ok(self.context.new_instruction(op, rtype))
            }
            HirUnaryOp::Not => Ok(self.context.new_instruction(Operation::Not(rhs), rtype)),
        }
    }

    fn evaluate_infix_expression(&mut self, lhs: NodeId, rhs: NodeId, op: HirBinaryOp) -> NodeId {
        let ltype = self.context.get_object_type(lhs);
        //n.b. we do not verify rhs type as it should have been handled by the type checker.

        if let (HirBinaryOpKind::Assign, Some(lhs_ins)) =
            (op.kind, self.context.try_get_mut_instruction(lhs))
        {
            if let Operation::Load { array_id, index } = lhs_ins.operator {
                //make it a store rhs
                lhs_ins.operator = Operation::Store { array_id, index, value: rhs };
                return lhs;
            }
        }

        // Get the opcode from the infix operator
        let binary = Binary::from_hir(op.kind, ltype, lhs, rhs);
        let opcode = Operation::Binary(binary);

        let optype = self.context.get_result_type(&opcode, ltype);
        self.context.new_instruction(opcode, optype)
    }

    pub fn evaluate_statement(
        &mut self,
        env: &mut Environment,
        stmt_id: &StmtId,
    ) -> Result<(), RuntimeError> {
        let statement = self.def_interner().statement(stmt_id);
        match statement {
            HirStatement::Constrain(constrain_stmt) => {
                self.handle_constrain_statement(env, constrain_stmt)
            }
            HirStatement::Expression(expr) | HirStatement::Semi(expr) => {
                self.expression_to_object(env, &expr)?;
                Ok(())
            }
            HirStatement::Let(let_stmt) => {
                // let statements are used to declare a higher level object
                self.handle_let_statement(env, let_stmt)
            }
            HirStatement::Assign(assign_stmt) => {
                //////////////TODO name is needed because we don't parse main arguments
                let (ident_def, ident_name) = self.lvalue_ident_def_and_name(&assign_stmt.lvalue);

                let rhs = self.expression_to_object(env, &assign_stmt.expression)?;

                if let Some(lhs) = self.find_variable(ident_def) {
                    // We may be able to avoid cloning here if we change find_variable
                    // and assign_pattern to use only fields of self instead of `self` itself.
                    let lhs = lhs.clone();
                    let result = self.assign_pattern(&lhs, rhs);
                    self.variable_values.insert(ident_def, result);
                } else {
                    //var is not defined,
                    //let's do it here for now...TODO
                    let typ = self.lvalue_type(&assign_stmt.lvalue);
                    self.bind_fresh_pattern(&ident_name, &typ, rhs);
                }

                Ok(())
            }
            HirStatement::Error => unreachable!(
                "ice: compiler did not exit before codegen when a statement failed to parse"
            ),
        }
    }

    fn lvalue_type(&self, lvalue: &HirLValue) -> Type {
        match lvalue {
            HirLValue::Ident(ident) => self.def_interner().id_type(ident.id),
            HirLValue::MemberAccess { .. } => unimplemented!(),
            HirLValue::Index { .. } => unimplemented!(),
        }
    }

    fn lvalue_ident_def_and_name(&self, lvalue: &HirLValue) -> (DefinitionId, String) {
        match lvalue {
            HirLValue::Ident(ident) => (ident.id, self.ident_name(ident)),
            HirLValue::MemberAccess { .. } => unimplemented!(),
            HirLValue::Index { .. } => unimplemented!(),
        }
    }

    pub fn create_new_variable(
        &mut self,
        var_name: String,
        def: DefinitionId,
        obj_type: node::ObjectType,
        witness: Option<acvm::acir::native_types::Witness>,
    ) -> NodeId {
        let new_var = node::Variable {
            id: NodeId::dummy(),
            obj_type,
            name: var_name,
            root: None,
            def: Some(def),
            witness,
            parent_block: self.context.current_block,
        };
        let v_id = self.context.add_variable(new_var, None);
        let v_value = Value::Single(v_id);
        self.variable_values.insert(def, v_value);
        v_id
    }

    // Add a constraint to constrain two expression together
    fn handle_constrain_statement(
        &mut self,
        env: &mut Environment,
        constrain_stmt: HirConstrainStatement,
    ) -> Result<(), RuntimeError> {
        let lhs = self.expression_to_object(env, &constrain_stmt.0.lhs)?.unwrap_id();
        let rhs = self.expression_to_object(env, &constrain_stmt.0.rhs)?.unwrap_id();

        match constrain_stmt.0.operator.kind {
            // HirBinaryOpKind::Add => binary_op::handle_add_op(lhs, rhs, self),
            // HirBinaryOpKind::Subtract => binary_op::handle_sub_op(lhs, rhs, self),
            // HirBinaryOpKind::Multiply => binary_op::handle_mul_op(lhs, rhs, self),
            // HirBinaryOpKind::Divide => binary_op::handle_div_op(lhs, rhs, self),
            HirBinaryOpKind::NotEqual => Ok(self.context.new_instruction(
                Operation::binary(BinaryOp::Constrain(ConstrainOp::Neq), lhs, rhs),
                ObjectType::NotAnObject,
            )),
            HirBinaryOpKind::Equal => Ok(self.context.new_instruction(
                Operation::binary(BinaryOp::Constrain(ConstrainOp::Eq), lhs, rhs),
                ObjectType::NotAnObject,
            )),
            HirBinaryOpKind::And => todo!(),
            // HirBinaryOpKind::Xor => binary_op::handle_xor_op(lhs, rhs, self),
            HirBinaryOpKind::Less => todo!(), // Ok(self.new_instruction(lhs, rhs, node::Operation::LtGate, node::ObjectType::NotAnObject)),
            HirBinaryOpKind::LessEqual => todo!(),
            HirBinaryOpKind::Greater => todo!(),
            HirBinaryOpKind::GreaterEqual => {
                todo!();
            }
            HirBinaryOpKind::Assign => Err(RuntimeErrorKind::Spanless(
                "The Binary operation `=` can only be used in declaration statements".to_string(),
            )),
            HirBinaryOpKind::Or => Err(RuntimeErrorKind::Unimplemented(
                "The Or operation is currently not implemented. First implement in Barretenberg."
                    .to_owned(),
            )),
            _ => Err(RuntimeErrorKind::Unimplemented(
                "The operation is currently not supported in a constrain statement".to_owned(),
            )),
        }
        .map_err(|kind| kind.add_span(constrain_stmt.0.operator.span))?;

        Ok(())
    }

    /// Flatten the pattern and value, binding each identifier in the pattern
    /// to a single NodeId in the corresponding Value. This effectively flattens
    /// let bindings of struct variables, declaring a new variable for each field.
    fn bind_pattern(&mut self, pattern: &HirPattern, value: Value) {
        match (pattern, value) {
            (HirPattern::Identifier(ident), Value::Single(node_id)) => {
                let otype = self.context.get_object_type(node_id);
                let variable_name = self.ident_name(ident);
                let value = self.bind_variable(variable_name, Some(ident.id), otype, node_id);
                self.variable_values.insert(ident.id, value);
            }
            (HirPattern::Identifier(ident), value @ Value::Struct(_)) => {
                let typ = self.def_interner().id_type(ident.id);
                let name = self.ident_name(ident);
                let value = self.bind_fresh_pattern(&name, &typ, value);
                self.variable_values.insert(ident.id, value);
            }
            (HirPattern::Mutable(pattern, _), value) => self.bind_pattern(pattern, value),
            (pattern @ (HirPattern::Tuple(..) | HirPattern::Struct(..)), Value::Struct(exprs)) => {
                assert_eq!(pattern.field_count(), exprs.len());
                for ((pattern_name, pattern), (field_name, value)) in
                    pattern.iter_fields().zip(exprs)
                {
                    assert_eq!(pattern_name, field_name);
                    self.bind_pattern(pattern, value);
                }
            }
            _ => unreachable!(),
        }
    }

    /// This function is a recursive helper for bind_pattern which takes care
    /// of creating fresh variables to expand `ident = (a, b, ...)` to `(i_a, i_b, ...) = (a, b, ...)`
    ///
    /// This function could use a clearer name
    fn bind_fresh_pattern(&mut self, basename: &str, typ: &Type, value: Value) -> Value {
        match value {
            Value::Single(node_id) => {
                let otype = self.context.get_object_type(node_id);
                self.bind_variable(basename.to_owned(), None, otype, node_id)
            }
            Value::Struct(field_values) => {
                assert_eq!(field_values.len(), typ.num_elements());
                let values = typ
                    .iter_fields()
                    .zip(field_values)
                    .map(|((field_name, field_type), (value_name, field_value))| {
                        assert_eq!(field_name, value_name);
                        let name = format!("{}.{}", basename, field_name);
                        let value = self.bind_fresh_pattern(&name, &field_type, field_value);
                        (field_name, value)
                    })
                    .collect();
                Value::Struct(values)
            }
        }
    }

    fn bind_variable(
        &mut self,
        variable_name: String,
        definition_id: Option<DefinitionId>,
        obj_type: node::ObjectType,
        value_id: NodeId,
    ) -> Value {
<<<<<<< HEAD
        let obj_type = typ.into();

        if matches!(obj_type, ObjectType::Pointer(_)) {
=======
        if matches!(obj_type, node::ObjectType::Pointer(_)) {
>>>>>>> b27dd22c
            if let Ok(rhs_mut) = self.context.get_mut_variable(value_id) {
                rhs_mut.def = definition_id;
                rhs_mut.name = variable_name;
                return Value::Single(value_id);
            }
        }

        let new_var =
            Variable::new(obj_type, variable_name, definition_id, self.context.current_block);
        let id = self.context.add_variable(new_var, None);

        //Assign rhs to lhs
        let result = self.context.new_binary_instruction(BinaryOp::Assign, id, value_id, obj_type);

        //This new variable should not be available in outer scopes.
        let cb = self.context.get_current_block_mut();
        cb.update_variable(id, result); //update the value array. n.b. we should not update the name as it is the first assignment (let)
        Value::Single(id)
    }

    //same as update_variable but using the var index instead of var
    pub fn update_variable_id(&mut self, var_id: NodeId, new_var: NodeId, new_value: NodeId) {
        let root_id = self.context.get_root_value(var_id);
        let root = self.context.get_variable(root_id).unwrap();
        let root_name = root.name.clone();
        let cb = self.context.get_current_block_mut();
        cb.update_variable(var_id, new_value);
        let vname = self.value_names.entry(var_id).or_insert(0);
        *vname += 1;
        let variable_id = *vname;

        if let Ok(nvar) = self.context.get_mut_variable(new_var) {
            nvar.name = format!("{}{}", root_name, variable_id);
        }
    }

    /// Similar to bind_pattern but recursively creates Assignment instructions for
    /// each value rather than defining new variables.
    fn assign_pattern(&mut self, lhs: &Value, rhs: Value) -> Value {
        match (lhs, rhs) {
            (Value::Single(lhs_id), Value::Single(rhs_id)) => {
                let lhs = self.context.get_variable(*lhs_id).unwrap();

                //////////////////////////////----******************************************
                let new_var = node::Variable {
                    id: *lhs_id,
                    obj_type: lhs.obj_type,
                    name: String::new(),
                    root: None,
                    def: lhs.def,
                    witness: None,
                    parent_block: self.context.current_block,
                };
                let ls_root = lhs.get_root();

                //ssa: we create a new variable a1 linked to a
                let new_var_id = self.context.add_variable(new_var, Some(ls_root));

                let result_type = self.context[rhs_id].get_type();
                let operation = Operation::binary(BinaryOp::Assign, new_var_id, rhs_id);
                let result = self.context.new_instruction(operation, result_type);
                self.update_variable_id(ls_root, new_var_id, result); //update the name and the value map
                Value::Single(new_var_id)
            }
            (Value::Struct(lhs_fields), Value::Struct(rhs_fields)) => {
                assert_eq!(lhs_fields.len(), rhs_fields.len());
                let f = vecmap(lhs_fields.iter().zip(rhs_fields),
                |(lhs_field, rhs_field)| {
                     assert_eq!(lhs_field.0, rhs_field.0);
                (rhs_field.0, self.assign_pattern(&lhs_field.1, rhs_field.1))

            });
                Value::Struct(f)
            }
            (Value::Single(_), Value::Struct(_)) => unreachable!("variables with tuple/struct types should already be decomposed into multiple variables"),
            (Value::Struct(_), Value::Single(_)) => unreachable!("Uncaught type error, tried to assign a single value to a tuple/struct type"),
        }
    }

    pub fn def_to_name(&self, def: DefinitionId) -> String {
        self.context.context.def_interner.definition_name(def).to_owned()
    }

    pub fn ident_name(&self, ident: &HirIdent) -> String {
        self.def_to_name(ident.id)
    }

    // Let statements are used to declare higher level objects
    fn handle_let_statement(
        &mut self,
        env: &mut Environment,
        let_stmt: HirLetStatement,
    ) -> Result<(), RuntimeError> {
        let rhs = self.expression_to_object(env, &let_stmt.expression)?;
        self.bind_pattern(&let_stmt.pattern, rhs);
        Ok(())
    }

    pub(crate) fn expression_to_object(
        &mut self,
        env: &mut Environment,
        expr_id: &ExprId,
    ) -> Result<Value, RuntimeError> {
        let expr = self.def_interner().expression(expr_id);
        let span = self.def_interner().expr_span(expr_id);
        match expr {
            HirExpression::Literal(HirLiteral::Integer(x)) => {
                let int_type = self.def_interner().id_type(expr_id);
                let element_type = int_type.into();
                Ok(Value::Single(self.context.get_or_create_const(x, element_type)))
            },
            HirExpression::Literal(HirLiteral::Array(arr_lit)) => {
                //We create a MemArray
                let arr_type = self.def_interner().id_type(expr_id);
                let element_type = arr_type.into();    //WARNING array type!

                let array_id = self.context.mem.create_new_array(arr_lit.length as u32, element_type, &String::new());
                //We parse the array definition
                let elements = self.expression_list_to_objects(env, &arr_lit.contents);
                let array = &mut self.context.mem[array_id];
                let array_adr = array.adr;
                for (pos, object) in elements.into_iter().enumerate() {
                    //array.witness.push(node::get_witness_from_object(&object));
                    let lhs_adr = self.context.get_or_create_const(FieldElement::from((array_adr + pos as u32) as u128), ObjectType::Unsigned(32));
                    let store = Operation::Store {
                        array_id,
                        index: lhs_adr,
                        value: object,
                    };
                    self.context.new_instruction(store, element_type);
                }
                //Finally, we create a variable pointing to this MemArray
                let new_var = node::Variable {
                    id: NodeId::dummy(),
                    obj_type : ObjectType::Pointer(array_id),
                    name: String::new(),
                    root: None,
                    def: None,
                    witness: None,
                    parent_block: self.context.current_block,
                };
                Ok(Value::Single(self.context.add_variable(new_var, None)))
            },
            HirExpression::Ident(x) =>  {
               Ok(self.evaluate_identifier(env, x))
                //n.b this creates a new variable if it does not exist, may be we should delegate this to explicit statements (let) - TODO
            },
            HirExpression::Infix(infx) => {
                // Note: using .into_id() here disallows structs/tuples in infix expressions.
                // The type checker currently disallows this as well but we may want to allow
                // for e.g. struct == struct in the future
                let lhs = self.expression_to_object(env, &infx.lhs)?.unwrap_id();
                let rhs = self.expression_to_object(env, &infx.rhs)?.unwrap_id();
                Ok(Value::Single(self.evaluate_infix_expression(lhs, rhs, infx.operator)))
            },
            HirExpression::Cast(cast_expr) => {
                let lhs = self.expression_to_object(env, &cast_expr.lhs)?.unwrap_id();
                let rtype = cast_expr.r#type.into();

                Ok(Value::Single(self.context.new_instruction(Operation::Cast(lhs), rtype)))

                //We should generate a cast instruction and handle properly type conversion:
                // unsigned integer to field ; ok, just checks if bit size over FieldElement::max_num_bits()
                // signed integer to field; ok; check bit size N, retrieve sign bit s and returns x*(1-s)+s*(p-2^N+x)
                // field to unsigned integer; returns x mod 2^N when N is the bit size of the result type
                // field to signed integer; ??
                // bool to integer or field, ok: returns if (x is true) 1 else 0
                // integer to field vers bool: ok, returns (x neq 0)
                // integer to other integer type: checks rust rules TODO
                // else... Not supported (for now).
                //binary_op::handle_cast_op(self,lhs, cast_expr.r#type).map_err(|kind|kind.add_span(span))
            },
            HirExpression::Index(indexed_expr) => {
                // Currently these only happen for arrays
                let collection_name = match self.def_interner().expression(&indexed_expr.collection) {
                    HirExpression::Ident(id) => id,
                    other => todo!("Array indexing with an lhs of '{:?}' is unimplemented, you must use an expression in the form `identifier[expression]` for now.", other)
                };

                let arr_def = collection_name.id;
                let arr_name = self.def_interner().definition_name(arr_def).to_owned();
                let ident_span = collection_name.span;

                let arr_type = self.def_interner().id_type(arr_def);
                let o_type = arr_type.into();

                let array = if let Some(array) = self.context.mem.find_array(arr_def) {
                    array
                } else if let Some(Value::Single(pointer)) = self.find_variable(arr_def) {
                    match self.context.get_object_type(*pointer) {
                        ObjectType::Pointer(array_id) => &self.context.mem[array_id],
                        _ => unreachable!(),
                    }
                } else {
                    let arr = env.get_array(&arr_name).map_err(|kind|kind.add_span(ident_span)).unwrap();
                    self.context.mem.create_array_from_object(&arr, arr_def, o_type, &arr_name)
                };

                let array_id = array.id;
                let address = array.adr;

                // Evaluate the index expression
                let index_as_obj = self.expression_to_object(env, &indexed_expr.index)?.unwrap_id();

                let index_type = self.context.get_object_type(index_as_obj);
                let base_adr = self.context.get_or_create_const(FieldElement::from(address as i128), index_type);
                let adr_id = self.context.new_instruction(Operation::binary(BinaryOp::Add, base_adr, index_as_obj), index_type);

                let load = Operation::Load { array_id, index: adr_id };
                Ok(Value::Single(self.context.new_instruction(load, o_type)))
            },
            HirExpression::Call(call_expr) => {
                let func_meta = self.def_interner().function_meta(&call_expr.func_id);
                match func_meta.kind {
                    FunctionKind::Normal =>  {
                        if self.context.get_ssafunc(call_expr.func_id).is_none() {
                            let func = function::create_function(self, call_expr.func_id, self.context.context(), env, &func_meta.parameters);
                            self.context.functions.insert(call_expr.func_id, func);
                        }

                    //generate a call instruction to the function cfg
                    Ok(Value::Single(function::SSAFunction::call(call_expr.func_id ,&call_expr.arguments, self, env)))
                    },
                    FunctionKind::LowLevel => {
                    // We use it's func name to find out what intrinsic function to call
                    let attribute = func_meta.attributes.expect("all low level functions must contain an attribute which contains the opcode which it links to");
                    let opcode_name = attribute.foreign().expect("ice: function marked as foreign, but attribute kind does not match this");
                    Ok(Value::Single(self.handle_lowlevel(env, opcode_name, call_expr)))
                    },
                    FunctionKind::Builtin => { todo!();
                    //     let attribute = func_meta.attributes.expect("all builtin functions must contain an attribute which contains the function name which it links to");
                    //     let builtin_name = attribute.builtin().expect("ice: function marked as a builtin, but attribute kind does not match this");
                    //     builtin::call_builtin(self, env, builtin_name, (call_expr,span))
                    },
                 }
            },
            HirExpression::For(for_expr) => self.handle_for_expr(env,for_expr).map_err(|kind|kind.add_span(span)),
            HirExpression::Constructor(constructor) => self.handle_constructor(env, constructor),
            HirExpression::MemberAccess(access) => self.handle_member_access(env, access),
            HirExpression::Tuple(fields) => self.handle_tuple(env, fields),
            HirExpression::If(_) => todo!(),
            HirExpression::Prefix(prefix) => {
                let rhs = self.expression_to_object(env, &prefix.rhs)?.unwrap_id();
                self.evaluate_prefix_expression(rhs, prefix.operator).map(Value::Single)
            },
            HirExpression::Literal(l) => {
                Ok(Value::Single(self.handle_literal(&l)))
            },
            HirExpression::Block(_) => todo!("currently block expressions not in for/if branches are not being evaluated. In the future, we should be able to unify the eval_block and all places which require block_expr here"),
            HirExpression::Error => todo!(),
            HirExpression::MethodCall(_) => unreachable!("Method calls should be desugared before codegen"),
        }
    }

    pub fn handle_lowlevel(
        &mut self,
        env: &mut Environment,
        opcode_name: &str,
        call_expr: HirCallExpression,
    ) -> NodeId {
        let func = match OPCODE::lookup(opcode_name) {
            None => {
                let message = format!(
                    "cannot find a low level opcode with the name {} in the IR",
                    opcode_name
                );
                unreachable!("{}", message);
            }
            Some(func) => func,
        };
        function::call_low_level(func, call_expr, self, env)
    }

    pub fn handle_literal(&mut self, l: &HirLiteral) -> NodeId {
        match l {
            HirLiteral::Bool(b) => {
                if *b {
                    self.context
                        .get_or_create_const(FieldElement::one(), node::ObjectType::Unsigned(1))
                } else {
                    self.context
                        .get_or_create_const(FieldElement::zero(), node::ObjectType::Unsigned(1))
                }
            }
            HirLiteral::Integer(f) => {
                self.context.get_or_create_const(*f, node::ObjectType::NativeField)
                //TODO support integer literrals in the fronted: 30_u8
            }
            _ => todo!(), //todo: add support for Array(HirArrayLiteral), Str(String)
        }
    }

    fn handle_constructor(
        &mut self,
        env: &mut Environment,
        constructor: HirConstructorExpression,
    ) -> Result<Value, RuntimeError> {
        let fields = constructor
            .fields
            .into_iter()
            .map(|(ident, field)| {
                let field_name = ident.0.contents;
                Ok((field_name, self.expression_to_object(env, &field)?))
            })
            .collect::<Result<Vec<_>, _>>()?;

        Ok(Value::Struct(fields))
    }

    /// A tuple is much the same as a constructor, we just give it fields with numbered names
    fn handle_tuple(
        &mut self,
        env: &mut Environment,
        fields: Vec<ExprId>,
    ) -> Result<Value, RuntimeError> {
        let fields = fields
            .into_iter()
            .enumerate()
            .map(|(i, field)| {
                // Tuple field names are 0..n-1 where n = the length of the tuple
                let field_name = i.to_string();
                Ok((field_name, self.expression_to_object(env, &field)?))
            })
            .collect::<Result<Vec<_>, _>>()?;

        Ok(Value::Struct(fields))
    }

    fn handle_member_access(
        &mut self,
        env: &mut Environment,
        access: HirMemberAccess,
    ) -> Result<Value, RuntimeError> {
        match self.expression_to_object(env, &access.lhs)? {
            Value::Single(_) => unreachable!(
                "Runtime type error, expected struct but found a single value for {:?}",
                access
            ),
            Value::Struct(fields) => {
                let field = dbg!(fields)
                    .into_iter()
                    .find(|(field_name, _)| *field_name == access.rhs.0.contents);

                Ok(field.unwrap().1)
            }
        }
    }

    //TODO generate phi instructions
    pub fn expression_list_to_objects(
        &mut self,
        env: &mut Environment,
        exprs: &[ExprId],
    ) -> Vec<NodeId> {
        exprs
            .iter()
            .map(|expr| {
                match self.expression_to_object(env, expr) {
                    Ok(Value::Single(id)) => id,
                    // TODO: Can we have arrays of structs? How should we store each element if
                    // structs don't exist in ssa?
                    other => panic!("Unexpected {:?} while codegening ssa array elements", other),
                }
            })
            .collect::<Vec<_>>()
    }

    fn handle_for_expr(
        &mut self,
        env: &mut Environment,
        for_expr: HirForExpression,
    ) -> Result<Value, RuntimeErrorKind> {
        //we add the ' i = start' instruction (in the block before the join)
        let start_idx = self
            .expression_to_object(env, &for_expr.start_range)
            .map_err(|err| err.remove_span())
            .unwrap()
            .unwrap_id();
        let end_idx = self
            .expression_to_object(env, &for_expr.end_range)
            .map_err(|err| err.remove_span())
            .unwrap()
            .unwrap_id();
        //We support only const range for now
        //TODO how should we handle scope (cf. start/end_for_loop)?
        let iter_name = self.def_interner().definition_name(for_expr.identifier.id).to_owned();
        let iter_def = for_expr.identifier.id;
        let int_type = self.def_interner().id_type(iter_def);
        let iter_type = int_type.into();
        let iter_id = self.create_new_variable(iter_name, iter_def, iter_type, None);
        let iter_var = self.context.get_mut_variable(iter_id).unwrap();
        iter_var.obj_type = iter_type;

        let assign = Operation::binary(BinaryOp::Assign, iter_id, start_idx);
        let iter_ass = self.context.new_instruction(assign, iter_type);

        //We map the iterator to start_idx so that when we seal the join block, we will get the corrdect value.
        self.update_variable_id(iter_id, iter_ass, start_idx);

        //join block
        let join_idx =
            block::new_unsealed_block(&mut self.context, block::BlockType::ForJoin, true);
        let exit_id = block::new_sealed_block(&mut self.context, block::BlockType::Normal);
        self.context.current_block = join_idx;

        //should parse a for_expr.condition statement that should evaluate to bool, but
        //we only supports i=start;i!=end for now
        //we generate the phi for the iterator because the iterator is manually created
        let phi = self.context.generate_empty_phi(join_idx, iter_id);
        self.update_variable_id(iter_id, iter_id, phi); //is it still needed?

        let notequal = Operation::binary(BinaryOp::Ne, phi, end_idx);
        let cond = self.context.new_instruction(notequal, ObjectType::Boolean);

        let to_fix = self.context.new_instruction(Operation::Nop, ObjectType::NotAnObject);

        //Body
        let body_id = block::new_sealed_block(&mut self.context, block::BlockType::Normal);
        self.context.try_get_mut_instruction(to_fix).unwrap().operator =
            Operation::Jeq(cond, body_id);

        let block = match self.def_interner().expression(&for_expr.block) {
            HirExpression::Block(block_expr) => block_expr,
            _ => panic!("ice: expected a block expression"),
        };
        let body_block1 = &mut self.context[body_id];
        body_block1.update_variable(iter_id, phi); //TODO try with just a get_current_value(iter)
        let statements = block.statements();
        for stmt in statements {
            self.evaluate_statement(env, stmt).unwrap(); //TODO return the error
        }

        //increment iter
        let one = self.context.get_or_create_const(FieldElement::one(), iter_type);

        let incr_op = Operation::binary(BinaryOp::Add, phi, one);
        let incr = self.context.new_instruction(incr_op, iter_type);

        let cur_block_id = self.context.current_block; //It should be the body block, except if the body has CFG statements
        let cur_block = &mut self.context[cur_block_id];
        cur_block.update_variable(iter_id, incr);
        //body.left = join
        cur_block.left = Some(join_idx);
        let join_mut = &mut self.context[join_idx];
        join_mut.predecessor.push(cur_block_id);

        //jump back to join
        self.context.new_instruction(Operation::Jmp(join_idx), ObjectType::NotAnObject);

        //seal join
        ssa_form::seal_block(&mut self.context, join_idx);
        //exit block
        self.context.current_block = exit_id;
        let exit_first = self.context.get_current_block().get_first_instruction();
        block::link_with_target(&mut self.context, join_idx, Some(exit_id), Some(body_id));

        Ok(Value::Single(exit_first)) //TODO what should we return???
    }
}<|MERGE_RESOLUTION|>--- conflicted
+++ resolved
@@ -427,13 +427,7 @@
         obj_type: node::ObjectType,
         value_id: NodeId,
     ) -> Value {
-<<<<<<< HEAD
-        let obj_type = typ.into();
-
         if matches!(obj_type, ObjectType::Pointer(_)) {
-=======
-        if matches!(obj_type, node::ObjectType::Pointer(_)) {
->>>>>>> b27dd22c
             if let Ok(rhs_mut) = self.context.get_mut_variable(value_id) {
                 rhs_mut.def = definition_id;
                 rhs_mut.name = variable_name;
