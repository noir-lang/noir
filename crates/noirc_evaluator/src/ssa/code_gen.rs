use super::context::SsaContext;
use super::function::FuncIndex;
use super::mem::ArrayId;
<<<<<<< HEAD
use super::node::{ArrayLog, Binary, BinaryOp, LogInfo, NodeId, ObjectType, Operation, Variable};
use super::{block, node, ssa_form};
=======
use super::node::{Binary, BinaryOp, NodeId, ObjectType, Operation, Variable};
use super::{block, builtin, node, ssa_form};
>>>>>>> 279d266a
use std::collections::{BTreeMap, HashMap};
use std::convert::TryInto;

use super::super::errors::RuntimeError;

use crate::errors;
use crate::ssa::block::BlockType;
use acvm::FieldElement;
use iter_extended::vecmap;
use noirc_frontend::monomorphisation::ast::*;
use noirc_frontend::{BinaryOpKind, UnaryOp};
use num_bigint::BigUint;
use num_traits::Zero;

pub struct IRGenerator {
    pub context: SsaContext,
    pub function_context: Option<FuncIndex>,

    /// The current value of a variable. Used for flattening structs
    /// into multiple variables/values
    variable_values: HashMap<Definition, Value>,

    pub program: Program,
}

#[derive(Debug, Clone)]
pub enum Value {
    Single(NodeId),
    Tuple(Vec<Value>),
}

impl Value {
    pub fn unwrap_id(&self) -> NodeId {
        match self {
            Value::Single(id) => *id,
            Value::Tuple(_) => panic!("Tried to unwrap a struct into a single value"),
        }
    }

    pub fn dummy() -> Value {
        Value::Single(NodeId::dummy())
    }

    pub fn is_dummy(&self) -> bool {
        match self {
            Value::Single(id) => *id == NodeId::dummy(),
            _ => false,
        }
    }

    pub fn to_node_ids(&self) -> Vec<NodeId> {
        match self {
            Value::Single(id) => vec![*id],
            Value::Tuple(v) => v.iter().flat_map(|i| i.to_node_ids()).collect(),
        }
    }

    pub fn zip<F>(&self, v2: &Value, f: &mut F) -> Value
    where
        F: FnMut(NodeId, NodeId) -> NodeId,
    {
        if self.is_dummy() || v2.is_dummy() {
            return Value::dummy();
        }

        match (self, v2) {
            (Value::Single(id1), Value::Single(id2)) => Value::Single(f(*id1, *id2)),
            (Value::Tuple(tup1), Value::Tuple(tup2)) => {
                Value::Tuple(vecmap(tup1.iter().zip(tup2), |(v1, v2)| v1.zip(v2, f)))
            }
            _ => unreachable!(),
        }
    }

    pub fn into_field_member(self, field_index: usize) -> Value {
        match self {
            Value::Single(_) => {
                unreachable!("Runtime type error, expected struct but found a single value")
            }
            Value::Tuple(mut fields) => fields.remove(field_index),
        }
    }

    pub fn get_field_member(&self, field_index: usize) -> &Value {
        match self {
            Value::Single(_) => {
                unreachable!("Runtime type error, expected struct but found a single value")
            }
            Value::Tuple(fields) => &fields[field_index],
        }
    }

    //Reconstruct a value whose type is provided in argument, from a bunch of NodeIds
    fn reshape(value_type: &Type, iter: &mut core::slice::Iter<NodeId>) -> Value {
        match value_type {
            Type::Tuple(tup) => {
                let values = vecmap(tup, |v| Self::reshape(v, iter));
                Value::Tuple(values)
            }
            _ => Value::Single(*iter.next().unwrap()),
        }
    }

    fn from_slice(value_type: &Type, slice: &[NodeId]) -> Value {
        let mut iter = slice.iter();
        let result = Value::reshape(value_type, &mut iter);
        assert!(iter.next().is_none());
        result
    }
}

impl IRGenerator {
    pub fn new(program: Program) -> IRGenerator {
        IRGenerator {
            context: SsaContext::new(),
            variable_values: HashMap::new(),
            function_context: None,
            program,
        }
    }

    pub fn codegen_main(&mut self) -> Result<(), RuntimeError> {
        let main_body = self.program.take_main_body();
        self.codegen_expression(&main_body)?;
        Ok(())
    }

    pub fn find_variable(&self, variable_def: &Definition) -> Option<&Value> {
        self.variable_values.get(variable_def)
    }

    pub fn get_current_value(&mut self, value: &Value) -> Value {
        match value {
            Value::Single(id) => Value::Single(ssa_form::get_current_value(&mut self.context, *id)),
            Value::Tuple(fields) => {
                Value::Tuple(vecmap(fields, |value| self.get_current_value(value)))
            }
        }
    }

    pub fn get_object_type_from_abi(&self, el_type: &noirc_abi::AbiType) -> ObjectType {
        match el_type {
            noirc_abi::AbiType::Field => ObjectType::NativeField,
            noirc_abi::AbiType::Integer { sign, width, .. } => match sign {
                noirc_abi::Sign::Unsigned => ObjectType::Unsigned(*width),
                noirc_abi::Sign::Signed => ObjectType::Signed(*width),
            },
            noirc_abi::AbiType::Array { .. } => {
                unreachable!("array of arrays are not supported for now")
            }
            noirc_abi::AbiType::Struct { .. } => {
                unreachable!("array of structs are not supported for now")
            }
            noirc_abi::AbiType::String { .. } => {
                unreachable!("array of strings are not supported for now")
            }
        }
    }

    pub fn abi_array(
        &mut self,
        name: &str,
        ident_def: Option<Definition>,
        el_type: &noirc_abi::AbiType,
        len: u64,
        witness: Vec<acvm::acir::native_types::Witness>,
    ) -> NodeId {
        let element_type = self.get_object_type_from_abi(el_type);
        let (v_id, array_idx) = self.new_array(name, element_type, len as u32, ident_def);
        self.context.mem[array_idx].values = vecmap(witness, |w| w.into());
        self.context.get_current_block_mut().update_variable(v_id, v_id);
        v_id
    }

    pub fn abi_struct(
        &mut self,
        struct_name: &str,
        ident_def: Option<Definition>,
        fields: &BTreeMap<String, noirc_abi::AbiType>,
        witnesses: BTreeMap<String, Vec<acvm::acir::native_types::Witness>>,
    ) -> Value {
        let values = vecmap(fields, |(name, field_typ)| {
            let new_name = format!("{struct_name}.{name}");
            match field_typ {
                noirc_abi::AbiType::Array { length, typ } => {
                    let v_id =
                        self.abi_array(&new_name, None, typ, *length, witnesses[&new_name].clone());
                    Value::Single(v_id)
                }
                noirc_abi::AbiType::Struct { fields, .. } => {
                    let new_name = format!("{struct_name}.{name}");
                    self.abi_struct(&new_name, None, fields, witnesses.clone())
                }
                _ => {
                    let obj_type = self.get_object_type_from_abi(field_typ);
                    let v_id = self.create_new_variable(
                        new_name.clone(),
                        None,
                        obj_type,
                        Some(witnesses[&new_name][0]),
                    );
                    Value::Single(v_id)
                }
            }
        });
        self.insert_new_struct(ident_def, values)
    }

    fn codegen_identifier(&mut self, ident: &Ident) -> Result<Value, RuntimeError> {
        // Check if we have already code-gen'd the definition of this variable
        if let Some(value) = self.variable_values.get(&ident.definition) {
            Ok(self.get_current_value(&value.clone()))
        } else {
            // If we haven't, it must be a global value, like a function or builtin
            match &ident.definition {
                Definition::Local(id) => unreachable!(
                    "Local variable encountered before its definition was compiled: {:?}",
                    id
                ),
                Definition::Function(id) => {
                    let id = *id;
                    if !self.context.function_already_compiled(id) {
                        let index = self.context.get_function_index();
                        self.create_function(id, index)?;
                    }

                    let expect_msg = "Expected called function to already be codegen'd";
                    let function_node_id = self.context.get_function_node_id(id).expect(expect_msg);
                    Ok(Value::Single(function_node_id))
                }
                Definition::Builtin(opcode) | Definition::LowLevel(opcode) => {
                    let opcode = builtin::Opcode::lookup(opcode).unwrap_or_else(|| {
                        unreachable!("Unknown builtin/lowlevel opcode '{}'", opcode)
                    });
                    let function_node_id = self.context.get_or_create_opcode_node_id(opcode);
                    Ok(Value::Single(function_node_id))
                }
            }
        }
    }

    fn codegen_prefix_expression(
        &mut self,
        rhs: NodeId,
        op: UnaryOp,
    ) -> Result<NodeId, RuntimeError> {
        let rtype = self.context.get_object_type(rhs);
        match op {
            UnaryOp::Minus => {
                let lhs = self.context.zero_with_type(rtype);
                let operator = BinaryOp::Sub { max_rhs_value: BigUint::zero() };
                let op = Operation::Binary(node::Binary { operator, lhs, rhs, predicate: None });
                self.context.new_instruction(op, rtype)
            }
            UnaryOp::Not => self.context.new_instruction(Operation::Not(rhs), rtype),
        }
    }

    fn codegen_infix_expression(
        &mut self,
        lhs: NodeId,
        rhs: NodeId,
        op: BinaryOpKind,
    ) -> Result<NodeId, RuntimeError> {
        let ltype = self.context.get_object_type(lhs);
        // Get the opcode from the infix operator
        let opcode = Operation::Binary(Binary::from_ast(op, ltype, lhs, rhs));
        let optype = self.context.get_result_type(&opcode, ltype);
        self.context.new_instruction(opcode, optype)
    }

    fn codegen_indexed_value(
        &mut self,
        array: &LValue,
        index: &Expression,
    ) -> Result<(NodeId, NodeId), RuntimeError> {
        let value = self.lvalue_to_value(array);
        let lhs = value.unwrap_id();
        let index = self.codegen_expression(index)?.unwrap_id();
        Ok((lhs, index))
    }

    fn lvalue_to_value(&self, lvalue: &LValue) -> &Value {
        match lvalue {
            LValue::Ident(ident) => self.find_variable(&ident.definition).unwrap(),
            LValue::Index { array, .. } => {
                self.find_variable(Self::lvalue_ident_def(array.as_ref())).unwrap()
            }
            LValue::MemberAccess { object, field_index, .. } => {
                let ident_def = Self::lvalue_ident_def(object.as_ref());
                let val = self.find_variable(ident_def).unwrap();
                val.get_field_member(*field_index)
            }
        }
    }

    fn lvalue_ident_def(lvalue: &LValue) -> &Definition {
        match lvalue {
            LValue::Ident(ident) => &ident.definition,
            LValue::Index { array, .. } => Self::lvalue_ident_def(array.as_ref()),
            LValue::MemberAccess { object, .. } => Self::lvalue_ident_def(object.as_ref()),
        }
    }

    pub fn create_new_variable(
        &mut self,
        var_name: String,
        def: Option<Definition>,
        obj_type: node::ObjectType,
        witness: Option<acvm::acir::native_types::Witness>,
    ) -> NodeId {
        let new_var = node::Variable {
            id: NodeId::dummy(),
            obj_type,
            name: var_name,
            root: None,
            def: def.clone(),
            witness,
            parent_block: self.context.current_block,
        };
        let v_id = self.context.add_variable(new_var, None);
        let v_value = Value::Single(v_id);
        if let Some(def) = def {
            self.variable_values.insert(def, v_value);
        }
        v_id
    }

    //Helper function for create_new_value()
    fn insert_new_struct(&mut self, def: Option<Definition>, values: Vec<Value>) -> Value {
        let result = Value::Tuple(values);
        if let Some(def_id) = def {
            self.variable_values.insert(def_id, result.clone());
        }
        result
    }

    pub fn create_new_value(
        &mut self,
        typ: &Type,
        base_name: &str,
        def: Option<Definition>,
    ) -> Value {
        match typ {
            Type::Tuple(fields) => {
                let values = vecmap(fields.iter().enumerate(), |(i, field)| {
                    let name = format!("{base_name}.{i}");
                    self.create_new_value(field, &name, None)
                });
                self.insert_new_struct(def, values)
            }
            Type::Array(len, elem) => {
                //TODO support array of structs
                let obj_type = self.context.convert_type(elem);
                let len = *len;
                let (v_id, _) = self.new_array(base_name, obj_type, len.try_into().unwrap(), def);
                Value::Single(v_id)
            }
            _ => {
                let obj_type = self.context.convert_type(typ);
                let v_id = self.create_new_variable(base_name.to_string(), def, obj_type, None);
                self.context.get_current_block_mut().update_variable(v_id, v_id);
                Value::Single(v_id)
            }
        }
    }

    pub fn new_array(
        &mut self,
        name: &str,
        element_type: ObjectType,
        len: u32,
        def: Option<Definition>,
    ) -> (NodeId, ArrayId) {
        let (id, array_id) = self.context.new_array(name, element_type, len, def.clone());
        if let Some(def) = def {
            self.variable_values.insert(def, super::code_gen::Value::Single(id));
        }
        (id, array_id)
    }

    // Add a constraint to constrain two expression together
    fn codegen_constrain(
        &mut self,
        expr: &Expression,
        location: noirc_errors::Location,
    ) -> Result<Value, RuntimeError> {
        let cond = self.codegen_expression(expr)?.unwrap_id();
        let operation = Operation::Constrain(cond, Some(location));
        self.context.new_instruction(operation, ObjectType::NotAnObject)?;
        Ok(Value::dummy())
    }

    /// Bind the given Definition to the given Value. This will flatten the Value as needed,
    /// expanding each field of the value to a new variable.
    fn bind_id(&mut self, id: LocalId, value: Value, name: &str) -> Result<(), RuntimeError> {
        let definition = Definition::Local(id);
        match value {
            Value::Single(node_id) => {
                let otype = self.context.get_object_type(node_id);
                let value =
                    self.bind_variable(name.to_owned(), Some(definition.clone()), otype, node_id)?;
                self.variable_values.insert(definition, value);
            }
            value @ Value::Tuple(_) => {
                let value = self.bind_fresh_pattern(name, value)?;
                self.variable_values.insert(definition, value);
            }
        }
        Ok(())
    }

    /// This function is a recursive helper for bind_pattern which takes care
    /// of creating fresh variables to expand `ident = (a, b, ...)` to `(i_a, i_b, ...) = (a, b, ...)`
    ///
    /// This function could use a clearer name
    fn bind_fresh_pattern(&mut self, basename: &str, value: Value) -> Result<Value, RuntimeError> {
        match value {
            Value::Single(node_id) => {
                let otype = self.context.get_object_type(node_id);
                self.bind_variable(basename.to_owned(), None, otype, node_id)
            }
            Value::Tuple(field_values) => {
                let values = field_values
                    .into_iter()
                    .enumerate()
                    .map(|(i, value)| {
                        let name = format!("{basename}.{i}");
                        self.bind_fresh_pattern(&name, value)
                    })
                    .collect::<Result<Vec<_>, _>>()?;

                Ok(Value::Tuple(values))
            }
        }
    }

    fn bind_variable(
        &mut self,
        variable_name: String,
        definition_id: Option<Definition>,
        obj_type: node::ObjectType,
        value_id: NodeId,
    ) -> Result<Value, RuntimeError> {
        let id = if let node::ObjectType::Pointer(a) = obj_type {
            let len = self.context.mem[a].len;
            let el_type = self.context.mem[a].element_type;
            self.context.new_array(&variable_name, el_type, len, definition_id).0
        } else {
            let new_var =
                Variable::new(obj_type, variable_name, definition_id, self.context.current_block);
            self.context.add_variable(new_var, None)
        };
        //Assign rhs to lhs
        Ok(Value::Single(self.context.handle_assign(id, None, value_id)?))
    }

    //same as update_variable but using the var index instead of var
    pub fn update_variable_id(&mut self, var_id: NodeId, new_var: NodeId, new_value: NodeId) {
        self.context.update_variable_id(var_id, new_var, new_value);
    }

    fn codegen_assign(
        &mut self,
        lvalue: &LValue,
        expression: &Expression,
    ) -> Result<Value, RuntimeError> {
        let ident_def = Self::lvalue_ident_def(lvalue);
        let rhs = self.codegen_expression(expression)?;

        match lvalue {
            LValue::Ident(_) => {
                let lhs = self.find_variable(ident_def).unwrap();
                // We may be able to avoid cloning here if we change find_variable
                // and assign_pattern to use only fields of self instead of `self` itself.
                let lhs = lhs.clone();
                let result = self.assign_pattern(&lhs, rhs)?;
                self.variable_values.insert(ident_def.clone(), result);
            }
            LValue::Index { array, index, .. } => {
                let (lhs_id, array_idx) = self.codegen_indexed_value(array.as_ref(), index)?;
                let rhs_id = rhs.unwrap_id();
                self.context.handle_assign(lhs_id, Some(array_idx), rhs_id)?;
            }
            LValue::MemberAccess { object: _, field_index } => {
                // TODO: This is incorrect for nested structs
                let val = self.find_variable(ident_def).unwrap();
                let value = val.get_field_member(*field_index).clone();
                self.assign_pattern(&value, rhs)?;
            }
        }
        Ok(Value::dummy())
    }

    /// Similar to bind_pattern but recursively creates Assignment instructions for
    /// each value rather than defining new variables.
    fn assign_pattern(&mut self, lhs: &Value, rhs: Value) -> Result<Value, RuntimeError> {
        match (lhs, rhs) {
            (Value::Single(lhs_id), Value::Single(rhs_id)) => {
                Ok(Value::Single(self.context.handle_assign(*lhs_id, None, rhs_id)?))
            }
            (Value::Tuple(lhs_fields), Value::Tuple(rhs_fields)) => {
                assert_eq!(lhs_fields.len(), rhs_fields.len());
                let fields = lhs_fields.iter().zip(rhs_fields).map(|(lhs_field, rhs_field)| {
                    self.assign_pattern(lhs_field, rhs_field)
                }).collect::<Result<Vec<_>, _>>()?;

                Ok(Value::Tuple(fields))
            }
            (Value::Single(_), Value::Tuple(_)) => unreachable!("variables with tuple/struct types should already be decomposed into multiple variables"),
            (Value::Tuple(_), Value::Single(_)) => unreachable!("Uncaught type error, tried to assign a single value to a tuple/struct type"),
        }
    }

    // Let statements are used to declare higher level objects
    fn codegen_let(&mut self, let_expr: &Let) -> Result<Value, RuntimeError> {
        let rhs = self.codegen_expression(&let_expr.expression)?;
        self.bind_id(let_expr.id, rhs, &let_expr.name)?;
        Ok(Value::dummy())
    }

    pub(crate) fn codegen_expression(&mut self, expr: &Expression) -> Result<Value, RuntimeError> {
        match expr {
            Expression::Literal(Literal::Integer(x, typ)) => {
                let typ = self.context.convert_type(typ);
                Ok(Value::Single(self.context.get_or_create_const(*x, typ)))
            }
            Expression::Literal(Literal::Array(arr_lit)) => {
                let element_type = self.context.convert_type(&arr_lit.element_type);

                let (new_var, array_id) =
                    self.context.new_array("", element_type, arr_lit.contents.len() as u32, None);

                let elements = self.codegen_expression_list(&arr_lit.contents);
                for (pos, object) in elements.into_iter().enumerate() {
                    let lhs_adr = self.context.get_or_create_const(
                        FieldElement::from((pos as u32) as u128),
                        ObjectType::NativeField,
                    );
                    let store = Operation::Store { array_id, index: lhs_adr, value: object };
                    self.context.new_instruction(store, element_type)?;
                }
                Ok(Value::Single(new_var))
            }
            Expression::Literal(Literal::Str(string)) => {
                let string_as_integers = string
                    .bytes()
                    .into_iter()
                    .map(|byte| {
                        let f = FieldElement::from_be_bytes_reduce(&[byte]);
                        Expression::Literal(Literal::Integer(
                            f,
                            Type::Integer(noirc_frontend::Signedness::Unsigned, 8),
                        ))
                    })
                    .collect::<Vec<_>>();

                let string_arr_literal = ArrayLiteral {
                    contents: string_as_integers,
                    element_type: Type::Integer(noirc_frontend::Signedness::Unsigned, 8),
                };

                let new_value = self
                    .codegen_expression(&Expression::Literal(Literal::Array(string_arr_literal)))?;
                Ok(new_value)
            }
            Expression::Ident(ident) => self.codegen_identifier(ident),
            Expression::Binary(binary) => {
                // Note: we disallows structs/tuples in infix expressions.
                // The type checker currently disallows this as well but not if they come from generic type
                // We could allow some in the future, e.g. struct == struct
                let lhs = self.codegen_expression(&binary.lhs)?.to_node_ids();
                let rhs = self.codegen_expression(&binary.rhs)?.to_node_ids();
                if lhs.len() != 1 || rhs.len() != 1 {
                    return Err(errors::RuntimeErrorKind::UnsupportedOp {
                        op: binary.operator.to_string(),
                        first_type: "struct/tuple".to_string(),
                        second_type: "struct/tuple".to_string(),
                    }
                    .into());
                }
                Ok(Value::Single(self.codegen_infix_expression(lhs[0], rhs[0], binary.operator)?))
            }
            Expression::Cast(cast_expr) => {
                let lhs = self.codegen_expression(&cast_expr.lhs)?.unwrap_id();
                let rtype = self.context.convert_type(&cast_expr.r#type);

                Ok(Value::Single(self.context.new_instruction(Operation::Cast(lhs), rtype)?))
            }
            Expression::Index(indexed_expr) => {
                // Evaluate the 'array' expression
                let expr_node = self.codegen_expression(&indexed_expr.collection)?.unwrap_id();
                let array = match self.context.get_object_type(expr_node) {
                    ObjectType::Pointer(array_id) => &self.context.mem[array_id],
                    other => unreachable!("Expected Pointer type, found {:?}", other),
                };
                let array_id = array.id;
                let e_type = array.element_type;
                // Evaluate the index expression
                let index_as_obj = self.codegen_expression(&indexed_expr.index)?.unwrap_id();
                let load = Operation::Load { array_id, index: index_as_obj };
                Ok(Value::Single(self.context.new_instruction(load, e_type)?))
            }
            Expression::Call(call_expr) => {
                let results = self.call(call_expr)?;
                Ok(Value::from_slice(&call_expr.return_type, &results))
            }
            Expression::For(for_expr) => self.codegen_for(for_expr),
            Expression::Tuple(fields) => self.codegen_tuple(fields),
            Expression::If(if_expr) => self.handle_if_expr(if_expr),
            Expression::Unary(prefix) => {
                let rhs = self.codegen_expression(&prefix.rhs)?.unwrap_id();
                self.codegen_prefix_expression(rhs, prefix.operator).map(Value::Single)
            }
            Expression::Literal(l) => Ok(Value::Single(self.codegen_literal(l))),
            Expression::Block(block) => self.codegen_block(block),
            Expression::ExtractTupleField(expr, field) => {
                let tuple = self.codegen_expression(expr.as_ref())?;
                Ok(tuple.into_field_member(*field))
            }
            Expression::Let(let_expr) => self.codegen_let(let_expr),
            Expression::Constrain(expr, location) => {
                self.codegen_constrain(expr.as_ref(), *location)
            }
            Expression::Assign(assign) => {
                self.codegen_assign(&assign.lvalue, assign.expression.as_ref())
            }
            Expression::Semi(expr) => {
                self.codegen_expression(expr.as_ref())?;
                Ok(Value::dummy())
            }
        }
    }

<<<<<<< HEAD
    fn codegen_lowlevel(&mut self, call: &CallLowLevel) -> Result<NodeId, RuntimeError> {
        let func = match super::builtin::Opcode::lookup(&call.opcode) {
            Some(super::builtin::Opcode::Println(_)) => {
                assert!(
                    call.arguments.len() == 1,
                    "print statements currently only support one argument"
                );
                let is_string = match &call.arguments[0] {
                    Expression::Ident(ident) => match ident.typ {
                        Type::String(_) => true,
                        _ => false,
                    },
                    Expression::Literal(literal) => match literal {
                        Literal::Str(_) => true,
                        _ => false,
                    },
                    _ => unreachable!("logging this expression type is not supported"),
                };
                super::builtin::Opcode::Println(is_string)
            }
            Some(func) => func,
            None => {
                unreachable!(
                    "cannot find a low level opcode with the name {} in the IR",
                    &call.opcode
                )
            }
        };
        self.call_low_level(func, call)
    }

=======
>>>>>>> 279d266a
    fn codegen_literal(&mut self, l: &Literal) -> NodeId {
        match l {
            Literal::Bool(b) => {
                if *b {
                    self.context.one()
                } else {
                    self.context.zero()
                }
            }
            Literal::Integer(f, typ) => {
                let typ = self.context.convert_type(typ);
                self.context.get_or_create_const(*f, typ)
            }
            _ => todo!(), //todo: add support for Array(ArrayLiteral), Str(String)
        }
    }

    /// A tuple is much the same as a constructor, we just give it fields with numbered names
    fn codegen_tuple(&mut self, fields: &[Expression]) -> Result<Value, RuntimeError> {
        let fields = fields
            .iter()
            .map(|field| self.codegen_expression(field))
            .collect::<Result<Vec<_>, _>>()?;

        Ok(Value::Tuple(fields))
    }

    pub fn codegen_expression_list(&mut self, exprs: &[Expression]) -> Vec<NodeId> {
        let mut result = Vec::with_capacity(exprs.len());
        for expr in exprs {
            let value = self.codegen_expression(expr);
            result.extend(value.unwrap().to_node_ids());
        }
        result
    }

    fn codegen_for(&mut self, for_expr: &For) -> Result<Value, RuntimeError> {
        //we add the 'i = start' instruction (in the block before the join)
        let start_idx = self.codegen_expression(&for_expr.start_range).unwrap().unwrap_id();
        let end_idx = self.codegen_expression(&for_expr.end_range).unwrap().unwrap_id();

        //We support only const range for now
        //TODO how should we handle scope (cf. start/end_for_loop)?
        let iter_def = Definition::Local(for_expr.index_variable);
        let iter_type = self.context.convert_type(&for_expr.index_type);
        let index_name = for_expr.index_name.clone();

        let iter_id = self.create_new_variable(index_name, Some(iter_def), iter_type, None);
        let iter_var = self.context.get_mut_variable(iter_id).unwrap();
        iter_var.obj_type = iter_type;

        let assign = Operation::binary(BinaryOp::Assign, iter_id, start_idx);
        let iter_ass = self.context.new_instruction(assign, iter_type)?;

        //We map the iterator to start_idx so that when we seal the join block, we will get the correct value.
        self.update_variable_id(iter_id, iter_ass, start_idx);

        //join block
        let join_idx =
            block::new_unsealed_block(&mut self.context, block::BlockType::ForJoin, true);
        let exit_id = block::new_sealed_block(&mut self.context, block::BlockType::Normal, true);
        self.context.current_block = join_idx;

        //should parse a for_expr.condition statement that should evaluate to bool, but
        //we only supports i=start;i!=end for now
        //we generate the phi for the iterator because the iterator is manually created
        let phi = self.context.generate_empty_phi(join_idx, iter_id);
        self.update_variable_id(iter_id, iter_id, phi); //is it still needed?

        let notequal = Operation::binary(BinaryOp::Ne, phi, end_idx);
        let cond = self.context.new_instruction(notequal, ObjectType::Boolean)?;

        let to_fix = self.context.new_instruction(Operation::Nop, ObjectType::NotAnObject)?;

        //Body
        let body_id = block::new_sealed_block(&mut self.context, block::BlockType::Normal, true);
        self.context.try_get_mut_instruction(to_fix).unwrap().operation =
            Operation::Jeq(cond, body_id);

        let body_block1 = &mut self.context[body_id];
        body_block1.update_variable(iter_id, phi); //TODO try with just a get_current_value(iter)

        self.codegen_expression(for_expr.block.as_ref())?;

        //increment iter
        let one = self.context.get_or_create_const(FieldElement::one(), iter_type);

        let incr_op = Operation::binary(BinaryOp::Add, phi, one);
        let incr = self.context.new_instruction(incr_op, iter_type)?;

        let cur_block_id = self.context.current_block; //It should be the body block, except if the body has CFG statements
        let cur_block = &mut self.context[cur_block_id];
        cur_block.update_variable(iter_id, incr);

        //body.left = join
        cur_block.left = Some(join_idx);
        let join_mut = &mut self.context[join_idx];
        join_mut.predecessor.push(cur_block_id);

        //jump back to join
        self.context.new_instruction(Operation::Jmp(join_idx), ObjectType::NotAnObject)?;

        //exit block
        self.context.current_block = exit_id;
        let exit_first = self.context.get_current_block().get_first_instruction();
        block::link_with_target(&mut self.context, join_idx, Some(exit_id), Some(body_id));

        //seal join
        ssa_form::seal_block(&mut self.context, join_idx, join_idx);

        Ok(Value::Single(exit_first)) //TODO what should we return???
    }

    //Parse a block of AST statements into ssa form
    pub fn codegen_block(&mut self, block: &[Expression]) -> Result<Value, RuntimeError> {
        let mut last_value = Value::dummy();
        for expr in block {
            last_value = self.codegen_expression(expr)?;
        }
        Ok(last_value)
    }

    fn handle_if_expr(&mut self, if_expr: &If) -> Result<Value, RuntimeError> {
        //jump instruction
        let mut entry_block = self.context.current_block;
        if self.context[entry_block].kind != BlockType::Normal {
            entry_block =
                block::new_sealed_block(&mut self.context, block::BlockType::Normal, true);
        }

        let condition = self.codegen_expression(if_expr.condition.as_ref())?.unwrap_id();

        if let Some(cond) = node::NodeEval::from_id(&self.context, condition).into_const_value() {
            if cond.is_zero() {
                if let Some(alt) = &if_expr.alternative {
                    return self.codegen_expression(alt);
                } else {
                    return Ok(Value::dummy());
                }
            } else {
                return self.codegen_expression(if_expr.consequence.as_ref());
            }
        }

        let jump_op = Operation::Jeq(condition, block::BlockId::dummy());
        let jump_ins = self.context.new_instruction(jump_op, ObjectType::NotAnObject).unwrap();

        //Then block
        block::new_sealed_block(&mut self.context, block::BlockType::Normal, true);

        let v1 = self.codegen_expression(if_expr.consequence.as_ref())?;

        //Exit block
        let exit_block =
            block::new_unsealed_block(&mut self.context, block::BlockType::IfJoin, true);
        self.context[exit_block].dominator = Some(entry_block);

        //Else block
        self.context.current_block = entry_block;
        let block2 = block::new_sealed_block(&mut self.context, block::BlockType::Normal, false);
        self.context[entry_block].right = Some(block2);

        //Fixup the jump
        if let node::Instruction { operation: Operation::Jeq(_, target), .. } =
            self.context.get_mut_instruction(jump_ins)
        {
            *target = block2;
        }

        let mut v2 = Value::dummy();
        if let Some(alt) = if_expr.alternative.as_ref() {
            v2 = self.codegen_expression(alt)?;
        }

        //Connect with the exit block
        self.context.get_current_block_mut().left = Some(exit_block);

        //Exit block plumbing
        self.context.current_block = exit_block;
        self.context.get_current_block_mut().predecessor.push(block2);
        ssa_form::seal_block(&mut self.context, exit_block, entry_block);

        // return value:
        let mut counter = 0;
        let mut phi = |a, b| self.context.new_phi(a, b, &mut counter);
        Ok(v1.zip(&v2, &mut phi))
    }
}<|MERGE_RESOLUTION|>--- conflicted
+++ resolved
@@ -1,13 +1,8 @@
 use super::context::SsaContext;
 use super::function::FuncIndex;
 use super::mem::ArrayId;
-<<<<<<< HEAD
-use super::node::{ArrayLog, Binary, BinaryOp, LogInfo, NodeId, ObjectType, Operation, Variable};
-use super::{block, node, ssa_form};
-=======
 use super::node::{Binary, BinaryOp, NodeId, ObjectType, Operation, Variable};
 use super::{block, builtin, node, ssa_form};
->>>>>>> 279d266a
 use std::collections::{BTreeMap, HashMap};
 use std::convert::TryInto;
 
@@ -642,40 +637,6 @@
         }
     }
 
-<<<<<<< HEAD
-    fn codegen_lowlevel(&mut self, call: &CallLowLevel) -> Result<NodeId, RuntimeError> {
-        let func = match super::builtin::Opcode::lookup(&call.opcode) {
-            Some(super::builtin::Opcode::Println(_)) => {
-                assert!(
-                    call.arguments.len() == 1,
-                    "print statements currently only support one argument"
-                );
-                let is_string = match &call.arguments[0] {
-                    Expression::Ident(ident) => match ident.typ {
-                        Type::String(_) => true,
-                        _ => false,
-                    },
-                    Expression::Literal(literal) => match literal {
-                        Literal::Str(_) => true,
-                        _ => false,
-                    },
-                    _ => unreachable!("logging this expression type is not supported"),
-                };
-                super::builtin::Opcode::Println(is_string)
-            }
-            Some(func) => func,
-            None => {
-                unreachable!(
-                    "cannot find a low level opcode with the name {} in the IR",
-                    &call.opcode
-                )
-            }
-        };
-        self.call_low_level(func, call)
-    }
-
-=======
->>>>>>> 279d266a
     fn codegen_literal(&mut self, l: &Literal) -> NodeId {
         match l {
             Literal::Bool(b) => {
