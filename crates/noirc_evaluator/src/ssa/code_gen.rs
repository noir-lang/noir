--- conflicted
+++ resolved
@@ -8,7 +8,6 @@
 use crate::object::Object;
 
 use crate::ssa::function;
-use acvm::acir::OPCODE;
 use acvm::FieldElement;
 use noirc_frontend::hir::Context;
 use noirc_frontend::hir_def::expr::{
@@ -288,11 +287,6 @@
         obj_type: node::ObjectType,
         witness: Option<acvm::acir::native_types::Witness>,
     ) -> NodeId {
-<<<<<<< HEAD
-        let obj = env.get(&var_name);
-        let obj_type = ObjectType::get_type_from_object(&obj);
-=======
->>>>>>> a6d1f015
         let new_var = node::Variable {
             id: NodeId::dummy(),
             obj_type,
@@ -488,19 +482,8 @@
                 let new_var_id = self.context.add_variable(new_var, Some(ls_root));
 
                 let rhs = &self.context[rhs_id];
-                let r_type = rhs.get_type();
-<<<<<<< HEAD
                 let operation = Operation::binary(BinaryOp::Assign, new_var_id, rhs_id);
                 let result = self.context.new_instruction(operation, rhs.get_type());
-
-=======
-                let result = self.context.new_instruction(
-                    new_var_id,
-                    rhs_id,
-                    node::Operation::Ass,
-                    r_type,
-                );
->>>>>>> a6d1f015
                 self.update_variable_id(ls_root, new_var_id, result); //update the name and the value map
                 Value::Single(new_var_id)
             }
@@ -832,20 +815,12 @@
         let iter_type = int_type.into();
         let iter_id = self.create_new_variable(iter_name, iter_def, iter_type, None);
         let iter_var = self.context.get_mut_variable(iter_id).unwrap();
-<<<<<<< HEAD
-        iter_var.obj_type = int_type.into();
+        iter_var.obj_type = iter_type;
         let iter_type = self.context.get_object_type(iter_id);
 
         let assign = Operation::binary(BinaryOp::Assign, iter_id, start_idx);
         let iter_ass = self.context.new_instruction(assign, iter_type);
 
-=======
-
-        iter_var.obj_type = iter_type;
-        let iter_ass =
-            self.context
-                .new_instruction(iter_id, start_idx, node::Operation::Ass, iter_type);
->>>>>>> a6d1f015
         //We map the iterator to start_idx so that when we seal the join block, we will get the corrdect value.
         self.update_variable_id(iter_id, iter_ass, start_idx);
 
@@ -859,24 +834,12 @@
         //we generate the phi for the iterator because the iterator is manually created
         let phi = self.context.generate_empty_phi(join_idx, iter_id);
         self.update_variable_id(iter_id, iter_id, phi); //is it still needed?
-<<<<<<< HEAD
 
         let notequal = Operation::binary(BinaryOp::Ne, phi, end_idx);
         let cond = self.context.new_instruction(notequal, ObjectType::Boolean);
 
         let to_fix = self.context.new_instruction(Operation::Nop, ObjectType::NotAnObject);
 
-=======
-        let cond =
-            self.context
-                .new_instruction(phi, end_idx, Operation::Ne, node::ObjectType::Boolean);
-        let to_fix = self.context.new_instruction(
-            cond,
-            NodeId::dummy(),
-            node::Operation::Jeq,
-            node::ObjectType::NotAnObject,
-        );
->>>>>>> a6d1f015
         //Body
         let body_id = block::new_sealed_block(&mut self.context, block::BlockType::Normal);
         self.context.try_get_mut_instruction(to_fix).unwrap().operator = Operation::Jeq(cond, body_id);
