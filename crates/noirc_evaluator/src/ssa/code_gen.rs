use super::block::BlockId;
use super::context::SsaContext;
use super::node::{ConstrainOp, Instruction, Node, NodeId, Operation, Variable};
use super::{block, node, ssa_form};
use std::collections::HashMap;

use super::super::environment::Environment;
use super::super::errors::{RuntimeError, RuntimeErrorKind};
<<<<<<< HEAD
use crate::ssa::{acir_gen::Acir, function, node::Node};
use crate::Evaluator;
//use acvm::acir::OPCODE;
use acvm::acir::OPCODE;
=======
use crate::object::Object;
>>>>>>> ebf01b9e
use acvm::FieldElement;
use noirc_frontend::hir::Context;
<<<<<<< HEAD
use noirc_frontend::hir_def::expr::HirCallExpression;
//use noirc_frontend::hir_def::expr::HirCallExpression;
=======
use noirc_frontend::hir_def::expr::{HirConstructorExpression, HirMemberAccess};
>>>>>>> ebf01b9e
use noirc_frontend::hir_def::function::HirFunction;
use noirc_frontend::hir_def::stmt::HirPattern;
use noirc_frontend::hir_def::{
    expr::{HirBinaryOp, HirBinaryOpKind, HirExpression, HirForExpression, HirLiteral},
    stmt::{HirConstrainStatement, HirLetStatement, HirStatement},
};
<<<<<<< HEAD
use noirc_frontend::node_interner::{ExprId, FuncId, IdentId, StmtId};
use noirc_frontend::FunctionKind;
//use noirc_frontend::{FunctionKind, Type};
use num_bigint::BigUint;
use num_traits::{One, Zero};

// This is a 'master' class for generating the SSA IR from the AST
// It contains all the data; the node objects representing the source code in the nodes arena
// and The CFG in the blocks arena
// everything else just reference objects from these two arena using their index.
pub struct IRGenerator<'a> {
    pub context: Option<&'a Context>,

    pub first_block: BlockId,
    pub current_block: BlockId,
    blocks: arena::Arena<block::BasicBlock>,
    pub nodes: arena::Arena<node::NodeObj>,
    pub mem: Memory,
    pub id0: arena::Index, //dummy index.. should we put a dummy object somewhere?
    pub value_name: HashMap<NodeId, u32>,
    pub sealed_blocks: HashSet<BlockId>,
    pub functions_cfg: HashMap<FuncId, function::SSAFunction<'a>>,
}

impl<'a> IRGenerator<'a> {
    pub fn new(context: &Context) -> IRGenerator {
        let mut pc = IRGenerator {
            context: Some(context),
            id0: IRGenerator::dummy_id(),
            first_block: BlockId::dummy(),
            current_block: BlockId::dummy(),
            blocks: arena::Arena::new(),
            nodes: arena::Arena::new(),
            mem: Memory::default(),
            // dummy_instruction: ParsingContext::dummy_id(),
            value_name: HashMap::new(),
            sealed_blocks: HashSet::new(),
            functions_cfg: HashMap::new(),
        };
        block::create_first_block(&mut pc);
        pc.get_or_create_const(FieldElement::one(), node::ObjectType::Unsigned(1));
        pc.get_or_create_const(FieldElement::zero(), node::ObjectType::Unsigned(1));
        pc
    }

    pub fn one(&self) -> NodeId {
        self.find_const_with_type(&BigUint::one(), node::ObjectType::Unsigned(1))
            .unwrap()
    }

    pub fn zero(&self) -> NodeId {
        self.find_const_with_type(&BigUint::zero(), node::ObjectType::Unsigned(1))
            .unwrap()
    }

    pub fn insert_block(&mut self, block: BasicBlock) -> &mut BasicBlock {
        let id = self.blocks.insert(block);
        let block = &mut self.blocks[id];
        block.id = BlockId(id);
        block
    }

    //Display an object for debugging puposes
    fn node_to_string(&self, id: NodeId) -> String {
        if let Some(var) = self.try_get_node(id) {
            return format!("{}", var);
        } else {
            return format!("unknown {:?}", id.0.into_raw_parts().0);
        }
    }
=======
use noirc_frontend::node_interner::{ExprId, IdentId, NodeInterner, StmtId};
use noirc_frontend::util::vecmap;
use noirc_frontend::{FunctionKind, Type};

struct IRGenerator<'a> {
    context: SsaContext<'a>,
    value_names: HashMap<NodeId, u32>,

    /// The current value of a variable. Used for flattening structs
    /// into multiple variables/values
    variable_values: HashMap<IdentId, Value>,
}
>>>>>>> ebf01b9e

#[derive(Debug, Clone)]
pub enum Value {
    Single(NodeId),
    Struct(Vec<(/*field_name:*/ String, Value)>),
}

impl Value {
    fn unwrap_id(&self) -> NodeId {
        match self {
            Value::Single(id) => *id,
            Value::Struct(_) => panic!("Tried to unwrap a struct into a single value"),
        }
<<<<<<< HEAD
        for (_, f) in self.functions_cfg.iter().enumerate() {
            println!("************* FUNCTION n.{:?}", f.1.id);
            f.1.cfg.print();
            //  ins_nb += b.instructions.len();
        }
        println!("*** TOTAL: {} instructions", ins_nb);
=======
>>>>>>> ebf01b9e
    }
}

<<<<<<< HEAD
    pub fn context(&self) -> &'a Context {
        self.context.unwrap()
=======
////////////////PARSING THE AST//////////////////////////////////////////////
/// Compiles the AST into the intermediate format by evaluating the main function
pub fn evaluate_main<'a>(
    context: &'a Context,
    env: &mut Environment,
    main_func_body: HirFunction, //main function
) -> Result<SsaContext<'a>, RuntimeError> {
    let mut this = IRGenerator::new(context);
    let block = main_func_body.block(this.def_interner());
    for stmt_id in block.statements() {
        this.evaluate_statement(env, stmt_id)?;
>>>>>>> ebf01b9e
    }

    Ok(this.context)
}

impl<'a> IRGenerator<'a> {
    pub fn new(context: &Context) -> IRGenerator {
        IRGenerator {
            context: SsaContext::new(context),
            value_names: HashMap::new(),
            variable_values: HashMap::new(),
        }
    }

    fn find_variable(&self, variable_def: Option<IdentId>) -> Option<&Value> {
        variable_def.and_then(|def| self.variable_values.get(&def))
    }

    fn get_current_value(&mut self, value: &Value) -> Value {
        match value {
            Value::Single(id) => Value::Single(ssa_form::get_current_value(&mut self.context, *id)),
            Value::Struct(fields) => Value::Struct(vecmap(fields, |(name, value)| {
                let value = self.get_current_value(value);
                (name.clone(), value)
            })),
        }
    }

    fn evaluate_identifier(&mut self, env: &mut Environment, ident_id: &IdentId) -> Value {
        let ident_def = self.ident_def(ident_id);
        if let Some(value) = ident_def.and_then(|def| self.variable_values.get(&def)) {
            let value = value.clone();
            return self.get_current_value(&value);
        }

        let ident_name = dbg!(self.ident_name(ident_id));
        let obj = env.get(&ident_name);
        let o_type = self
            .context
            .context
            .def_interner
            .id_type(ident_def.unwrap());

        let var = match obj {
            Object::Array(a) => {
                let obj_type = o_type.into();
                //We should create an array from 'a' witnesses
                self.context.mem.create_array_from_object(
                    &a,
                    ident_def.unwrap(),
                    obj_type,
                    &ident_name,
                );
                let array_index = (self.context.mem.arrays.len() - 1) as u32;
                node::Variable {
                    id: NodeId::dummy(),
                    name: ident_name.clone(),
                    obj_type: node::ObjectType::Pointer(array_index),
                    root: None,
                    def: ident_def,
                    witness: None,
                    parent_block: self.context.current_block,
                }
            }
<<<<<<< HEAD
        }
        None
    }

    pub fn dummy_id() -> arena::Index {
        arena::Index::from_raw_parts(std::usize::MAX, 0)
    }

    pub fn try_get_node(&self, id: NodeId) -> Option<&node::NodeObj> {
        self.nodes.get(id.0)
    }

    pub fn get_function(&self, func_id: FuncId) -> Option<&'a function::SSAFunction> {
        if self.functions_cfg.contains_key(&func_id) {
            return Some(&self.functions_cfg[&func_id]);
        }
        None
    }

    pub fn try_get_node_mut(&mut self, id: NodeId) -> Option<&mut node::NodeObj> {
        self.nodes.get_mut(id.0)
    }

    fn get_object_type(&self, id: NodeId) -> node::ObjectType {
        self[id].get_type()
    }

    //Returns the object value if it is a constant, None if not. TODO: handle types
    pub fn get_as_constant(&self, id: NodeId) -> Option<FieldElement> {
        if let Some(node::NodeObj::Const(c)) = self.try_get_node(id) {
            return Some(FieldElement::from_be_bytes_reduce(&c.value.to_bytes_be()));
        }
        None
    }

    //todo handle errors
    fn get_instruction(&self, id: NodeId) -> &node::Instruction {
        self.try_get_instruction(id)
            .expect("Index not found or not an instruction")
    }

    pub fn get_mut_instruction(&mut self, id: NodeId) -> &mut node::Instruction {
        self.try_get_mut_instruction(id)
            .expect("Index not found or not an instruction")
    }

    pub fn try_get_instruction(&self, id: NodeId) -> Option<&node::Instruction> {
        if let Some(NodeObj::Instr(i)) = self.try_get_node(id) {
            return Some(i);
        }
        None
    }

    pub fn try_get_mut_instruction(&mut self, id: NodeId) -> Option<&mut node::Instruction> {
        if let Some(NodeObj::Instr(i)) = self.try_get_node_mut(id) {
            return Some(i);
        }
        None
    }

    pub fn get_variable(&self, id: NodeId) -> Result<&node::Variable, &str> {
        //TODO proper error handling
        match self.nodes.get(id.0) {
            Some(t) => match t {
                node::NodeObj::Obj(o) => Ok(o),
                _ => Err("Not an object"),
            },
            _ => Err("Invalid id"),
        }
    }

    pub fn get_mut_variable(&mut self, id: NodeId) -> Result<&mut node::Variable, &str> {
        //TODO proper error handling
        match self.nodes.get_mut(id.0) {
            Some(t) => match t {
                node::NodeObj::Obj(o) => Ok(o),
                _ => Err("Not an object"),
            },
            _ => Err("Invalid id"),
        }
    }

    pub fn get_root_value(&self, id: NodeId) -> NodeId {
        self.get_variable(id).map(|v| v.get_root()).unwrap_or(id)
    }

    pub fn add_variable(&mut self, obj: node::Variable, root: Option<NodeId>) -> NodeId {
        let id = NodeId(self.nodes.insert(NodeObj::Obj(obj)));
        match &mut self[id] {
            node::NodeObj::Obj(v) => {
                v.id = id;
                v.root = root;
            }
            _ => unreachable!(),
        }
        id
    }

    pub fn new_instruction(
        &mut self,
        lhs: NodeId,
        rhs: NodeId,
        opcode: node::Operation,
        optype: node::ObjectType,
    ) -> NodeId {
        let mut operands = vec![lhs, rhs];
        self.new_instruction_with_multiple_operands(&mut operands, opcode, optype)
    }

    pub fn new_instruction_with_multiple_operands(
        &mut self,
        operands: &mut Vec<NodeId>,
        opcode: node::Operation,
        optype: node::ObjectType,
    ) -> NodeId {
        while operands.len() < 2 {
            operands.push(NodeId::dummy());
        }
        //Add a new instruction to the nodes arena
        let mut i = node::Instruction::new(
            opcode,
            operands[0],
            operands[1],
            optype,
            Some(self.current_block),
        );
        //Basic simplification
        optim::simplify(self, &mut i);
        if operands.len() > 2 {
            i.ins_arguments = operands.clone();
        }
        if i.is_deleted {
            return i.rhs;
        }
        self.push_instruction(i)
    }

    //Retrieve the object conresponding to the const value given in argument
    // If such object does not exist, we create one
    pub fn get_or_create_const(&mut self, x: FieldElement, t: node::ObjectType) -> NodeId {
        let value = BigUint::from_bytes_be(&x.to_bytes()); //TODO a const should be a field element
        if let Some(prev_const) = self.find_const_with_type(&value, t) {
            return prev_const;
        }

        self.add_const(node::Constant {
            id: NodeId::dummy(),
            value,
            value_str: String::new(),
            value_type: t,
        })
    }

    //same as update_variable but using the var index instead of var
    pub fn update_variable_id(&mut self, var_id: NodeId, new_var: NodeId, new_value: NodeId) {
        let root_id = self.get_root_value(var_id);
        let root = self.get_variable(root_id).unwrap();
        let root_name = root.name.clone();
        let cb = self.get_current_block_mut();
        cb.update_variable(var_id, new_value);
        let vname = self.value_name.entry(var_id).or_insert(0);
        *vname += 1;
        let variable_id = *vname;

        if let Ok(nvar) = self.get_mut_variable(new_var) {
            nvar.name = format!("{}{}", root_name, variable_id);
        }
    }

    //Return the type of the operation result, based on the left hand type
    pub fn get_result_type(&self, op: Operation, lhs_type: node::ObjectType) -> node::ObjectType {
        match op {
            Operation::Eq
            | Operation::Ne
            | Operation::Ugt
            | Operation::Uge
            | Operation::Ult
            | Operation::Ule
            | Operation::Sgt
            | Operation::Sge
            | Operation::Slt
            | Operation::Sle
            | Operation::Lt
            | Operation::Gt
            | Operation::Lte
            | Operation::Gte => ObjectType::Boolean,
            Operation::Jne
            | Operation::Jeq
            | Operation::Jmp
            | Operation::Nop
            | Operation::Constrain(_)
            | Operation::Store(_) => ObjectType::NotAnObject,
            Operation::Load(adr) => self.mem.arrays[adr as usize].element_type,
            Operation::Cast | Operation::Trunc => unreachable!("cannot determine result type"),
            _ => lhs_type,
        }
    }

    //blocks/////////////////////////
    pub fn try_get_block_mut(&mut self, id: BlockId) -> Option<&mut block::BasicBlock> {
        self.blocks.get_mut(id.0)
    }

    pub fn get_current_block(&self) -> &block::BasicBlock {
        &self[self.current_block]
    }

    pub fn get_current_block_mut(&mut self) -> &mut block::BasicBlock {
        let current = self.current_block;
        &mut self[current]
    }

    pub fn iter_blocks(&self) -> impl Iterator<Item = &BasicBlock> {
        self.blocks.iter().map(|(_id, block)| block)
    }

    ////////////////PARSING THE AST//////////////////////////////////////////////
    /// Compiles the AST into the intermediate format by evaluating the main function
    pub fn evaluate_main(
        &mut self,
        env: &mut Environment,
        context: &'a Context,
        main_func_body: HirFunction, //main function
    ) -> Result<(), RuntimeError> {
        self.context = Some(context);
=======
            _ => {
                let obj_type = node::ObjectType::get_type_from_object(&obj);
                //new variable - should be in a let statement? The let statement should set the type
                node::Variable {
                    id: NodeId::dummy(),
                    name: ident_name.clone(),
                    obj_type,
                    root: None,
                    def: ident_def,
                    witness: node::get_witness_from_object(&obj),
                    parent_block: self.context.current_block,
                }
            }
        };
>>>>>>> ebf01b9e

        let v_id = self.context.add_variable(var, None);
        self.context
            .get_current_block_mut()
            .update_variable(v_id, v_id);

        Value::Single(v_id)
    }

<<<<<<< HEAD
    pub fn pause(interactive: bool) {
        if_debug::if_debug!(if interactive {
            let mut number = String::new();
            println!("Press enter to continue");
            std::io::stdin().read_line(&mut number).unwrap();
        });
    }
    //Optimise, flatten and truncate IR and then generates ACIR representation from it
    pub fn ir_to_acir(
        &mut self,
        evaluator: &mut Evaluator,
        interactive: bool,
    ) -> Result<(), RuntimeError> {
        //SSA
        dbg!("SSA:");
        self.print();
        IRGenerator::pause(interactive);

        //Optimisation
        block::compute_dom(self);
        dbg!("CSE:");
        optim::cse(self);
        self.print();
        IRGenerator::pause(interactive);
        //Unrolling
        dbg!("unrolling:");
        flatten::unroll_tree(self);
        self.print();
        IRGenerator::pause(interactive);
        dbg!("inlining:");
        flatten::inline_tree(self);
        optim::cse(self);
        self.print();
        dbg!("overflow::");
        //Truncation
        integer::overflow_strategy(self);
        self.print();
        IRGenerator::pause(interactive);
        //ACIR
        self.acir(evaluator);
        dbg!("DONE");
        dbg!(&evaluator.current_witness_index);

        Ok(())
=======
    fn def_interner(&self) -> &NodeInterner {
        &self.context.context.def_interner
>>>>>>> ebf01b9e
    }

    fn evaluate_infix_expression(
        &mut self,
        lhs: NodeId,
        rhs: NodeId,
        op: HirBinaryOp,
    ) -> Result<NodeId, RuntimeError> {
        let ltype = self.context.get_object_type(lhs);
        //n.b. we do not verify rhs type as it should have been handled by the type checker.

        // Get the opcode from the infix operator
        let opcode = node::to_operation(op.kind, ltype);
        // Get the result type from the opcode
        let optype = self.context.get_result_type(opcode, ltype);
        if opcode == node::Operation::Ass {
            if let Some(lhs_ins) = self.context.try_get_mut_instruction(lhs) {
                if let node::Operation::Load(array) = lhs_ins.operator {
                    //make it a store rhs
                    lhs_ins.operator = node::Operation::Store(array);
                    lhs_ins.lhs = rhs;
                    return Ok(lhs);
                }
            }
        }
        Ok(self.context.new_instruction(lhs, rhs, opcode, optype))
    }

    pub fn evaluate_statement(
        &mut self,
        env: &mut Environment,
        stmt_id: &StmtId,
    ) -> Result<(), RuntimeError> {
        let statement = self.def_interner().statement(stmt_id);
        match statement {
            HirStatement::Constrain(constrain_stmt) => {
                self.handle_constrain_statement(env, constrain_stmt)
            }
            HirStatement::Expression(expr) | HirStatement::Semi(expr) => {
                self.expression_to_object(env, &expr)?;
                Ok(())
            }
            HirStatement::Let(let_stmt) => {
                // let statements are used to declare a higher level object
                self.handle_let_statement(env, let_stmt)
            }
            HirStatement::Assign(assign_stmt) => {
                let ident_def = self.def_interner().ident_def(&assign_stmt.identifier);
                //////////////TODO temp this is needed because we don't parse main arguments
                let ident_name = self.ident_name(&assign_stmt.identifier);

                let rhs = self.expression_to_object(env, &assign_stmt.expression)?;

                if let Some(lhs) = self.find_variable(ident_def) {
                    // We may be able to avoid cloning here if we change find_variable
                    // and assign_pattern to use only fields of self instead of `self` itself.
                    let lhs = lhs.clone();
                    self.assign_pattern(&lhs, rhs);
                } else {
                    //var is not defined,
                    //let's do it here for now...TODO
<<<<<<< HEAD
                    let obj = env.get(&ident_name);
                    let obj_type = node::ObjectType::get_type_from_object(&obj);
                    let new_var2 = node::Variable {
                        id: NodeId::dummy(),
                        obj_type,
                        name: ident_name.clone(),
                        root: None,
                        def: ident_def,
                        witness: node::get_witness_from_object(&obj),
                        parent_block: self.current_block,
                    };
                    let new_var2_id = self.add_variable(new_var2, None);
                    self.get_current_block_mut()
                        .update_variable(new_var2_id, new_var2_id); //DE MEME
                    self.get_variable(new_var2_id).unwrap()
                };

                //////////////////////////////----******************************************

                let new_var = node::Variable {
                    id: lhs.id,
                    obj_type: lhs.obj_type,
                    name: String::new(),
                    root: None,
                    def: ident_def,
                    witness: None,
                    parent_block: self.current_block,
                };
                let ls_root = lhs.get_root();
                let lhs_id = lhs.id;
                //ssa: we create a new variable a1 linked to a
                let new_var_id = self.add_variable(new_var, Some(ls_root));

                let rhs_id = self.expression_to_object(env, &assign_stmt.expression)?;
                let rhs = &self[rhs_id];
                let r_type = rhs.get_type();
                let r_id = rhs.get_id();
                // function calls

                let result = if let node::NodeObj::Instr(node::Instruction {
                    operator: Operation::Call(_),
                    ..
                }) = rhs
                {
                    //we need to create a res f, result  instruction that will map f results to the assigned variables
                    let result_id = self.new_instruction(
                        r_id,
                        r_id,
                        node::Operation::Res,
                        node::ObjectType::NotAnObject,
                    );
                    let result_ins = self.get_mut_instruction(result_id);
                    //TODO result_ins.ins_arguments = self.variable_values.get(ident_def);
                    //for now, it is the lhs:
                    result_ins.ins_arguments.push(lhs_id); //TODO!!! lhs ou bien new_var??
                    result_id
                } else {
                    self.new_instruction(new_var_id, r_id, node::Operation::Ass, r_type)
                };

                self.update_variable_id(ls_root, new_var_id, result); //update the name and the value map
                Ok(result)
=======
                    let typ = self.def_interner().id_type(&assign_stmt.identifier);
                    self.bind_fresh_pattern(&ident_name, &typ, rhs);
                }

                Ok(())
>>>>>>> ebf01b9e
            }
            HirStatement::Error => unreachable!(
                "ice: compiler did not exit before codegen when a statement failed to parse"
            ),
        }
    }

    fn create_new_variable(
        &mut self,
        var_name: String,
        def: Option<IdentId>,
        obj_type: node::ObjectType,
        witness: Option<acvm::acir::native_types::Witness>,
    ) -> NodeId {
        let new_var = node::Variable {
            id: NodeId::dummy(),
            obj_type,
            name: var_name,
            root: None,
            def,
<<<<<<< HEAD
            witness,
            parent_block: self.current_block,
=======
            witness: node::get_witness_from_object(&obj),
            parent_block: self.context.current_block,
>>>>>>> ebf01b9e
        };
        self.context.add_variable(new_var, None)
    }

    // Add a constraint to constrain two expression together
    fn handle_constrain_statement(
        &mut self,
        env: &mut Environment,
        constrain_stmt: HirConstrainStatement,
    ) -> Result<(), RuntimeError> {
        let lhs = self
            .expression_to_object(env, &constrain_stmt.0.lhs)?
            .unwrap_id();
        let rhs = self
            .expression_to_object(env, &constrain_stmt.0.rhs)?
            .unwrap_id();

        match constrain_stmt.0.operator.kind {
            // HirBinaryOpKind::Add => binary_op::handle_add_op(lhs, rhs, self),
            // HirBinaryOpKind::Subtract => binary_op::handle_sub_op(lhs, rhs, self),
            // HirBinaryOpKind::Multiply => binary_op::handle_mul_op(lhs, rhs, self),
            // HirBinaryOpKind::Divide => binary_op::handle_div_op(lhs, rhs, self),
            HirBinaryOpKind::NotEqual => Ok(self.context.new_instruction(
                lhs,
                rhs,
                node::Operation::Constrain(ConstrainOp::Neq),
                node::ObjectType::NotAnObject,
            )),
            HirBinaryOpKind::Equal => Ok(self.context.new_instruction(
                lhs,
                rhs,
                node::Operation::Constrain(ConstrainOp::Eq),
                node::ObjectType::NotAnObject,
            )),
            HirBinaryOpKind::And => todo!(),
            // HirBinaryOpKind::Xor => binary_op::handle_xor_op(lhs, rhs, self),
            HirBinaryOpKind::Less => todo!(), // Ok(self.new_instruction(lhs, rhs, node::Operation::LtGate, node::ObjectType::NotAnObject)),
            HirBinaryOpKind::LessEqual => todo!(),
            HirBinaryOpKind::Greater => todo!(),
            HirBinaryOpKind::GreaterEqual => {
                todo!();
            }
            HirBinaryOpKind::Assign => Err(RuntimeErrorKind::Spanless(
                "The Binary operation `=` can only be used in declaration statements".to_string(),
            )),
            HirBinaryOpKind::Or => Err(RuntimeErrorKind::Unimplemented(
                "The Or operation is currently not implemented. First implement in Barretenberg."
                    .to_owned(),
            )),
            _ => Err(RuntimeErrorKind::Unimplemented(
                "The operation is currently not supported in a constrain statement".to_owned(),
            )),
        }
        .map_err(|kind| kind.add_span(constrain_stmt.0.operator.span))?;

        Ok(())
    }

    /// Flatten the pattern and value, binding each identifier in the pattern
    /// to a single NodeId in the corresponding Value. This effectively flattens
    /// let bindings of struct variables, declaring a new variable for each field.
    fn bind_pattern(&mut self, pattern: &HirPattern, value: Value) {
        match (pattern, value) {
            (HirPattern::Identifier(ident_id), Value::Single(node_id)) => {
                let typ = self.def_interner().id_type(ident_id);
                let variable_name = self.ident_name(ident_id);
                let ident_def = self.ident_def(ident_id);
                let value = self.bind_variable(variable_name, ident_def, &typ, node_id);
                self.variable_values.insert(*ident_id, value);
            }
            (HirPattern::Identifier(ident_id), value @ Value::Struct(_)) => {
                let typ = self.def_interner().id_type(ident_id);
                let name = self.ident_name(ident_id);
                let value = self.bind_fresh_pattern(&name, &typ, value);
                self.variable_values.insert(*ident_id, value);
            }
            (HirPattern::Mutable(pattern, _), value) => self.bind_pattern(pattern, value),
            (pattern @ (HirPattern::Tuple(..) | HirPattern::Struct(..)), Value::Struct(exprs)) => {
                assert_eq!(pattern.field_count(), exprs.len());
                for ((pattern_name, pattern), (field_name, value)) in pattern
                    .iter_fields(&self.context.context.def_interner)
                    .zip(exprs)
                {
                    assert_eq!(pattern_name, field_name);
                    self.bind_pattern(pattern, value);
                }
            }
            _ => unreachable!(),
        }
    }

    /// This function is a recursive helper for bind_pattern which takes care
    /// of creating fresh variables to expand `ident = (a, b, ...)` to `(i_a, i_b, ...) = (a, b, ...)`
    ///
    /// This function could use a clearer name
    fn bind_fresh_pattern(&mut self, basename: &str, typ: &Type, value: Value) -> Value {
        match value {
            Value::Single(node_id) => self.bind_variable(basename.to_owned(), None, typ, node_id),
            Value::Struct(field_values) => {
                assert_eq!(field_values.len(), typ.num_elements());
                let values = typ
                    .iter_fields()
                    .zip(field_values)
                    .map(|((field_name, field_type), (value_name, field_value))| {
                        assert_eq!(field_name, value_name);
                        let name = format!("{}.{}", basename, field_name);
                        let value = self.bind_fresh_pattern(&name, &field_type, field_value);
                        (field_name, value)
                    })
                    .collect();
                Value::Struct(values)
            }
        }
    }

    fn bind_variable(
        &mut self,
        variable_name: String,
        ident_def: Option<IdentId>,
        typ: &Type,
        value_id: NodeId,
    ) -> Value {
        let obj_type = typ.into();

        if matches!(obj_type, node::ObjectType::Pointer(_)) {
            if let Ok(rhs_mut) = self.context.get_mut_variable(value_id) {
                rhs_mut.def = ident_def;
                rhs_mut.name = variable_name;
                return Value::Single(value_id);
            }
        }

        let new_var = Variable::new(
            obj_type,
            variable_name,
            ident_def,
            self.context.current_block,
        );
        let id = self.context.add_variable(new_var, None);

        //Assign rhs to lhs
        let result = self
            .context
            .new_instruction(id, value_id, node::Operation::Ass, obj_type);
        //This new variable should not be available in outer scopes.
        let cb = self.context.get_current_block_mut();
        cb.update_variable(id, result); //update the value array. n.b. we should not update the name as it is the first assignment (let)
        Value::Single(id)
    }

    //same as update_variable but using the var index instead of var
    pub fn update_variable_id(&mut self, var_id: NodeId, new_var: NodeId, new_value: NodeId) {
        let root_id = self.context.get_root_value(var_id);
        let root = self.context.get_variable(root_id).unwrap();
        let root_name = root.name.clone();
        let cb = self.context.get_current_block_mut();
        cb.update_variable(var_id, new_value);
        let vname = self.value_names.entry(var_id).or_insert(0);
        *vname += 1;
        let variable_id = *vname;

        if let Ok(nvar) = self.context.get_mut_variable(new_var) {
            nvar.name = format!("{root_name}{variable_id}");
        }
    }

    /// Similar to bind_pattern but recursively creates Assignment instructions for
    /// each value rather than defining new variables.
    fn assign_pattern(&mut self, lhs: &Value, rhs: Value) {
        match (lhs, rhs) {
            (Value::Single(lhs_id), Value::Single(rhs_id)) => {
                let lhs = self.context.get_variable(*lhs_id).unwrap();

                //////////////////////////////----******************************************
                let new_var = node::Variable {
                    id: *lhs_id,
                    obj_type: lhs.obj_type,
                    name: String::new(),
                    root: None,
                    def: lhs.def,
                    witness: None,
                    parent_block: self.context.current_block,
                };
                let ls_root = lhs.get_root();

                //ssa: we create a new variable a1 linked to a
                let new_var_id = self.context.add_variable(new_var, Some(ls_root));

                let rhs = &self.context[rhs_id];
                let r_type = rhs.get_type();
                let result = self.context.new_instruction(
                    new_var_id,
                    rhs_id,
                    node::Operation::Ass,
                    r_type,
                );

                self.update_variable_id(ls_root, new_var_id, result); //update the name and the value map
            }
            (Value::Struct(lhs_fields), Value::Struct(rhs_fields)) => {
                assert_eq!(lhs_fields.len(), rhs_fields.len());
                for (lhs_field, rhs_field) in lhs_fields.iter().zip(rhs_fields) {
                    assert_eq!(lhs_field.0, rhs_field.0);
                    self.assign_pattern(&lhs_field.1, rhs_field.1);
                }
            }
            (Value::Single(_), Value::Struct(_)) => unreachable!("variables with tuple/struct types should already be decomposed into multiple variables"),
            (Value::Struct(_), Value::Single(_)) => unreachable!("Uncaught type error, tried to assign a single value to a tuple/struct type"),
        }
    }

    fn ident_name(&self, ident: &IdentId) -> String {
        self.context.context.def_interner.ident_name(ident)
    }

    fn ident_def(&self, ident: &IdentId) -> Option<IdentId> {
        self.context.context.def_interner.ident_def(ident)
    }

    // Let statements are used to declare higher level objects
    fn handle_let_statement(
        &mut self,
        env: &mut Environment,
        let_stmt: HirLetStatement,
    ) -> Result<(), RuntimeError> {
        let rhs = self.expression_to_object(env, &let_stmt.expression)?;
        self.bind_pattern(&let_stmt.pattern, rhs);
        Ok(())
    }

    pub(crate) fn expression_to_object(
        &mut self,
        env: &mut Environment,
        expr_id: &ExprId,
    ) -> Result<Value, RuntimeError> {
        let expr = self.def_interner().expression(expr_id);
        let span = self.def_interner().expr_span(expr_id);
        match expr {
            HirExpression::Literal(HirLiteral::Integer(x)) => {
<<<<<<< HEAD
                let int_type = self.context().def_interner.id_type(expr_id);
                let element_type = node::ObjectType::from_type(&int_type);
                Ok(self.get_or_create_const(x, element_type))
            },
            HirExpression::Literal(HirLiteral::Array(arr_lit)) => {
                //We create a MemArray
                let arr_type = self.context().def_interner.id_type(expr_id);
                let element_type = node::ObjectType::from_type(&arr_type);    //WARNING array type!
=======
                let int_type = self.def_interner().id_type(expr_id);
                let element_type = int_type.into();
                Ok(Value::Single(self.context.get_or_create_const(x, element_type)))
            },
            HirExpression::Literal(HirLiteral::Array(arr_lit)) => {
                //We create a MemArray
                let arr_type = self.def_interner().id_type(expr_id);
                let element_type = arr_type.into();    //WARNING array type!
>>>>>>> ebf01b9e

                let array_index = self.context.mem.create_new_array(arr_lit.length as u32, element_type, &String::new());
                //We parse the array definition
                let elements = self.expression_list_to_objects(env, &arr_lit.contents);
                let array = &mut self.context.mem.arrays[array_index as usize];
                let array_adr = array.adr;
                for (pos, object) in elements.into_iter().enumerate() {
                    //array.witness.push(node::get_witness_from_object(&object));
                    let lhs_adr = self.context.get_or_create_const(FieldElement::from((array_adr + pos as u32) as u128), node::ObjectType::Unsigned(32));
                    self.context.new_instruction(object, lhs_adr, node::Operation::Store(array_index), element_type);
                }
                //Finally, we create a variable pointing to this MemArray
                let new_var = node::Variable {
                    id: NodeId::dummy(),
                    obj_type : node::ObjectType::Pointer(array_index),
                    name: String::new(),
                    root: None,
                    def: None,
                    witness: None,
                    parent_block: self.context.current_block,
                };
                Ok(Value::Single(self.context.add_variable(new_var, None)))
            },
            HirExpression::Ident(x) =>  {
               Ok(self.evaluate_identifier(env, &x))
                //n.b this creates a new variable if it does not exist, may be we should delegate this to explicit statements (let) - TODO
            },
            HirExpression::Infix(infx) => {
                // Note: using .into_id() here disallows structs/tuples in infix expressions.
                // The type checker currently disallows this as well but we may want to allow
                // for e.g. struct == struct in the future
                let lhs = self.expression_to_object(env, &infx.lhs)?.unwrap_id();
                let rhs = self.expression_to_object(env, &infx.rhs)?.unwrap_id();
                self.evaluate_infix_expression(lhs, rhs, infx.operator)
                    .map(Value::Single)
            },
            HirExpression::Cast(cast_expr) => {
<<<<<<< HEAD
                let lhs = self.expression_to_object(env, &cast_expr.lhs)?;
                let rtype = node::ObjectType::from_type(&cast_expr.r#type);
                Ok(self.new_instruction(lhs, lhs, Operation::Cast, rtype))
=======
                let lhs = self.expression_to_object(env, &cast_expr.lhs)?.unwrap_id();
                let rtype = cast_expr.r#type.into();

                Ok(Value::Single(self.context.new_instruction(lhs, lhs, Operation::Cast, rtype)))
>>>>>>> ebf01b9e

                //We should generate a cast instruction and handle properly type conversion:
                // unsigned integer to field ; ok, just checks if bit size over FieldElement::max_num_bits()
                // signed integer to field; ok; check bit size N, retrieve sign bit s and returns x*(1-s)+s*(p-2^N+x)
                // field to unsigned integer; returns x mod 2^N when N is the bit size of the result type
                // field to signed integer; ??
                // bool to integer or field, ok: returns if (x is true) 1 else 0
                // integer to field vers bool: ok, returns (x neq 0)
                // integer to other integer type: checks rust rules TODO
                // else... Not supported (for now).
                //binary_op::handle_cast_op(self,lhs, cast_expr.r#type).map_err(|kind|kind.add_span(span))
            },
            HirExpression::Index(indexed_expr) => {
                // Currently these only happen for arrays
<<<<<<< HEAD
                let arr_def = self.context().def_interner.ident_def(&indexed_expr.collection_name);
                let arr_name = self.context().def_interner.ident_name(&indexed_expr.collection_name);
                let ident_span = self.context().def_interner.ident_span(&indexed_expr.collection_name);
                let arr_type = self.context().def_interner.id_type(arr_def.unwrap());
                let o_type = node::ObjectType::from_type(&arr_type);
                let mut array_index = self.mem.arrays.len() as u32;
                let array = if let Some(moi) = self.mem.find_array(&arr_def) {
                    array_index= self.mem.get_array_index(moi).unwrap();
                    moi
                }
                 else if let Some(pointer) = self.find_variable(&arr_def) {
                     dbg!(&pointer);
                    match pointer.get_type() {
=======
                let arr_def = self.def_interner().ident_def(&indexed_expr.collection_name);
                let arr_name = self.def_interner().ident_name(&indexed_expr.collection_name);
                let ident_span = self.def_interner().ident_span(&indexed_expr.collection_name);
                let arr_type = self.def_interner().id_type(arr_def.unwrap());
                let o_type = arr_type.into();
                let mut array_index = self.context.mem.arrays.len() as u32;
                let array = if let Some(moi) = self.context.mem.find_array(&arr_def) {
                    array_index= self.context.mem.get_array_index(moi).unwrap();
                    moi
                }
                 else if let Some(Value::Single(pointer)) = self.find_variable(arr_def) {
                    match self.context.get_object_type(*pointer) {
>>>>>>> ebf01b9e
                        node::ObjectType::Pointer(a_id) => {
                            array_index = a_id;
                            &self.context.mem.arrays[a_id as usize]
                        }
                        _ => unreachable!(),
                    }
                 }
                else {
                    let arr = env.get_array(&arr_name).map_err(|kind|kind.add_span(ident_span)).unwrap();
                    self.context.mem.create_array_from_object(&arr, arr_def.unwrap(), o_type, &arr_name)
                };
                //let array = self.mem.get_or_create_array(&arr, arr_def.unwrap(), o_type, arr_name);
                let address = array.adr;

                // Evaluate the index expression
<<<<<<< HEAD
                let index_as_obj = self.expression_to_object(env, &indexed_expr.index)?;
                let index_type = self.get_object_type(index_as_obj);
                let base_adr = self.get_or_create_const(FieldElement::from(address as i128), index_type);
                let adr_id = self.new_instruction(base_adr, index_as_obj, node::Operation::Add, index_type);
                 Ok(self.new_instruction(adr_id, adr_id, node::Operation::Load(array_index), o_type))

=======
                let index_as_obj = self.expression_to_object(env, &indexed_expr.index)?.unwrap_id();

                let index_type = self.context.get_object_type(index_as_obj);
                let base_adr = self.context.get_or_create_const(FieldElement::from(address as i128), index_type);
                let adr_id = self.context.new_instruction(base_adr, index_as_obj, node::Operation::Add, index_type);
                Ok(Value::Single(self.context.new_instruction(adr_id, adr_id, node::Operation::Load(array_index), o_type)))
>>>>>>> ebf01b9e
            },
            HirExpression::Call(call_expr) => {
                let func_meta = self.def_interner().function_meta(&call_expr.func_id);
                match func_meta.kind {
                    FunctionKind::Normal =>  {
                        //Function defined inside the Noir program.           
                        if self.get_function(call_expr.func_id).is_none() {
                            let func = function::create_function(call_expr.func_id, self.context(), env, &func_meta.parameters);
                            self.functions_cfg.insert(call_expr.func_id, func);
                        }

                    //generate a call instruction to the function cfg
                    Ok(function::SSAFunction::call(call_expr.func_id ,&call_expr.arguments, self, env))
                    },
                    FunctionKind::LowLevel => {
                    // We use it's func name to find out what intrinsic function to call
                    let attribute = func_meta.attributes.expect("all low level functions must contain an attribute which contains the opcode which it links to");
                    let opcode_name = attribute.foreign().expect("ice: function marked as foreign, but attribute kind does not match this");
                    Ok(self.handle_lowlevel(env, opcode_name, call_expr))
                    },
                    FunctionKind::Builtin => { todo!();
                    //     let attribute = func_meta.attributes.expect("all builtin functions must contain an attribute which contains the function name which it links to");
                    //     let builtin_name = attribute.builtin().expect("ice: function marked as a builtin, but attribute kind does not match this");
                    //     builtin::call_builtin(self, env, builtin_name, (call_expr,span))
                    },
                 }
            },
            HirExpression::For(for_expr) => self.handle_for_expr(env,for_expr).map_err(|kind|kind.add_span(span)),
            HirExpression::Constructor(constructor) => self.handle_constructor(env, constructor),
            HirExpression::MemberAccess(access) => self.handle_member_access(env, access),
            HirExpression::Tuple(fields) => self.handle_tuple(env, fields),
            HirExpression::If(_) => todo!(),
            HirExpression::Prefix(_) => todo!(),
            HirExpression::Literal(l) => {
                Ok(self.handle_literal(&l))
            },
            HirExpression::Block(_) => todo!("currently block expressions not in for/if branches are not being evaluated. In the future, we should be able to unify the eval_block and all places which require block_expr here"),
            HirExpression::Error => todo!(),
            HirExpression::MethodCall(_) => unreachable!("Method calls should be desugared before codegen"),
        }
    }

<<<<<<< HEAD
    pub fn handle_lowlevel(
        &mut self,
        env: &mut Environment,
        opcode_name: &str,
        call_expr: HirCallExpression,
    ) -> NodeId {
        let func = match OPCODE::lookup(opcode_name) {
            None => {
                let message = format!(
                    "cannot find a low level opcode with the name {} in the IR",
                    opcode_name
                );
                unreachable!(message);
            }
            Some(func) => func,
        };
        function::call_low_level(func, call_expr, self, env)
    }

    pub fn handle_literal(&mut self, l: &HirLiteral) -> NodeId {
        match l {
            HirLiteral::Bool(b) => {
                if *b {
                    self.get_or_create_const(FieldElement::one(), node::ObjectType::Unsigned(1))
                } else {
                    self.get_or_create_const(FieldElement::zero(), node::ObjectType::Unsigned(1))
                }
            }
            HirLiteral::Integer(f) => {
                self.get_or_create_const(*f, node::ObjectType::NativeField) //TODO support integer literrals in the fronted: 30_u8
            }
            _ => todo!(), // Array(HirArrayLiteral), Str(String),
        }
    }

=======
    fn handle_constructor(
        &mut self,
        env: &mut Environment,
        constructor: HirConstructorExpression,
    ) -> Result<Value, RuntimeError> {
        let fields = constructor
            .fields
            .into_iter()
            .map(|(ident, field)| {
                let field_name = self.ident_name(&ident);
                Ok((field_name, self.expression_to_object(env, &field)?))
            })
            .collect::<Result<Vec<_>, _>>()?;

        Ok(Value::Struct(fields))
    }

    /// A tuple is much the same as a constructor, we just give it fields with numbered names
    fn handle_tuple(
        &mut self,
        env: &mut Environment,
        fields: Vec<ExprId>,
    ) -> Result<Value, RuntimeError> {
        let fields = fields
            .into_iter()
            .enumerate()
            .map(|(i, field)| {
                // Tuple field names are 0..n-1 where n = the length of the tuple
                let field_name = i.to_string();
                Ok((field_name, self.expression_to_object(env, &field)?))
            })
            .collect::<Result<Vec<_>, _>>()?;

        Ok(Value::Struct(fields))
    }

    fn handle_member_access(
        &mut self,
        env: &mut Environment,
        access: HirMemberAccess,
    ) -> Result<Value, RuntimeError> {
        match self.expression_to_object(env, &access.lhs)? {
            Value::Single(_) => unreachable!(
                "Runtime type error, expected struct but found a single value for {:?}",
                access
            ),
            Value::Struct(fields) => {
                dbg!(&access);
                let field = dbg!(fields)
                    .into_iter()
                    .find(|(field_name, _)| *field_name == access.rhs.0.contents);

                Ok(field.unwrap().1)
            }
        }
    }

    //TODO generate phi instructions
>>>>>>> ebf01b9e
    pub fn expression_list_to_objects(
        &mut self,
        env: &mut Environment,
        exprs: &[ExprId],
    ) -> Vec<NodeId> {
        exprs
            .iter()
            .map(|expr| {
                match self.expression_to_object(env, expr) {
                    Ok(Value::Single(id)) => id,
                    // TODO: Can we have arrays of structs? How should we store each element if
                    // structs don't exist in ssa?
                    other => panic!("Unexpected {:?} while codegening ssa array elements", other),
                }
            })
            .collect::<Vec<_>>()
    }

    fn handle_for_expr(
        &mut self,
        env: &mut Environment,
        for_expr: HirForExpression,
    ) -> Result<Value, RuntimeErrorKind> {
        //we add the ' i = start' instruction (in the block before the join)
        let start_idx = self
            .expression_to_object(env, &for_expr.start_range)
            .map_err(|err| err.remove_span())
            .unwrap()
            .unwrap_id();
        let end_idx = self
            .expression_to_object(env, &for_expr.end_range)
            .map_err(|err| err.remove_span())
            .unwrap()
            .unwrap_id();
        //We support only const range for now
<<<<<<< HEAD

        //TODO how should we handle scope (cf. start/end_for_loop)?
        let iter_name = self
            .context
            .unwrap()
            .def_interner
            .ident_name(&for_expr.identifier);
        let iter_def = self
            .context
            .unwrap()
            .def_interner
            .ident_def(&for_expr.identifier);
        let int_type = self.context().def_interner.id_type(&for_expr.identifier);

        let iter_type = node::ObjectType::from_type(&int_type);
        let iter_id = self.create_new_variable(iter_name, iter_def, iter_type, None);

        let iter_var = self.get_mut_variable(iter_id).unwrap();
        iter_var.obj_type = iter_type;
        let iter_ass = self.new_instruction(iter_id, start_idx, node::Operation::Ass, iter_type);
=======
        let start = self.context.get_as_constant(start_idx).unwrap();
        //TODO how should we handle scope (cf. start/end_for_loop)?
        let iter_name = self.def_interner().ident_name(&for_expr.identifier);
        let iter_def = self.def_interner().ident_def(&for_expr.identifier);
        let int_type = self.def_interner().id_type(&for_expr.identifier);
        env.store(iter_name.clone(), Object::Constants(start));
        let iter_id = self.create_new_variable(iter_name, iter_def, env);
        let iter_var = self.context.get_mut_variable(iter_id).unwrap();
        iter_var.obj_type = int_type.into();
        let iter_type = self.context.get_object_type(iter_id);
        let iter_ass =
            self.context
                .new_instruction(iter_id, start_idx, node::Operation::Ass, iter_type);
>>>>>>> ebf01b9e
        //We map the iterator to start_idx so that when we seal the join block, we will get the corrdect value.
        self.update_variable_id(iter_id, iter_ass, start_idx);

        //join block
        let join_idx =
            block::new_unsealed_block(&mut self.context, block::BlockType::ForJoin, true);
        let exit_id = block::new_sealed_block(&mut self.context, block::BlockType::Normal);
        self.context.current_block = join_idx;
        //should parse a for_expr.condition statement that should evaluate to bool, but
        //we only supports i=start;i!=end for now
        //we generate the phi for the iterator because the iterator is manually created
        let phi = self.generate_empty_phi(join_idx, iter_id);
        self.update_variable_id(iter_id, iter_id, phi); //is it still needed?
        let cond =
            self.context
                .new_instruction(phi, end_idx, Operation::Ne, node::ObjectType::Boolean);
        let to_fix = self.context.new_instruction(
            cond,
            NodeId::dummy(),
            node::Operation::Jeq,
            node::ObjectType::NotAnObject,
        );

        //Body
        let body_id = block::new_sealed_block(&mut self.context, block::BlockType::Normal);
        let block = match self.def_interner().expression(&for_expr.block) {
            HirExpression::Block(block_expr) => block_expr,
            _ => panic!("ice: expected a block expression"),
        };
        let body_block1 = &mut self.context[body_id];
        body_block1.update_variable(iter_id, phi); //TODO try with just a get_current_value(iter)
        let statements = block.statements();
        for stmt in statements {
            self.evaluate_statement(env, stmt).unwrap(); //TODO return the error
        }

        //increment iter
        let one = self
            .context
            .get_or_create_const(FieldElement::one(), iter_type);
        let incr = self
            .context
            .new_instruction(phi, one, node::Operation::Add, iter_type);
        let cur_block_id = self.context.current_block; //It should be the body block, except if the body has CFG statements
        let cur_block = &mut self.context[cur_block_id];
        cur_block.update_variable(iter_id, incr);

        //body.left = join
        cur_block.left = Some(join_idx);
        let join_mut = &mut self.context[join_idx];
        join_mut.predecessor.push(cur_block_id);
        //jump back to join
        self.context.new_instruction(
            NodeId::dummy(),
            self.context[join_idx].get_first_instruction(),
            node::Operation::Jmp,
            node::ObjectType::NotAnObject,
        );
        //seal join
        ssa_form::seal_block(&mut self.context, join_idx);

        //exit block
<<<<<<< HEAD
        self.current_block = exit_id;
        let exit_first = self.get_current_block().get_first_instruction();
        block::link_with_target(self, join_idx, Some(exit_id), Some(body_id));
        let first_instruction = self[body_id].get_first_instruction();
        self.try_get_mut_instruction(to_fix).unwrap().rhs = first_instruction;
        Ok(exit_first) //TODO what should we return???
    }

    pub fn acir(&self, evaluator: &mut Evaluator) {
        let mut acir = Acir::default();
        let mut fb = Some(&self[self.first_block]);
        dbg!(&evaluator.current_witness_index);
        while let Some(block) = fb {
            for iter in &block.instructions {
                let ins = self.get_instruction(*iter);
                acir.evaluate_instruction(ins, evaluator, self);
                dbg!(&evaluator.current_witness_index);
            }
            //TODO we should rather follow the jumps
            fb = block.left.map(|block_id| &self[block_id]);
        }
        dbg!(&evaluator.current_witness_index);
        Acir::print_circuit(&evaluator.gates);
        //   dbg!(acir.arith_cache);
=======
        self.context.current_block = exit_id;
        let exit_first = self.context.get_current_block().get_first_instruction();
        block::link_with_target(&mut self.context, join_idx, Some(exit_id), Some(body_id));
        let first_instruction = self.context[body_id].get_first_instruction();
        self.context.try_get_mut_instruction(to_fix).unwrap().rhs = first_instruction;
        Ok(Value::Single(exit_first)) //TODO what should we return???
>>>>>>> ebf01b9e
    }

    pub fn generate_empty_phi(&mut self, target_block: BlockId, root: NodeId) -> NodeId {
        //Ensure there is not already a phi for the variable (n.b. probably not usefull)
        for i in &self.context[target_block].instructions {
            if let Some(ins) = self.context.try_get_instruction(*i) {
                if ins.operator == node::Operation::Phi && ins.rhs == root {
                    return *i;
                }
            }
        }

        let v_type = self.context.get_object_type(root);
        let new_phi = Instruction::new(Operation::Phi, root, root, v_type, Some(target_block));
        let phi_id = self.context.add_instruction(new_phi);
        self.context[target_block].instructions.insert(1, phi_id);
        phi_id
    }
}<|MERGE_RESOLUTION|>--- conflicted
+++ resolved
@@ -6,113 +6,33 @@
 
 use super::super::environment::Environment;
 use super::super::errors::{RuntimeError, RuntimeErrorKind};
-<<<<<<< HEAD
-use crate::ssa::{acir_gen::Acir, function, node::Node};
+use crate::object::Object;
+use crate::ssa::{acir_gen::Acir, function};
 use crate::Evaluator;
-//use acvm::acir::OPCODE;
 use acvm::acir::OPCODE;
-=======
-use crate::object::Object;
->>>>>>> ebf01b9e
 use acvm::FieldElement;
 use noirc_frontend::hir::Context;
-<<<<<<< HEAD
-use noirc_frontend::hir_def::expr::HirCallExpression;
-//use noirc_frontend::hir_def::expr::HirCallExpression;
-=======
-use noirc_frontend::hir_def::expr::{HirConstructorExpression, HirMemberAccess};
->>>>>>> ebf01b9e
+use noirc_frontend::hir_def::expr::{HirCallExpression, HirConstructorExpression, HirMemberAccess};
 use noirc_frontend::hir_def::function::HirFunction;
 use noirc_frontend::hir_def::stmt::HirPattern;
 use noirc_frontend::hir_def::{
     expr::{HirBinaryOp, HirBinaryOpKind, HirExpression, HirForExpression, HirLiteral},
     stmt::{HirConstrainStatement, HirLetStatement, HirStatement},
 };
-<<<<<<< HEAD
-use noirc_frontend::node_interner::{ExprId, FuncId, IdentId, StmtId};
-use noirc_frontend::FunctionKind;
-//use noirc_frontend::{FunctionKind, Type};
+use noirc_frontend::node_interner::{ExprId, FuncId, IdentId, NodeInterner, StmtId};
+use noirc_frontend::util::vecmap;
+use noirc_frontend::{FunctionKind, IndexExpression, Type};
 use num_bigint::BigUint;
 use num_traits::{One, Zero};
 
-// This is a 'master' class for generating the SSA IR from the AST
-// It contains all the data; the node objects representing the source code in the nodes arena
-// and The CFG in the blocks arena
-// everything else just reference objects from these two arena using their index.
 pub struct IRGenerator<'a> {
-    pub context: Option<&'a Context>,
-
-    pub first_block: BlockId,
-    pub current_block: BlockId,
-    blocks: arena::Arena<block::BasicBlock>,
-    pub nodes: arena::Arena<node::NodeObj>,
-    pub mem: Memory,
-    pub id0: arena::Index, //dummy index.. should we put a dummy object somewhere?
-    pub value_name: HashMap<NodeId, u32>,
-    pub sealed_blocks: HashSet<BlockId>,
-    pub functions_cfg: HashMap<FuncId, function::SSAFunction<'a>>,
-}
-
-impl<'a> IRGenerator<'a> {
-    pub fn new(context: &Context) -> IRGenerator {
-        let mut pc = IRGenerator {
-            context: Some(context),
-            id0: IRGenerator::dummy_id(),
-            first_block: BlockId::dummy(),
-            current_block: BlockId::dummy(),
-            blocks: arena::Arena::new(),
-            nodes: arena::Arena::new(),
-            mem: Memory::default(),
-            // dummy_instruction: ParsingContext::dummy_id(),
-            value_name: HashMap::new(),
-            sealed_blocks: HashSet::new(),
-            functions_cfg: HashMap::new(),
-        };
-        block::create_first_block(&mut pc);
-        pc.get_or_create_const(FieldElement::one(), node::ObjectType::Unsigned(1));
-        pc.get_or_create_const(FieldElement::zero(), node::ObjectType::Unsigned(1));
-        pc
-    }
-
-    pub fn one(&self) -> NodeId {
-        self.find_const_with_type(&BigUint::one(), node::ObjectType::Unsigned(1))
-            .unwrap()
-    }
-
-    pub fn zero(&self) -> NodeId {
-        self.find_const_with_type(&BigUint::zero(), node::ObjectType::Unsigned(1))
-            .unwrap()
-    }
-
-    pub fn insert_block(&mut self, block: BasicBlock) -> &mut BasicBlock {
-        let id = self.blocks.insert(block);
-        let block = &mut self.blocks[id];
-        block.id = BlockId(id);
-        block
-    }
-
-    //Display an object for debugging puposes
-    fn node_to_string(&self, id: NodeId) -> String {
-        if let Some(var) = self.try_get_node(id) {
-            return format!("{}", var);
-        } else {
-            return format!("unknown {:?}", id.0.into_raw_parts().0);
-        }
-    }
-=======
-use noirc_frontend::node_interner::{ExprId, IdentId, NodeInterner, StmtId};
-use noirc_frontend::util::vecmap;
-use noirc_frontend::{FunctionKind, Type};
-
-struct IRGenerator<'a> {
-    context: SsaContext<'a>,
+    pub context: SsaContext<'a>,
     value_names: HashMap<NodeId, u32>,
 
     /// The current value of a variable. Used for flattening structs
     /// into multiple variables/values
     variable_values: HashMap<IdentId, Value>,
 }
->>>>>>> ebf01b9e
 
 #[derive(Debug, Clone)]
 pub enum Value {
@@ -121,42 +41,29 @@
 }
 
 impl Value {
-    fn unwrap_id(&self) -> NodeId {
+    pub fn unwrap_id(&self) -> NodeId {
         match self {
             Value::Single(id) => *id,
             Value::Struct(_) => panic!("Tried to unwrap a struct into a single value"),
         }
-<<<<<<< HEAD
-        for (_, f) in self.functions_cfg.iter().enumerate() {
-            println!("************* FUNCTION n.{:?}", f.1.id);
-            f.1.cfg.print();
-            //  ins_nb += b.instructions.len();
-        }
-        println!("*** TOTAL: {} instructions", ins_nb);
-=======
->>>>>>> ebf01b9e
     }
 }
 
-<<<<<<< HEAD
-    pub fn context(&self) -> &'a Context {
-        self.context.unwrap()
-=======
-////////////////PARSING THE AST//////////////////////////////////////////////
+////////////////PARSING THE AST////////////////////////////////////////////////
 /// Compiles the AST into the intermediate format by evaluating the main function
 pub fn evaluate_main<'a>(
-    context: &'a Context,
+    igen: &mut IRGenerator<'a>,
     env: &mut Environment,
     main_func_body: HirFunction, //main function
-) -> Result<SsaContext<'a>, RuntimeError> {
-    let mut this = IRGenerator::new(context);
-    let block = main_func_body.block(this.def_interner());
+)// -> Result<SsaContext<'a>, RuntimeError>
+ {
+ //   let mut this = IRGenerator::new(context);
+    let block = main_func_body.block(igen.def_interner());
     for stmt_id in block.statements() {
-        this.evaluate_statement(env, stmt_id)?;
->>>>>>> ebf01b9e
-    }
-
-    Ok(this.context)
+        igen.evaluate_statement(env, stmt_id);
+    } 
+ 
+  //  Ok(igen.context)
 }
 
 impl<'a> IRGenerator<'a> {
@@ -168,7 +75,7 @@
         }
     }
 
-    fn find_variable(&self, variable_def: Option<IdentId>) -> Option<&Value> {
+    pub fn find_variable(&self, variable_def: Option<IdentId>) -> Option<&Value> {
         variable_def.and_then(|def| self.variable_values.get(&def))
     }
 
@@ -180,6 +87,54 @@
                 (name.clone(), value)
             })),
         }
+    }
+
+
+    pub fn abi_array(&mut self, name: &String, ident_def: IdentId, el_type: Type, len: u128, witness: Vec<acvm::acir::native_types::Witness>){
+        self.context.mem.create_new_array(len as u32, el_type.into(), name);
+        let array_idx = (self.context.mem.arrays.len() - 1) as usize;
+        self.context.mem.arrays[array_idx].def = ident_def;
+        self.context.mem.arrays[array_idx].values = vecmap(witness, |w| w.into() );
+        let pointer = node::Variable {
+            id: NodeId::dummy(),
+            name: name.clone(),
+            obj_type: node::ObjectType::Pointer(array_idx as u32),
+            root: None,
+            def: Some(ident_def),
+            witness: None,
+            parent_block: self.context.current_block,
+        };
+        let v_id = self.context.add_variable(pointer, None);
+        self.context
+            .get_current_block_mut()
+            .update_variable(v_id, v_id);
+
+        let v_value = Value::Single(v_id);
+        self.variable_values.insert(ident_def, v_value);    //TODO ident_def or ident_id??
+
+    }
+
+    pub fn abi_var(&mut self, name: &String, ident_def: IdentId, obj_type: node::ObjectType, witness: acvm::acir::native_types::Witness)  {
+        //new variable - should be in a let statement? The let statement should set the type
+            let var = node::Variable {
+                id: NodeId::dummy(),
+                name: name.clone(),
+                obj_type,
+                root: None,
+                def: Some(ident_def),
+                witness: Some(witness),
+                parent_block: self.context.current_block,
+            };
+            let v_id = self.context.add_variable(var, None);
+            self.context
+                .get_current_block_mut()
+                .update_variable(v_id, v_id);
+                
+            let v_value = Value::Single(v_id);
+            dbg!(&v_value);
+            self.variable_values.insert(ident_def, v_value);    //TODO ident_def or ident_id??
+           
+dbg!(&ident_def);
     }
 
     fn evaluate_identifier(&mut self, env: &mut Environment, ident_id: &IdentId) -> Value {
@@ -218,233 +173,6 @@
                     parent_block: self.context.current_block,
                 }
             }
-<<<<<<< HEAD
-        }
-        None
-    }
-
-    pub fn dummy_id() -> arena::Index {
-        arena::Index::from_raw_parts(std::usize::MAX, 0)
-    }
-
-    pub fn try_get_node(&self, id: NodeId) -> Option<&node::NodeObj> {
-        self.nodes.get(id.0)
-    }
-
-    pub fn get_function(&self, func_id: FuncId) -> Option<&'a function::SSAFunction> {
-        if self.functions_cfg.contains_key(&func_id) {
-            return Some(&self.functions_cfg[&func_id]);
-        }
-        None
-    }
-
-    pub fn try_get_node_mut(&mut self, id: NodeId) -> Option<&mut node::NodeObj> {
-        self.nodes.get_mut(id.0)
-    }
-
-    fn get_object_type(&self, id: NodeId) -> node::ObjectType {
-        self[id].get_type()
-    }
-
-    //Returns the object value if it is a constant, None if not. TODO: handle types
-    pub fn get_as_constant(&self, id: NodeId) -> Option<FieldElement> {
-        if let Some(node::NodeObj::Const(c)) = self.try_get_node(id) {
-            return Some(FieldElement::from_be_bytes_reduce(&c.value.to_bytes_be()));
-        }
-        None
-    }
-
-    //todo handle errors
-    fn get_instruction(&self, id: NodeId) -> &node::Instruction {
-        self.try_get_instruction(id)
-            .expect("Index not found or not an instruction")
-    }
-
-    pub fn get_mut_instruction(&mut self, id: NodeId) -> &mut node::Instruction {
-        self.try_get_mut_instruction(id)
-            .expect("Index not found or not an instruction")
-    }
-
-    pub fn try_get_instruction(&self, id: NodeId) -> Option<&node::Instruction> {
-        if let Some(NodeObj::Instr(i)) = self.try_get_node(id) {
-            return Some(i);
-        }
-        None
-    }
-
-    pub fn try_get_mut_instruction(&mut self, id: NodeId) -> Option<&mut node::Instruction> {
-        if let Some(NodeObj::Instr(i)) = self.try_get_node_mut(id) {
-            return Some(i);
-        }
-        None
-    }
-
-    pub fn get_variable(&self, id: NodeId) -> Result<&node::Variable, &str> {
-        //TODO proper error handling
-        match self.nodes.get(id.0) {
-            Some(t) => match t {
-                node::NodeObj::Obj(o) => Ok(o),
-                _ => Err("Not an object"),
-            },
-            _ => Err("Invalid id"),
-        }
-    }
-
-    pub fn get_mut_variable(&mut self, id: NodeId) -> Result<&mut node::Variable, &str> {
-        //TODO proper error handling
-        match self.nodes.get_mut(id.0) {
-            Some(t) => match t {
-                node::NodeObj::Obj(o) => Ok(o),
-                _ => Err("Not an object"),
-            },
-            _ => Err("Invalid id"),
-        }
-    }
-
-    pub fn get_root_value(&self, id: NodeId) -> NodeId {
-        self.get_variable(id).map(|v| v.get_root()).unwrap_or(id)
-    }
-
-    pub fn add_variable(&mut self, obj: node::Variable, root: Option<NodeId>) -> NodeId {
-        let id = NodeId(self.nodes.insert(NodeObj::Obj(obj)));
-        match &mut self[id] {
-            node::NodeObj::Obj(v) => {
-                v.id = id;
-                v.root = root;
-            }
-            _ => unreachable!(),
-        }
-        id
-    }
-
-    pub fn new_instruction(
-        &mut self,
-        lhs: NodeId,
-        rhs: NodeId,
-        opcode: node::Operation,
-        optype: node::ObjectType,
-    ) -> NodeId {
-        let mut operands = vec![lhs, rhs];
-        self.new_instruction_with_multiple_operands(&mut operands, opcode, optype)
-    }
-
-    pub fn new_instruction_with_multiple_operands(
-        &mut self,
-        operands: &mut Vec<NodeId>,
-        opcode: node::Operation,
-        optype: node::ObjectType,
-    ) -> NodeId {
-        while operands.len() < 2 {
-            operands.push(NodeId::dummy());
-        }
-        //Add a new instruction to the nodes arena
-        let mut i = node::Instruction::new(
-            opcode,
-            operands[0],
-            operands[1],
-            optype,
-            Some(self.current_block),
-        );
-        //Basic simplification
-        optim::simplify(self, &mut i);
-        if operands.len() > 2 {
-            i.ins_arguments = operands.clone();
-        }
-        if i.is_deleted {
-            return i.rhs;
-        }
-        self.push_instruction(i)
-    }
-
-    //Retrieve the object conresponding to the const value given in argument
-    // If such object does not exist, we create one
-    pub fn get_or_create_const(&mut self, x: FieldElement, t: node::ObjectType) -> NodeId {
-        let value = BigUint::from_bytes_be(&x.to_bytes()); //TODO a const should be a field element
-        if let Some(prev_const) = self.find_const_with_type(&value, t) {
-            return prev_const;
-        }
-
-        self.add_const(node::Constant {
-            id: NodeId::dummy(),
-            value,
-            value_str: String::new(),
-            value_type: t,
-        })
-    }
-
-    //same as update_variable but using the var index instead of var
-    pub fn update_variable_id(&mut self, var_id: NodeId, new_var: NodeId, new_value: NodeId) {
-        let root_id = self.get_root_value(var_id);
-        let root = self.get_variable(root_id).unwrap();
-        let root_name = root.name.clone();
-        let cb = self.get_current_block_mut();
-        cb.update_variable(var_id, new_value);
-        let vname = self.value_name.entry(var_id).or_insert(0);
-        *vname += 1;
-        let variable_id = *vname;
-
-        if let Ok(nvar) = self.get_mut_variable(new_var) {
-            nvar.name = format!("{}{}", root_name, variable_id);
-        }
-    }
-
-    //Return the type of the operation result, based on the left hand type
-    pub fn get_result_type(&self, op: Operation, lhs_type: node::ObjectType) -> node::ObjectType {
-        match op {
-            Operation::Eq
-            | Operation::Ne
-            | Operation::Ugt
-            | Operation::Uge
-            | Operation::Ult
-            | Operation::Ule
-            | Operation::Sgt
-            | Operation::Sge
-            | Operation::Slt
-            | Operation::Sle
-            | Operation::Lt
-            | Operation::Gt
-            | Operation::Lte
-            | Operation::Gte => ObjectType::Boolean,
-            Operation::Jne
-            | Operation::Jeq
-            | Operation::Jmp
-            | Operation::Nop
-            | Operation::Constrain(_)
-            | Operation::Store(_) => ObjectType::NotAnObject,
-            Operation::Load(adr) => self.mem.arrays[adr as usize].element_type,
-            Operation::Cast | Operation::Trunc => unreachable!("cannot determine result type"),
-            _ => lhs_type,
-        }
-    }
-
-    //blocks/////////////////////////
-    pub fn try_get_block_mut(&mut self, id: BlockId) -> Option<&mut block::BasicBlock> {
-        self.blocks.get_mut(id.0)
-    }
-
-    pub fn get_current_block(&self) -> &block::BasicBlock {
-        &self[self.current_block]
-    }
-
-    pub fn get_current_block_mut(&mut self) -> &mut block::BasicBlock {
-        let current = self.current_block;
-        &mut self[current]
-    }
-
-    pub fn iter_blocks(&self) -> impl Iterator<Item = &BasicBlock> {
-        self.blocks.iter().map(|(_id, block)| block)
-    }
-
-    ////////////////PARSING THE AST//////////////////////////////////////////////
-    /// Compiles the AST into the intermediate format by evaluating the main function
-    pub fn evaluate_main(
-        &mut self,
-        env: &mut Environment,
-        context: &'a Context,
-        main_func_body: HirFunction, //main function
-    ) -> Result<(), RuntimeError> {
-        self.context = Some(context);
-=======
             _ => {
                 let obj_type = node::ObjectType::get_type_from_object(&obj);
                 //new variable - should be in a let statement? The let statement should set the type
@@ -459,7 +187,6 @@
                 }
             }
         };
->>>>>>> ebf01b9e
 
         let v_id = self.context.add_variable(var, None);
         self.context
@@ -469,55 +196,8 @@
         Value::Single(v_id)
     }
 
-<<<<<<< HEAD
-    pub fn pause(interactive: bool) {
-        if_debug::if_debug!(if interactive {
-            let mut number = String::new();
-            println!("Press enter to continue");
-            std::io::stdin().read_line(&mut number).unwrap();
-        });
-    }
-    //Optimise, flatten and truncate IR and then generates ACIR representation from it
-    pub fn ir_to_acir(
-        &mut self,
-        evaluator: &mut Evaluator,
-        interactive: bool,
-    ) -> Result<(), RuntimeError> {
-        //SSA
-        dbg!("SSA:");
-        self.print();
-        IRGenerator::pause(interactive);
-
-        //Optimisation
-        block::compute_dom(self);
-        dbg!("CSE:");
-        optim::cse(self);
-        self.print();
-        IRGenerator::pause(interactive);
-        //Unrolling
-        dbg!("unrolling:");
-        flatten::unroll_tree(self);
-        self.print();
-        IRGenerator::pause(interactive);
-        dbg!("inlining:");
-        flatten::inline_tree(self);
-        optim::cse(self);
-        self.print();
-        dbg!("overflow::");
-        //Truncation
-        integer::overflow_strategy(self);
-        self.print();
-        IRGenerator::pause(interactive);
-        //ACIR
-        self.acir(evaluator);
-        dbg!("DONE");
-        dbg!(&evaluator.current_witness_index);
-
-        Ok(())
-=======
     fn def_interner(&self) -> &NodeInterner {
         &self.context.context.def_interner
->>>>>>> ebf01b9e
     }
 
     fn evaluate_infix_expression(
@@ -575,80 +255,19 @@
                     // We may be able to avoid cloning here if we change find_variable
                     // and assign_pattern to use only fields of self instead of `self` itself.
                     let lhs = lhs.clone();
-                    self.assign_pattern(&lhs, rhs);
+                    dbg!(&ident_def);
+                    let result = self.assign_pattern(&lhs, rhs);
+                    self.variable_values.insert(ident_def.unwrap(), result);
                 } else {
                     //var is not defined,
                     //let's do it here for now...TODO
-<<<<<<< HEAD
-                    let obj = env.get(&ident_name);
-                    let obj_type = node::ObjectType::get_type_from_object(&obj);
-                    let new_var2 = node::Variable {
-                        id: NodeId::dummy(),
-                        obj_type,
-                        name: ident_name.clone(),
-                        root: None,
-                        def: ident_def,
-                        witness: node::get_witness_from_object(&obj),
-                        parent_block: self.current_block,
-                    };
-                    let new_var2_id = self.add_variable(new_var2, None);
-                    self.get_current_block_mut()
-                        .update_variable(new_var2_id, new_var2_id); //DE MEME
-                    self.get_variable(new_var2_id).unwrap()
-                };
-
-                //////////////////////////////----******************************************
-
-                let new_var = node::Variable {
-                    id: lhs.id,
-                    obj_type: lhs.obj_type,
-                    name: String::new(),
-                    root: None,
-                    def: ident_def,
-                    witness: None,
-                    parent_block: self.current_block,
-                };
-                let ls_root = lhs.get_root();
-                let lhs_id = lhs.id;
-                //ssa: we create a new variable a1 linked to a
-                let new_var_id = self.add_variable(new_var, Some(ls_root));
-
-                let rhs_id = self.expression_to_object(env, &assign_stmt.expression)?;
-                let rhs = &self[rhs_id];
-                let r_type = rhs.get_type();
-                let r_id = rhs.get_id();
-                // function calls
-
-                let result = if let node::NodeObj::Instr(node::Instruction {
-                    operator: Operation::Call(_),
-                    ..
-                }) = rhs
-                {
-                    //we need to create a res f, result  instruction that will map f results to the assigned variables
-                    let result_id = self.new_instruction(
-                        r_id,
-                        r_id,
-                        node::Operation::Res,
-                        node::ObjectType::NotAnObject,
-                    );
-                    let result_ins = self.get_mut_instruction(result_id);
-                    //TODO result_ins.ins_arguments = self.variable_values.get(ident_def);
-                    //for now, it is the lhs:
-                    result_ins.ins_arguments.push(lhs_id); //TODO!!! lhs ou bien new_var??
-                    result_id
-                } else {
-                    self.new_instruction(new_var_id, r_id, node::Operation::Ass, r_type)
-                };
-
-                self.update_variable_id(ls_root, new_var_id, result); //update the name and the value map
-                Ok(result)
-=======
-                    let typ = self.def_interner().id_type(&assign_stmt.identifier);
+                  //  let obj = env.get(&ident_name);
+                 //   let obj_type = node::ObjectType::get_type_from_object(&obj);
+                    let typ = self.def_interner().id_type(&ident_def.unwrap());
                     self.bind_fresh_pattern(&ident_name, &typ, rhs);
                 }
 
                 Ok(())
->>>>>>> ebf01b9e
             }
             HirStatement::Error => unreachable!(
                 "ice: compiler did not exit before codegen when a statement failed to parse"
@@ -660,22 +279,18 @@
         &mut self,
         var_name: String,
         def: Option<IdentId>,
-        obj_type: node::ObjectType,
-        witness: Option<acvm::acir::native_types::Witness>,
+        env: &mut Environment,
     ) -> NodeId {
+        let obj = env.get(&var_name);
+        let obj_type = node::ObjectType::get_type_from_object(&obj);
         let new_var = node::Variable {
             id: NodeId::dummy(),
             obj_type,
             name: var_name,
             root: None,
             def,
-<<<<<<< HEAD
-            witness,
-            parent_block: self.current_block,
-=======
             witness: node::get_witness_from_object(&obj),
             parent_block: self.context.current_block,
->>>>>>> ebf01b9e
         };
         self.context.add_variable(new_var, None)
     }
@@ -771,7 +386,12 @@
     /// of creating fresh variables to expand `ident = (a, b, ...)` to `(i_a, i_b, ...) = (a, b, ...)`
     ///
     /// This function could use a clearer name
-    fn bind_fresh_pattern(&mut self, basename: &str, typ: &Type, value: Value) -> Value {
+    fn bind_fresh_pattern(
+        &mut self,
+        basename: &str,
+        typ: &Type,
+        value: Value,
+    ) -> Value {
         match value {
             Value::Single(node_id) => self.bind_variable(basename.to_owned(), None, typ, node_id),
             Value::Struct(field_values) => {
@@ -838,15 +458,16 @@
         let variable_id = *vname;
 
         if let Ok(nvar) = self.context.get_mut_variable(new_var) {
-            nvar.name = format!("{root_name}{variable_id}");
+            nvar.name = format!("{}{}", root_name, variable_id);
         }
     }
 
     /// Similar to bind_pattern but recursively creates Assignment instructions for
     /// each value rather than defining new variables.
-    fn assign_pattern(&mut self, lhs: &Value, rhs: Value) {
+    fn assign_pattern(&mut self, lhs: &Value, rhs: Value) -> Value {
         match (lhs, rhs) {
             (Value::Single(lhs_id), Value::Single(rhs_id)) => {
+                dbg!(&lhs_id);
                 let lhs = self.context.get_variable(*lhs_id).unwrap();
 
                 //////////////////////////////----******************************************
@@ -872,15 +493,24 @@
                     node::Operation::Ass,
                     r_type,
                 );
-
+                
                 self.update_variable_id(ls_root, new_var_id, result); //update the name and the value map
+                dbg!(&result);
+                Value::Single(result)
             }
             (Value::Struct(lhs_fields), Value::Struct(rhs_fields)) => {
                 assert_eq!(lhs_fields.len(), rhs_fields.len());
-                for (lhs_field, rhs_field) in lhs_fields.iter().zip(rhs_fields) {
-                    assert_eq!(lhs_field.0, rhs_field.0);
-                    self.assign_pattern(&lhs_field.1, rhs_field.1);
-                }
+                // for (lhs_field, rhs_field) in lhs_fields.iter().zip(rhs_fields) {
+                //     assert_eq!(lhs_field.0, rhs_field.0);
+                //     self.assign_pattern(&lhs_field.1, rhs_field.1);
+                // }
+                let f = vecmap(lhs_fields.into_iter().zip(rhs_fields),
+                |(lhs_field, rhs_field)| {
+                     assert_eq!(lhs_field.0, rhs_field.0);
+                (rhs_field.0, self.assign_pattern(&lhs_field.1, rhs_field.1))
+
+            });
+                Value::Struct(f)
             }
             (Value::Single(_), Value::Struct(_)) => unreachable!("variables with tuple/struct types should already be decomposed into multiple variables"),
             (Value::Struct(_), Value::Single(_)) => unreachable!("Uncaught type error, tried to assign a single value to a tuple/struct type"),
@@ -915,16 +545,6 @@
         let span = self.def_interner().expr_span(expr_id);
         match expr {
             HirExpression::Literal(HirLiteral::Integer(x)) => {
-<<<<<<< HEAD
-                let int_type = self.context().def_interner.id_type(expr_id);
-                let element_type = node::ObjectType::from_type(&int_type);
-                Ok(self.get_or_create_const(x, element_type))
-            },
-            HirExpression::Literal(HirLiteral::Array(arr_lit)) => {
-                //We create a MemArray
-                let arr_type = self.context().def_interner.id_type(expr_id);
-                let element_type = node::ObjectType::from_type(&arr_type);    //WARNING array type!
-=======
                 let int_type = self.def_interner().id_type(expr_id);
                 let element_type = int_type.into();
                 Ok(Value::Single(self.context.get_or_create_const(x, element_type)))
@@ -933,7 +553,6 @@
                 //We create a MemArray
                 let arr_type = self.def_interner().id_type(expr_id);
                 let element_type = arr_type.into();    //WARNING array type!
->>>>>>> ebf01b9e
 
                 let array_index = self.context.mem.create_new_array(arr_lit.length as u32, element_type, &String::new());
                 //We parse the array definition
@@ -971,16 +590,10 @@
                     .map(Value::Single)
             },
             HirExpression::Cast(cast_expr) => {
-<<<<<<< HEAD
-                let lhs = self.expression_to_object(env, &cast_expr.lhs)?;
-                let rtype = node::ObjectType::from_type(&cast_expr.r#type);
-                Ok(self.new_instruction(lhs, lhs, Operation::Cast, rtype))
-=======
                 let lhs = self.expression_to_object(env, &cast_expr.lhs)?.unwrap_id();
                 let rtype = cast_expr.r#type.into();
 
                 Ok(Value::Single(self.context.new_instruction(lhs, lhs, Operation::Cast, rtype)))
->>>>>>> ebf01b9e
 
                 //We should generate a cast instruction and handle properly type conversion:
                 // unsigned integer to field ; ok, just checks if bit size over FieldElement::max_num_bits()
@@ -995,21 +608,6 @@
             },
             HirExpression::Index(indexed_expr) => {
                 // Currently these only happen for arrays
-<<<<<<< HEAD
-                let arr_def = self.context().def_interner.ident_def(&indexed_expr.collection_name);
-                let arr_name = self.context().def_interner.ident_name(&indexed_expr.collection_name);
-                let ident_span = self.context().def_interner.ident_span(&indexed_expr.collection_name);
-                let arr_type = self.context().def_interner.id_type(arr_def.unwrap());
-                let o_type = node::ObjectType::from_type(&arr_type);
-                let mut array_index = self.mem.arrays.len() as u32;
-                let array = if let Some(moi) = self.mem.find_array(&arr_def) {
-                    array_index= self.mem.get_array_index(moi).unwrap();
-                    moi
-                }
-                 else if let Some(pointer) = self.find_variable(&arr_def) {
-                     dbg!(&pointer);
-                    match pointer.get_type() {
-=======
                 let arr_def = self.def_interner().ident_def(&indexed_expr.collection_name);
                 let arr_name = self.def_interner().ident_name(&indexed_expr.collection_name);
                 let ident_span = self.def_interner().ident_span(&indexed_expr.collection_name);
@@ -1022,7 +620,6 @@
                 }
                  else if let Some(Value::Single(pointer)) = self.find_variable(arr_def) {
                     match self.context.get_object_type(*pointer) {
->>>>>>> ebf01b9e
                         node::ObjectType::Pointer(a_id) => {
                             array_index = a_id;
                             &self.context.mem.arrays[a_id as usize]
@@ -1038,40 +635,31 @@
                 let address = array.adr;
 
                 // Evaluate the index expression
-<<<<<<< HEAD
-                let index_as_obj = self.expression_to_object(env, &indexed_expr.index)?;
-                let index_type = self.get_object_type(index_as_obj);
-                let base_adr = self.get_or_create_const(FieldElement::from(address as i128), index_type);
-                let adr_id = self.new_instruction(base_adr, index_as_obj, node::Operation::Add, index_type);
-                 Ok(self.new_instruction(adr_id, adr_id, node::Operation::Load(array_index), o_type))
-
-=======
                 let index_as_obj = self.expression_to_object(env, &indexed_expr.index)?.unwrap_id();
 
                 let index_type = self.context.get_object_type(index_as_obj);
                 let base_adr = self.context.get_or_create_const(FieldElement::from(address as i128), index_type);
                 let adr_id = self.context.new_instruction(base_adr, index_as_obj, node::Operation::Add, index_type);
                 Ok(Value::Single(self.context.new_instruction(adr_id, adr_id, node::Operation::Load(array_index), o_type)))
->>>>>>> ebf01b9e
             },
             HirExpression::Call(call_expr) => {
                 let func_meta = self.def_interner().function_meta(&call_expr.func_id);
                 match func_meta.kind {
                     FunctionKind::Normal =>  {
                         //Function defined inside the Noir program.           
-                        if self.get_function(call_expr.func_id).is_none() {
-                            let func = function::create_function(call_expr.func_id, self.context(), env, &func_meta.parameters);
-                            self.functions_cfg.insert(call_expr.func_id, func);
+                        if self.context.get_function(call_expr.func_id).is_none() {
+                            let func = function::create_function(call_expr.func_id, self.context.context(), env, &func_meta.parameters);
+                            self.context.functions_cfg.insert(call_expr.func_id, func);
                         }
 
                     //generate a call instruction to the function cfg
-                    Ok(function::SSAFunction::call(call_expr.func_id ,&call_expr.arguments, self, env))
+                    Ok(Value::Single(function::SSAFunction::call(call_expr.func_id ,&call_expr.arguments, self, env)))
                     },
                     FunctionKind::LowLevel => {
                     // We use it's func name to find out what intrinsic function to call
                     let attribute = func_meta.attributes.expect("all low level functions must contain an attribute which contains the opcode which it links to");
                     let opcode_name = attribute.foreign().expect("ice: function marked as foreign, but attribute kind does not match this");
-                    Ok(self.handle_lowlevel(env, opcode_name, call_expr))
+                    Ok(Value::Single(self.handle_lowlevel(env, opcode_name, call_expr)))
                     },
                     FunctionKind::Builtin => { todo!();
                     //     let attribute = func_meta.attributes.expect("all builtin functions must contain an attribute which contains the function name which it links to");
@@ -1087,7 +675,7 @@
             HirExpression::If(_) => todo!(),
             HirExpression::Prefix(_) => todo!(),
             HirExpression::Literal(l) => {
-                Ok(self.handle_literal(&l))
+                Ok(Value::Single(self.handle_literal(&l)))
             },
             HirExpression::Block(_) => todo!("currently block expressions not in for/if branches are not being evaluated. In the future, we should be able to unify the eval_block and all places which require block_expr here"),
             HirExpression::Error => todo!(),
@@ -1095,7 +683,6 @@
         }
     }
 
-<<<<<<< HEAD
     pub fn handle_lowlevel(
         &mut self,
         env: &mut Environment,
@@ -1119,19 +706,21 @@
         match l {
             HirLiteral::Bool(b) => {
                 if *b {
-                    self.get_or_create_const(FieldElement::one(), node::ObjectType::Unsigned(1))
+                    self.context
+                        .get_or_create_const(FieldElement::one(), node::ObjectType::Unsigned(1))
                 } else {
-                    self.get_or_create_const(FieldElement::zero(), node::ObjectType::Unsigned(1))
+                    self.context
+                        .get_or_create_const(FieldElement::zero(), node::ObjectType::Unsigned(1))
                 }
             }
             HirLiteral::Integer(f) => {
-                self.get_or_create_const(*f, node::ObjectType::NativeField) //TODO support integer literrals in the fronted: 30_u8
+                self.context
+                    .get_or_create_const(*f, node::ObjectType::NativeField) //TODO support integer literrals in the fronted: 30_u8
             }
             _ => todo!(), // Array(HirArrayLiteral), Str(String),
         }
     }
 
-=======
     fn handle_constructor(
         &mut self,
         env: &mut Environment,
@@ -1190,7 +779,6 @@
     }
 
     //TODO generate phi instructions
->>>>>>> ebf01b9e
     pub fn expression_list_to_objects(
         &mut self,
         env: &mut Environment,
@@ -1226,42 +814,18 @@
             .unwrap()
             .unwrap_id();
         //We support only const range for now
-<<<<<<< HEAD
-
-        //TODO how should we handle scope (cf. start/end_for_loop)?
-        let iter_name = self
-            .context
-            .unwrap()
-            .def_interner
-            .ident_name(&for_expr.identifier);
-        let iter_def = self
-            .context
-            .unwrap()
-            .def_interner
-            .ident_def(&for_expr.identifier);
-        let int_type = self.context().def_interner.id_type(&for_expr.identifier);
-
-        let iter_type = node::ObjectType::from_type(&int_type);
-        let iter_id = self.create_new_variable(iter_name, iter_def, iter_type, None);
-
-        let iter_var = self.get_mut_variable(iter_id).unwrap();
-        iter_var.obj_type = iter_type;
-        let iter_ass = self.new_instruction(iter_id, start_idx, node::Operation::Ass, iter_type);
-=======
-        let start = self.context.get_as_constant(start_idx).unwrap();
         //TODO how should we handle scope (cf. start/end_for_loop)?
         let iter_name = self.def_interner().ident_name(&for_expr.identifier);
         let iter_def = self.def_interner().ident_def(&for_expr.identifier);
         let int_type = self.def_interner().id_type(&for_expr.identifier);
-        env.store(iter_name.clone(), Object::Constants(start));
+
         let iter_id = self.create_new_variable(iter_name, iter_def, env);
         let iter_var = self.context.get_mut_variable(iter_id).unwrap();
-        iter_var.obj_type = int_type.into();
-        let iter_type = self.context.get_object_type(iter_id);
+        let iter_type = int_type.into();
+        iter_var.obj_type = iter_type;
         let iter_ass =
             self.context
                 .new_instruction(iter_id, start_idx, node::Operation::Ass, iter_type);
->>>>>>> ebf01b9e
         //We map the iterator to start_idx so that when we seal the join block, we will get the corrdect value.
         self.update_variable_id(iter_id, iter_ass, start_idx);
 
@@ -1324,39 +888,12 @@
         ssa_form::seal_block(&mut self.context, join_idx);
 
         //exit block
-<<<<<<< HEAD
-        self.current_block = exit_id;
-        let exit_first = self.get_current_block().get_first_instruction();
-        block::link_with_target(self, join_idx, Some(exit_id), Some(body_id));
-        let first_instruction = self[body_id].get_first_instruction();
-        self.try_get_mut_instruction(to_fix).unwrap().rhs = first_instruction;
-        Ok(exit_first) //TODO what should we return???
-    }
-
-    pub fn acir(&self, evaluator: &mut Evaluator) {
-        let mut acir = Acir::default();
-        let mut fb = Some(&self[self.first_block]);
-        dbg!(&evaluator.current_witness_index);
-        while let Some(block) = fb {
-            for iter in &block.instructions {
-                let ins = self.get_instruction(*iter);
-                acir.evaluate_instruction(ins, evaluator, self);
-                dbg!(&evaluator.current_witness_index);
-            }
-            //TODO we should rather follow the jumps
-            fb = block.left.map(|block_id| &self[block_id]);
-        }
-        dbg!(&evaluator.current_witness_index);
-        Acir::print_circuit(&evaluator.gates);
-        //   dbg!(acir.arith_cache);
-=======
         self.context.current_block = exit_id;
         let exit_first = self.context.get_current_block().get_first_instruction();
         block::link_with_target(&mut self.context, join_idx, Some(exit_id), Some(body_id));
         let first_instruction = self.context[body_id].get_first_instruction();
         self.context.try_get_mut_instruction(to_fix).unwrap().rhs = first_instruction;
         Ok(Value::Single(exit_first)) //TODO what should we return???
->>>>>>> ebf01b9e
     }
 
     pub fn generate_empty_phi(&mut self, target_block: BlockId, root: NodeId) -> NodeId {
