use super::context::SsaContext;
use super::function::FuncIndex;
use super::mem::ArrayId;
use super::node::{Binary, BinaryOp, NodeId, ObjectType, Operation, Variable};
use super::{block, node, ssa_form};
use std::collections::HashMap;

use super::super::environment::Environment;
use super::super::errors::RuntimeError;
use crate::object::Object;

use crate::ssa::function;
use acvm::acir::OPCODE;
use acvm::FieldElement;
use noirc_frontend::hir::Context;
use noirc_frontend::hir_def::expr::{
    HirCallExpression, HirConstructorExpression, HirIdent, HirMemberAccess, HirUnaryOp,
};
use noirc_frontend::hir_def::function::HirFunction;
use noirc_frontend::hir_def::stmt::{HirLValue, HirPattern};
use noirc_frontend::hir_def::{
    expr::{HirBinaryOp, HirBinaryOpKind, HirExpression, HirForExpression, HirLiteral},
    stmt::{HirConstrainStatement, HirLetStatement, HirStatement},
};
use noirc_frontend::node_interner::{DefinitionId, ExprId, NodeInterner, StmtId};
use noirc_frontend::util::vecmap;
use noirc_frontend::{FunctionKind, Type};
use num_bigint::BigUint;
use num_traits::Zero;

pub struct IRGenerator<'a> {
    pub context: SsaContext<'a>,
    pub function_context: Option<FuncIndex>,
    /// The current value of a variable. Used for flattening structs
    /// into multiple variables/values
    variable_values: HashMap<DefinitionId, Value>,
}

#[derive(Debug, Clone)]
pub enum Value {
    Single(NodeId),
    Struct(Vec<(/*field_name:*/ String, Value)>),
}

impl Value {
    pub fn unwrap_id(&self) -> NodeId {
        match self {
            Value::Single(id) => *id,
            Value::Struct(_) => panic!("Tried to unwrap a struct into a single value"),
        }
    }

    pub fn dummy() -> Value {
        Value::Single(NodeId::dummy())
    }

    pub fn to_node_ids(&self) -> Vec<NodeId> {
        match self {
            Value::Single(id) => vec![*id],
            Value::Struct(v) => v.iter().flat_map(|i| i.1.to_node_ids()).collect(),
        }
    }

    pub fn get_field_member(&self, field_name: &str) -> &Value {
        match self {
            Value::Single(_) => {
                unreachable!("Runtime type error, expected struct but found a single value")
            }
            Value::Struct(v) => &v.iter().find(|(name, _)| *name == *field_name).unwrap().1,
        }
    }
}

////////////////PARSING THE AST////////////////////////////////////////////////
/// Compiles the AST into the intermediate format by evaluating the main function
pub fn evaluate_main<'a>(
    igen: &mut IRGenerator<'a>,
    env: &mut Environment,
    main_func_body: HirFunction, //main function
    constrain_main_return: bool,
) -> Result<(), RuntimeError> {
    let block = main_func_body.block(igen.def_interner());
    let actual_return = igen.parse_block(block.statements(), env);

    if constrain_main_return {
        let expected_return =
            igen.find_variable(NodeInterner::main_return_id()).unwrap().unwrap_id();

        let constrain = BinaryOp::Constrain(ConstrainOp::Eq);
        let lhs = expected_return;
        let rhs = actual_return.unwrap_id();

        igen.context.new_instruction(
            Operation::Binary(node::Binary { operator: constrain, lhs, rhs }),
            node::ObjectType::NotAnObject,
        );
    }

    Ok(())
}

impl<'a> IRGenerator<'a> {
    pub fn new(context: &Context) -> IRGenerator {
        IRGenerator {
            context: SsaContext::new(context),
            variable_values: HashMap::new(),
            function_context: None,
        }
    }

    pub fn find_variable(&self, variable_def: DefinitionId) -> Option<&Value> {
        if variable_def != DefinitionId::dummy_id() {
            self.variable_values.get(&variable_def)
        } else {
            None
        }
    }

    pub fn get_current_value(&mut self, value: &Value) -> Value {
        match value {
            Value::Single(id) => Value::Single(ssa_form::get_current_value(&mut self.context, *id)),
            Value::Struct(fields) => Value::Struct(vecmap(fields, |(name, value)| {
                let value = self.get_current_value(value);
                (name.clone(), value)
            })),
        }
    }

    pub fn abi_array(
        &mut self,
        name: &str,
        ident_def: DefinitionId,
        el_type: Type,
        len: u128,
        witness: Vec<acvm::acir::native_types::Witness>,
    ) {
        let v_id = self.new_array(name, el_type.into(), len as u32, Some(ident_def));
        let array_idx = self.context.mem.last_id();
        self.context.mem[array_idx].values = vecmap(witness, |w| w.into());
        self.context.get_current_block_mut().update_variable(v_id, v_id);
    }

    pub fn abi_var(
        &mut self,
        name: &str,
        ident_def: DefinitionId,
        obj_type: node::ObjectType,
        witness: acvm::acir::native_types::Witness,
    ) {
        //new variable - should be in a let statement? The let statement should set the type
        let var = node::Variable {
            id: NodeId::dummy(),
            name: name.to_string(),
            obj_type,
            root: None,
            def: Some(ident_def),
            witness: Some(witness),
            parent_block: self.context.current_block,
        };
        let v_id = self.context.add_variable(var, None);

        self.context.get_current_block_mut().update_variable(v_id, v_id);
        let v_value = Value::Single(v_id);
        self.variable_values.insert(ident_def, v_value); //TODO ident_def or ident_id??
    }

    fn evaluate_identifier(&mut self, env: &mut Environment, ident: HirIdent) -> Value {
        if let Some(value) = self.variable_values.get(&ident.id) {
            let value = value.clone();
            return self.get_current_value(&value);
        }

        let ident_name = self.ident_name(&ident);
        let obj = env.get(&ident_name);
        let o_type = self.context.context.def_interner.id_type(ident.id);

        let v_id = match obj {
            Object::Array(a) => {
                let obj_type = o_type.into();
                //We should create an array from 'a' witnesses
                self.context.create_array_from_object(&a, ident.id, obj_type, &ident_name)
            }
            _ => {
                let obj_type = ObjectType::get_type_from_object(&obj);
                //new variable - should be in a let statement? The let statement should set the type
                self.context.add_variable(
                    node::Variable {
                        id: NodeId::dummy(),
                        name: ident_name.clone(),
                        obj_type,
                        root: None,
                        def: Some(ident.id),
                        witness: node::get_witness_from_object(&obj),
                        parent_block: self.context.current_block,
                    },
                    None,
                )
            }
        };

        self.context.get_current_block_mut().update_variable(v_id, v_id);

        Value::Single(v_id)
    }

    pub fn def_interner(&self) -> &NodeInterner {
        &self.context.context.def_interner
    }

    fn evaluate_prefix_expression(
        &mut self,
        rhs: NodeId,
        op: HirUnaryOp,
    ) -> Result<NodeId, RuntimeError> {
        let rtype = self.context.get_object_type(rhs);
        match op {
            HirUnaryOp::Minus => {
                let lhs = self.context.zero_with_type(rtype);
                let operator = BinaryOp::Sub { max_rhs_value: BigUint::zero() };
                let op = Operation::Binary(node::Binary { operator, lhs, rhs });
                self.context.new_instruction(op, rtype)
            }
            HirUnaryOp::Not => self.context.new_instruction(Operation::Not(rhs), rtype),
        }
    }

    fn evaluate_infix_expression(
        &mut self,
        lhs: NodeId,
        rhs: NodeId,
        op: HirBinaryOp,
    ) -> Result<NodeId, RuntimeError> {
        let ltype = self.context.get_object_type(lhs);
        //n.b. we do not verify rhs type as it should have been handled by the type checker.

        if let (HirBinaryOpKind::Assign, Some(lhs_ins)) =
            (op.kind, self.context.try_get_mut_instruction(lhs))
        {
            if let Operation::Load { array_id, index } = lhs_ins.operation {
                //make it a store rhs
                lhs_ins.operation = Operation::Store { array_id, index, value: rhs };
                return Ok(lhs);
            }
        }

        // Get the opcode from the infix operator
        let binary = Binary::from_hir(op.kind, ltype, lhs, rhs);
        let opcode = Operation::Binary(binary);

        let optype = self.context.get_result_type(&opcode, ltype);
        self.context.new_instruction(opcode, optype)
    }

    pub fn evaluate_statement(
        &mut self,
        env: &mut Environment,
        stmt_id: &StmtId,
    ) -> Result<Value, RuntimeError> {
        let statement = self.def_interner().statement(stmt_id);
        match statement {
            HirStatement::Constrain(constrain_stmt) => {
                self.handle_constrain_statement(env, constrain_stmt)
            }
            HirStatement::Expression(expr) | HirStatement::Semi(expr) => {
                self.expression_to_object(env, &expr)
            }
            HirStatement::Let(let_stmt) => {
                // let statements are used to declare a higher level object
                self.handle_let_statement(env, let_stmt)
            }
            HirStatement::Assign(assign_stmt) => {
                self.handle_assign_statement(assign_stmt.lvalue, assign_stmt.expression, env)
            }
            HirStatement::Error => unreachable!(
                "ice: compiler did not exit before codegen when a statement failed to parse"
            ),
        }
    }

    fn evaluate_indexed_value(
        &mut self,
        array: &HirLValue,
        index: ExprId,
        env: &mut Environment,
    ) -> Result<(ArrayId, NodeId), RuntimeError> {
        let ident_def = self.lvalue_ident_def(array);
        let val = self.find_variable(ident_def).unwrap();
        let lhs = val.to_node_ids();
        assert!(lhs.len() == 1);
        let a_id = self.context.get_object_type(lhs[0]).type_to_pointer();
        let index_val = self.expression_to_object(env, &index).unwrap();
        let index = index_val.unwrap_id();
        let o_type = self.context.get_object_type(index);
        let base_adr = self.context.mem[a_id].adr;
        let base_adr_const =
            self.context.get_or_create_const(FieldElement::from(base_adr as i128), o_type);
        let adr_id =
            self.context.new_binary_instruction(BinaryOp::Add, base_adr_const, index, o_type)?;
        Ok((a_id, adr_id))
    }

    fn lvalue_ident_def(&self, lvalue: &HirLValue) -> DefinitionId {
        match lvalue {
            HirLValue::Ident(ident) => ident.id,
            HirLValue::MemberAccess { object: o, .. } => self.lvalue_ident_def(o),
            HirLValue::Index { array, index: _ } => self.lvalue_ident_def(array.as_ref()),
        }
    }

    pub fn create_new_variable(
        &mut self,
        var_name: String,
        def: Option<DefinitionId>,
        obj_type: node::ObjectType,
        witness: Option<acvm::acir::native_types::Witness>,
    ) -> NodeId {
        let new_var = node::Variable {
            id: NodeId::dummy(),
            obj_type,
            name: var_name,
            root: None,
            def,
            witness,
            parent_block: self.context.current_block,
        };
        let v_id = self.context.add_variable(new_var, None);
        let v_value = Value::Single(v_id);
        if let Some(def) = def {
            self.variable_values.insert(def, v_value);
        }
        v_id
    }

    //Helper function for create_new_value()
    fn insert_new_struct(
        &mut self,
        def: Option<DefinitionId>,
        values: Vec<(String, Value)>,
    ) -> Value {
        let result = Value::Struct(values);
        if let Some(def_id) = def {
            self.variable_values.insert(def_id, result.clone());
        }
        result
    }

    pub fn create_new_value(
        &mut self,
        typ: &noirc_frontend::Type,
        base_name: &str,
        def: Option<DefinitionId>,
    ) -> Value {
        match typ {
            noirc_frontend::Type::Struct(_, t) => {
                let mut values = Vec::new();
                for i in &t.borrow().fields {
                    let name = format!("{}.{}", base_name, i.0 .0.contents);
                    let val = self.create_new_value(&i.1, &name, None);
                    values.push((i.0 .0.contents.clone(), val));
                }
                self.insert_new_struct(def, values)
            }
            noirc_frontend::Type::Tuple(v) => {
                let mut values = Vec::new();
                for i in v.iter().enumerate() {
                    let name = format!("{}.{}", base_name, i.0);
                    let val = self.create_new_value(i.1, &name, None);
                    values.push((i.0.to_string(), val));
                }
                self.insert_new_struct(def, values)
            }
            noirc_frontend::Type::Array(_, len, _) => {
                {
                    //TODO support array of structs
                    let obj_type = node::ObjectType::from(typ);
                    let v_id =
                        self.new_array(base_name, obj_type, super::mem::get_array_size(len), def);
                    Value::Single(v_id)
                }
            }
            _ => {
                let obj_type = node::ObjectType::from(typ);
                let v_id = self.create_new_variable(base_name.to_string(), def, obj_type, None);
                self.context.get_current_block_mut().update_variable(v_id, v_id);
                Value::Single(v_id)
            }
        }
    }

    pub fn new_array(
        &mut self,
        name: &str,
        element_type: ObjectType,
        len: u32,
        def_id: Option<noirc_frontend::node_interner::DefinitionId>,
    ) -> NodeId {
        let id = self.context.new_array(name, element_type, len, def_id);
        if let Some(def) = def_id {
            self.variable_values.insert(def, super::code_gen::Value::Single(id));
        }
        id
    }

    // Add a constraint to constrain two expression together
    fn handle_constrain_statement(
        &mut self,
        env: &mut Environment,
        constrain: HirConstrainStatement,
    ) -> Result<Value, RuntimeError> {
        let cond = self.expression_to_object(env, &constrain.0)?.unwrap_id();
        let location = self.def_interner().expr_location(&constrain.0);
        let operation = Operation::Constrain(cond, location);
        self.context.new_instruction(operation, ObjectType::NotAnObject)?;
        Ok(Value::dummy())
    }

    /// Flatten the pattern and value, binding each identifier in the pattern
    /// to a single NodeId in the corresponding Value. This effectively flattens
    /// let bindings of struct variables, declaring a new variable for each field.
    fn bind_pattern(&mut self, pattern: &HirPattern, value: Value) -> Result<(), RuntimeError> {
        match (pattern, value) {
            (HirPattern::Identifier(ident), Value::Single(node_id)) => {
                let otype = self.context.get_object_type(node_id);
                let variable_name = self.ident_name(ident);
                let value = self.bind_variable(variable_name, Some(ident.id), otype, node_id)?;
                self.variable_values.insert(ident.id, value);
            }
            (HirPattern::Identifier(ident), value @ Value::Struct(_)) => {
                let typ = self.def_interner().id_type(ident.id);
                let name = self.ident_name(ident);
                let value = self.bind_fresh_pattern(&name, &typ, value)?;
                self.variable_values.insert(ident.id, value);
            }
            (HirPattern::Mutable(pattern, _), value) => self.bind_pattern(pattern, value)?,
            (pattern @ (HirPattern::Tuple(..) | HirPattern::Struct(..)), Value::Struct(exprs)) => {
                assert_eq!(pattern.field_count(), exprs.len());
                for ((pattern_name, pattern), (field_name, value)) in
                    pattern.iter_fields().zip(exprs)
                {
                    assert_eq!(pattern_name, field_name);
                    self.bind_pattern(pattern, value)?;
                }
            }
            _ => unreachable!(),
        }
        Ok(())
    }

    /// This function is a recursive helper for bind_pattern which takes care
    /// of creating fresh variables to expand `ident = (a, b, ...)` to `(i_a, i_b, ...) = (a, b, ...)`
    ///
    /// This function could use a clearer name
    fn bind_fresh_pattern(
        &mut self,
        basename: &str,
        typ: &Type,
        value: Value,
    ) -> Result<Value, RuntimeError> {
        match value {
            Value::Single(node_id) => {
                let otype = self.context.get_object_type(node_id);
                self.bind_variable(basename.to_owned(), None, otype, node_id)
            }
            Value::Struct(field_values) => {
                assert_eq!(field_values.len(), typ.num_elements());
                let mut values = Vec::new();
                for t in typ.iter_fields() {
                    let v = &field_values.iter().find(|f| f.0 == t.0).unwrap().1;
                    let name = format!("{}.{}", basename, t.0);
                    let field_type = typ.get_field_type(&t.0);
                    let value = self.bind_fresh_pattern(&name, &field_type, v.clone())?;
                    values.push((t.0, value));
                }

                Ok(Value::Struct(values))
            }
        }
    }

    fn bind_variable(
        &mut self,
        variable_name: String,
        definition_id: Option<DefinitionId>,
        obj_type: node::ObjectType,
        value_id: NodeId,
    ) -> Result<Value, RuntimeError> {
        let id = if let node::ObjectType::Pointer(a) = obj_type {
            let len = self.context.mem[a].len;
            let el_type = self.context.mem[a].element_type;
            self.context.new_array(&variable_name, el_type, len, definition_id)
        } else {
            let new_var =
                Variable::new(obj_type, variable_name, definition_id, self.context.current_block);
            self.context.add_variable(new_var, None)
        };
        //Assign rhs to lhs
        Ok(Value::Single(self.context.handle_assign(id, None, value_id)?))
    }

    //same as update_variable but using the var index instead of var
    pub fn update_variable_id(&mut self, var_id: NodeId, new_var: NodeId, new_value: NodeId) {
        self.context.update_variable_id(var_id, new_var, new_value);
    }

    fn handle_assign_statement(
        &mut self,
        lvalue: HirLValue,
        rexpr: ExprId,
        env: &mut Environment,
    ) -> Result<Value, RuntimeError> {
        let ident_def = self.lvalue_ident_def(&lvalue);
        let rhs = self.expression_to_object(env, &rexpr)?;

        match lvalue {
            HirLValue::Ident(_) => {
                let lhs = self.find_variable(ident_def).unwrap();
                // We may be able to avoid cloning here if we change find_variable
                // and assign_pattern to use only fields of self instead of `self` itself.
                let lhs = lhs.clone();
                let result = self.assign_pattern(&lhs, rhs)?;
                self.variable_values.insert(ident_def, result);
            }
            HirLValue::MemberAccess { field_name: name, .. } => {
                let val = self.find_variable(ident_def).unwrap();
                let value = val.get_field_member(&name.0.contents).clone();
<<<<<<< HEAD
                self.assign_pattern(&value, rhs);
=======
                let result = self.assign_pattern(&value, rhs)?;
                Ok(result)
>>>>>>> 2458478e
            }
            HirLValue::Index { array, index } => {
                let (_, array_idx) = self.evaluate_indexed_value(array.as_ref(), index, env)?;
                let val = self.find_variable(ident_def).unwrap();
                let rhs_id = rhs.unwrap_id();
                let lhs_id = val.unwrap_id();
<<<<<<< HEAD
                self.context.handle_assign(lhs_id, Some(array_idx), rhs_id);
=======
                Ok(Value::Single(self.context.handle_assign(lhs_id, Some(array_idx), rhs_id)?))
>>>>>>> 2458478e
            }
        }
        Ok(Value::dummy())
    }

    /// Similar to bind_pattern but recursively creates Assignment instructions for
    /// each value rather than defining new variables.
    fn assign_pattern(&mut self, lhs: &Value, rhs: Value) -> Result<Value, RuntimeError> {
        match (lhs, rhs) {
            (Value::Single(lhs_id), Value::Single(rhs_id)) => {
                Ok(Value::Single(self.context.handle_assign(*lhs_id, None, rhs_id)?))
            }
            (Value::Struct(lhs_fields), Value::Struct(rhs_fields)) => {
                assert_eq!(lhs_fields.len(), rhs_fields.len());
                let mut fields = vec![];

                for (lhs_field, rhs_field) in lhs_fields.iter().zip(rhs_fields) {
                    assert_eq!(lhs_field.0, rhs_field.0);
                    let assigned = self.assign_pattern(&lhs_field.1, rhs_field.1)?;
                    fields.push((rhs_field.0, assigned));
                }
                Ok(Value::Struct(fields))
            }
            (Value::Single(_), Value::Struct(_)) => unreachable!("variables with tuple/struct types should already be decomposed into multiple variables"),
            (Value::Struct(_), Value::Single(_)) => unreachable!("Uncaught type error, tried to assign a single value to a tuple/struct type"),
        }
    }

    pub fn def_to_name(&self, def: DefinitionId) -> String {
        self.context.context.def_interner.definition_name(def).to_owned()
    }

    pub fn ident_name(&self, ident: &HirIdent) -> String {
        self.def_to_name(ident.id)
    }

    // Let statements are used to declare higher level objects
    fn handle_let_statement(
        &mut self,
        env: &mut Environment,
        let_stmt: HirLetStatement,
    ) -> Result<Value, RuntimeError> {
        let rhs = self.expression_to_object(env, &let_stmt.expression)?;
        self.bind_pattern(&let_stmt.pattern, rhs)?;
        Ok(Value::dummy())
    }

    pub(crate) fn expression_to_object(
        &mut self,
        env: &mut Environment,
        expr_id: &ExprId,
    ) -> Result<Value, RuntimeError> {
        let expr = self.def_interner().expression(expr_id);
        match expr {
            HirExpression::Literal(HirLiteral::Integer(x)) => {
                let int_type = self.def_interner().id_type(expr_id);
                let element_type = int_type.into();
                Ok(Value::Single(self.context.get_or_create_const(x, element_type)))
            }
            HirExpression::Literal(HirLiteral::Array(arr_lit)) => {
                //We create a MemArray
                let arr_type = self.def_interner().id_type(expr_id);
                let element_type = arr_type.into(); //WARNING array type!

                let new_var = self.context.new_array("", element_type, arr_lit.length as u32, None);
                let array_id = self.context.mem.last_id();

                //We parse the array definition
                let elements = self.expression_list_to_objects(env, &arr_lit.contents);
                let array = &mut self.context.mem[array_id];
                let array_adr = array.adr;
                for (pos, object) in elements.into_iter().enumerate() {
                    let lhs_adr = self.context.get_or_create_const(
                        FieldElement::from((array_adr + pos as u32) as u128),
                        ObjectType::NativeField,
                    );
                    let store = Operation::Store { array_id, index: lhs_adr, value: object };
                    self.context.new_instruction(store, element_type)?;
                }
                Ok(Value::Single(new_var))
            }
            HirExpression::Ident(x) => {
                Ok(self.evaluate_identifier(env, x))
                //n.b this creates a new variable if it does not exist, may be we should delegate this to explicit statements (let) - TODO
            }
            HirExpression::Infix(infx) => {
                // Note: using .into_id() here disallows structs/tuples in infix expressions.
                // The type checker currently disallows this as well but we may want to allow
                // for e.g. struct == struct in the future
                let lhs = self.expression_to_object(env, &infx.lhs)?.unwrap_id();
                let rhs = self.expression_to_object(env, &infx.rhs)?.unwrap_id();
                Ok(Value::Single(self.evaluate_infix_expression(lhs, rhs, infx.operator)?))
            }
            HirExpression::Cast(cast_expr) => {
                let lhs = self.expression_to_object(env, &cast_expr.lhs)?.unwrap_id();
                let rtype = cast_expr.r#type.into();

                Ok(Value::Single(self.context.new_instruction(Operation::Cast(lhs), rtype)?))

                //We should generate a cast instruction and handle properly type conversion:
                // unsigned integer to field ; ok, just checks if bit size over FieldElement::max_num_bits()
                // signed integer to field; ok; check bit size N, retrieve sign bit s and returns x*(1-s)+s*(p-2^N+x)
                // field to unsigned integer; returns x mod 2^N when N is the bit size of the result type
                // field to signed integer; ??
                // bool to integer or field, ok: returns if (x is true) 1 else 0
                // integer to field vers bool: ok, returns (x neq 0)
                // integer to other integer type: checks rust rules TODO
                // else... Not supported (for now).
                //binary_op::handle_cast_op(self,lhs, cast_expr.r#type).map_err(|kind|kind.add_span(span))
            }
            HirExpression::Index(indexed_expr) => {
                // Currently these only happen for arrays
                let collection_name = match self.def_interner().expression(&indexed_expr.collection) {
                    HirExpression::Ident(id) => id,
                    other => todo!("Array indexing with an lhs of '{:?}' is unimplemented, you must use an expression in the form `identifier[expression]` for now.", other)
                };

                let arr_def = collection_name.id;
                let arr_name = self.def_interner().definition_name(arr_def).to_owned();
                let ident_loc = collection_name.location;

                let arr_type = self.def_interner().id_type(arr_def);
                let o_type: node::ObjectType = arr_type.into();
                let e_type = o_type.deref(&self.context);
                let array = if let Some(array) = self.context.mem.find_array(arr_def) {
                    array
                } else if let Some(Value::Single(pointer)) = self.find_variable(arr_def) {
                    match self.context.get_object_type(*pointer) {
                        ObjectType::Pointer(array_id) => &self.context.mem[array_id],
                        _ => unreachable!(),
                    }
                } else {
                    let arr = env
                        .get_array(&arr_name)
                        .map_err(|kind| kind.add_location(ident_loc))
                        .unwrap();
                    self.context.create_array_from_object(&arr, arr_def, o_type, &arr_name);
                    let array_id = self.context.mem.last_id();
                    &self.context.mem[array_id]
                };

                let array_id = array.id;
                let address = array.adr;

                // Evaluate the index expression
                let index_as_obj = self.expression_to_object(env, &indexed_expr.index)?.unwrap_id();

                let index_type = self.context.get_object_type(index_as_obj);
                let base_adr = self
                    .context
                    .get_or_create_const(FieldElement::from(address as i128), index_type);
                let adr_id = self.context.new_instruction(
                    Operation::binary(BinaryOp::Add, base_adr, index_as_obj),
                    index_type,
                )?;

                let load = Operation::Load { array_id, index: adr_id };
                Ok(Value::Single(self.context.new_instruction(load, e_type)?))
            }
            HirExpression::Call(call_expr) => {
                let func_meta = self.def_interner().function_meta(&call_expr.func_id);
                match func_meta.kind {
                    FunctionKind::Normal => {
                        if self.context.get_ssafunc(call_expr.func_id).is_none() {
                            let index = self.context.get_function_index();
                            let fname =
                                self.def_interner().function_name(&call_expr.func_id).to_string();
                            function::create_function(
                                self,
                                call_expr.func_id,
                                fname.as_str(),
                                self.context.context(),
                                env,
                                &func_meta.parameters,
                                index,
                            )?;
                        }
                        let callee = self.context.get_ssafunc(call_expr.func_id).unwrap().idx;
                        //generate a call instruction to the function cfg
                        if let Some(caller) = self.function_context {
                            function::update_call_graph(
                                &mut self.context.call_graph,
                                caller,
                                callee,
                            );
                        }
                        let results = function::SSAFunction::call(
                            call_expr.func_id,
                            &call_expr.arguments,
                            self,
                            env,
                        )?;
                        let val = match func_meta.return_type {
                            Type::Tuple(_) => {
                                let mut tuple = Vec::new();
                                for i in results.iter().enumerate() {
                                    tuple.push((i.0.to_string(), Value::Single(*i.1)))
                                }
                                Value::Struct(tuple)
                            }
                            Type::Struct(_, ref typ) => {
                                let typ = typ.borrow();
                                let mut my_struct = Vec::new();
                                for i in typ.fields.iter().zip(results) {
                                    my_struct
                                        .push((i.0 .0 .0.contents.clone(), Value::Single(i.1)));
                                }
                                Value::Struct(my_struct)
                            }
                            Type::Error | Type::Unspecified => unreachable!(),
                            _ => Value::Single(results[0]),
                        };
                        Ok(val)
                    }
                    FunctionKind::LowLevel => {
                        // We use it's func name to find out what intrinsic function to call
                        let attribute = func_meta.attributes.expect("all low level functions must contain an attribute which contains the opcode which it links to");
                        let opcode_name = attribute.foreign().expect("ice: function marked as foreign, but attribute kind does not match this");
                        Ok(Value::Single(self.handle_lowlevel(env, opcode_name, call_expr)?))
                    }
                    FunctionKind::Builtin => {
                        todo!();
                        //     let attribute = func_meta.attributes.expect("all builtin functions must contain an attribute which contains the function name which it links to");
                        //     let builtin_name = attribute.builtin().expect("ice: function marked as a builtin, but attribute kind does not match this");
                        //     builtin::call_builtin(self, env, builtin_name, (call_expr,span))
                    }
                }
            }
            HirExpression::For(for_expr) => self.handle_for_expr(env, for_expr),
            HirExpression::Constructor(constructor) => self.handle_constructor(env, constructor),
            HirExpression::MemberAccess(access) => self.handle_member_access(env, access),
            HirExpression::Tuple(fields) => self.handle_tuple(env, fields),
            HirExpression::If(_) => todo!(),
            HirExpression::Prefix(prefix) => {
                let rhs = self.expression_to_object(env, &prefix.rhs)?.unwrap_id();
                self.evaluate_prefix_expression(rhs, prefix.operator).map(Value::Single)
            }
            HirExpression::Literal(l) => Ok(Value::Single(self.handle_literal(&l))),
            HirExpression::Block(block) => Ok(self.parse_block(block.statements(), env)),
            HirExpression::Error => todo!(),
            HirExpression::MethodCall(_) => {
                unreachable!("Method calls should be desugared before codegen")
            }
        }
    }

    pub fn handle_lowlevel(
        &mut self,
        env: &mut Environment,
        opcode_name: &str,
        call_expr: HirCallExpression,
    ) -> Result<NodeId, RuntimeError> {
        match OPCODE::lookup(opcode_name) {
            Some(func) => function::call_low_level(func, call_expr, self, env),
            None => {
                let message = format!(
                    "cannot find a low level opcode with the name {} in the IR",
                    opcode_name
                );
                unreachable!("{}", message);
            }
        }
    }

    pub fn handle_literal(&mut self, l: &HirLiteral) -> NodeId {
        match l {
            HirLiteral::Bool(b) => {
                if *b {
                    self.context.one()
                } else {
                    self.context.zero()
                }
            }
            HirLiteral::Integer(f) => {
                self.context.get_or_create_const(*f, node::ObjectType::NativeField)
            }
            _ => todo!(), //todo: add support for Array(HirArrayLiteral), Str(String)
        }
    }

    fn handle_constructor(
        &mut self,
        env: &mut Environment,
        constructor: HirConstructorExpression,
    ) -> Result<Value, RuntimeError> {
        let fields = constructor
            .fields
            .into_iter()
            .map(|(ident, field)| {
                let field_name = ident.0.contents;
                Ok((field_name, self.expression_to_object(env, &field)?))
            })
            .collect::<Result<Vec<_>, _>>()?;

        Ok(Value::Struct(fields))
    }

    /// A tuple is much the same as a constructor, we just give it fields with numbered names
    fn handle_tuple(
        &mut self,
        env: &mut Environment,
        fields: Vec<ExprId>,
    ) -> Result<Value, RuntimeError> {
        let fields = fields
            .into_iter()
            .enumerate()
            .map(|(i, field)| {
                // Tuple field names are 0..n-1 where n = the length of the tuple
                let field_name = i.to_string();
                Ok((field_name, self.expression_to_object(env, &field)?))
            })
            .collect::<Result<Vec<_>, _>>()?;

        Ok(Value::Struct(fields))
    }

    fn handle_member_access(
        &mut self,
        env: &mut Environment,
        access: HirMemberAccess,
    ) -> Result<Value, RuntimeError> {
        let value = self.expression_to_object(env, &access.lhs)?;
        Ok(value.get_field_member(&access.rhs.0.contents).clone())
    }

    pub fn expression_list_to_objects(
        &mut self,
        env: &mut Environment,
        exprs: &[ExprId],
    ) -> Vec<NodeId> {
        let mut result = Vec::new();
        for expr in exprs {
            let value = self.expression_to_object(env, expr);
            result.extend(value.unwrap().to_node_ids());
        }
        result
    }

    fn handle_for_expr(
        &mut self,
        env: &mut Environment,
        for_expr: HirForExpression,
    ) -> Result<Value, RuntimeError> {
        //we add the ' i = start' instruction (in the block before the join)
        let start_idx = self.expression_to_object(env, &for_expr.start_range).unwrap().unwrap_id();

        let end_idx = self.expression_to_object(env, &for_expr.end_range).unwrap().unwrap_id();

        //We support only const range for now
        //TODO how should we handle scope (cf. start/end_for_loop)?
        let iter_name = self.def_interner().definition_name(for_expr.identifier.id).to_owned();
        let iter_def = for_expr.identifier.id;
        let int_type = self.def_interner().id_type(iter_def);
        let iter_type = int_type.into();
        let iter_id = self.create_new_variable(iter_name, Some(iter_def), iter_type, None);
        let iter_var = self.context.get_mut_variable(iter_id).unwrap();
        iter_var.obj_type = iter_type;

        let assign = Operation::binary(BinaryOp::Assign, iter_id, start_idx);
        let iter_ass = self.context.new_instruction(assign, iter_type)?;

        //We map the iterator to start_idx so that when we seal the join block, we will get the corrdect value.
        self.update_variable_id(iter_id, iter_ass, start_idx);

        //join block
        let join_idx =
            block::new_unsealed_block(&mut self.context, block::BlockType::ForJoin, true);
        let exit_id = block::new_sealed_block(&mut self.context, block::BlockType::Normal);
        self.context.current_block = join_idx;

        //should parse a for_expr.condition statement that should evaluate to bool, but
        //we only supports i=start;i!=end for now
        //we generate the phi for the iterator because the iterator is manually created
        let phi = self.context.generate_empty_phi(join_idx, iter_id);
        self.update_variable_id(iter_id, iter_id, phi); //is it still needed?

        let notequal = Operation::binary(BinaryOp::Ne, phi, end_idx);
        let cond = self.context.new_instruction(notequal, ObjectType::Boolean)?;

        let to_fix = self.context.new_instruction(Operation::Nop, ObjectType::NotAnObject)?;

        //Body
        let body_id = block::new_sealed_block(&mut self.context, block::BlockType::Normal);
        self.context.try_get_mut_instruction(to_fix).unwrap().operation =
            Operation::Jeq(cond, body_id);

        let block = match self.def_interner().expression(&for_expr.block) {
            HirExpression::Block(block_expr) => block_expr,
            _ => panic!("ice: expected a block expression"),
        };
        let body_block1 = &mut self.context[body_id];
        body_block1.update_variable(iter_id, phi); //TODO try with just a get_current_value(iter)

        self.parse_block(block.statements(), env);

        //increment iter
        let one = self.context.get_or_create_const(FieldElement::one(), iter_type);

        let incr_op = Operation::binary(BinaryOp::Add, phi, one);
        let incr = self.context.new_instruction(incr_op, iter_type)?;

        let cur_block_id = self.context.current_block; //It should be the body block, except if the body has CFG statements
        let cur_block = &mut self.context[cur_block_id];
        cur_block.update_variable(iter_id, incr);
        //body.left = join
        cur_block.left = Some(join_idx);
        let join_mut = &mut self.context[join_idx];
        join_mut.predecessor.push(cur_block_id);

        //jump back to join
        self.context.new_instruction(Operation::Jmp(join_idx), ObjectType::NotAnObject)?;

        //seal join
        ssa_form::seal_block(&mut self.context, join_idx);
        //exit block
        self.context.current_block = exit_id;
        let exit_first = self.context.get_current_block().get_first_instruction();
        block::link_with_target(&mut self.context, join_idx, Some(exit_id), Some(body_id));

        Ok(Value::Single(exit_first)) //TODO what should we return???
    }

    //Parse a block of AST statements into ssa form
    pub fn parse_block(
        &mut self,
        block: &[noirc_frontend::node_interner::StmtId],
        env: &mut Environment,
    ) -> Value {
        let mut last_value = Value::dummy();
        for stmt in block {
            last_value = self.evaluate_statement(env, stmt).unwrap();
        }
        last_value
    }
}<|MERGE_RESOLUTION|>--- conflicted
+++ resolved
@@ -77,23 +77,23 @@
     igen: &mut IRGenerator<'a>,
     env: &mut Environment,
     main_func_body: HirFunction, //main function
-    constrain_main_return: bool,
+    location: noirc_errors::Location,
 ) -> Result<(), RuntimeError> {
     let block = main_func_body.block(igen.def_interner());
     let actual_return = igen.parse_block(block.statements(), env);
 
-    if constrain_main_return {
-        let expected_return =
-            igen.find_variable(NodeInterner::main_return_id()).unwrap().unwrap_id();
-
-        let constrain = BinaryOp::Constrain(ConstrainOp::Eq);
-        let lhs = expected_return;
-        let rhs = actual_return.unwrap_id();
-
-        igen.context.new_instruction(
-            Operation::Binary(node::Binary { operator: constrain, lhs, rhs }),
-            node::ObjectType::NotAnObject,
-        );
+    if let Some(expected_return) = igen.find_variable(NodeInterner::main_return_id()) {
+        let expected_return = expected_return.unwrap_id();
+
+        let eq = igen.context.new_binary_instruction(
+            BinaryOp::Eq,
+            expected_return,
+            actual_return.unwrap_id(),
+            node::ObjectType::Boolean,
+        )?;
+
+        igen.context
+            .new_instruction(Operation::Constrain(eq, location), node::ObjectType::NotAnObject)?;
     }
 
     Ok(())
@@ -523,23 +523,14 @@
             HirLValue::MemberAccess { field_name: name, .. } => {
                 let val = self.find_variable(ident_def).unwrap();
                 let value = val.get_field_member(&name.0.contents).clone();
-<<<<<<< HEAD
-                self.assign_pattern(&value, rhs);
-=======
-                let result = self.assign_pattern(&value, rhs)?;
-                Ok(result)
->>>>>>> 2458478e
+                self.assign_pattern(&value, rhs)?;
             }
             HirLValue::Index { array, index } => {
                 let (_, array_idx) = self.evaluate_indexed_value(array.as_ref(), index, env)?;
                 let val = self.find_variable(ident_def).unwrap();
                 let rhs_id = rhs.unwrap_id();
                 let lhs_id = val.unwrap_id();
-<<<<<<< HEAD
-                self.context.handle_assign(lhs_id, Some(array_idx), rhs_id);
-=======
-                Ok(Value::Single(self.context.handle_assign(lhs_id, Some(array_idx), rhs_id)?))
->>>>>>> 2458478e
+                self.context.handle_assign(lhs_id, Some(array_idx), rhs_id)?;
             }
         }
         Ok(Value::dummy())
