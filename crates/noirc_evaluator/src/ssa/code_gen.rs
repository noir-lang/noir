--- conflicted
+++ resolved
@@ -2,7 +2,7 @@
 use super::function::{self, FuncIndex};
 use super::mem::ArrayId;
 use super::node::{Binary, BinaryOp, NodeId, ObjectType, Operation, Variable};
-use super::{block, node, ssa_form};
+use super::{block, builtin, node, ssa_form};
 use std::collections::{BTreeMap, HashMap};
 use std::convert::TryInto;
 
@@ -10,11 +10,6 @@
 
 use crate::errors;
 use crate::ssa::block::BlockType;
-<<<<<<< HEAD
-use acvm::acir::OPCODE;
-=======
-use crate::ssa::function;
->>>>>>> 67dd7cd3
 use acvm::FieldElement;
 use iter_extended::vecmap;
 use noirc_frontend::monomorphisation::ast::*;
@@ -243,7 +238,7 @@
                     Ok(Value::Single(function_node_id))
                 }
                 Definition::Builtin(opcode) | Definition::LowLevel(opcode) => {
-                    let opcode = OPCODE::lookup(opcode).unwrap_or_else(|| {
+                    let opcode = builtin::Opcode::lookup(opcode).unwrap_or_else(|| {
                         unreachable!("Unknown builtin/lowlevel opcode '{}'", opcode)
                     });
                     let function_node_id = self.context.get_or_create_opcode_node_id(opcode);
@@ -624,21 +619,6 @@
         }
     }
 
-<<<<<<< HEAD
-=======
-    fn codegen_lowlevel(&mut self, call: &CallLowLevel) -> Result<NodeId, RuntimeError> {
-        match super::builtin::Opcode::lookup(&call.opcode) {
-            Some(func) => self.call_low_level(func, call),
-            None => {
-                unreachable!(
-                    "cannot find a low level opcode with the name {} in the IR",
-                    &call.opcode
-                )
-            }
-        }
-    }
-
->>>>>>> 67dd7cd3
     fn codegen_literal(&mut self, l: &Literal) -> NodeId {
         match l {
             Literal::Bool(b) => {
