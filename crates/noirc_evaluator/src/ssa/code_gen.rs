use super::context::SsaContext;
use super::function::FuncIndex;
use super::mem::ArrayId;
use super::node::{Binary, BinaryOp, NodeId, ObjectType, Operation, Variable};
use super::{block, node, ssa_form};
use std::collections::HashMap;

use super::super::environment::Environment;
use super::super::errors::RuntimeError;
use crate::object::Object;

use crate::ssa::function;
use acvm::acir::OPCODE;
use acvm::FieldElement;
use noirc_frontend::hir::Context;
use noirc_frontend::hir_def::expr::{
    HirCallExpression, HirConstructorExpression, HirIdent, HirMemberAccess, HirUnaryOp,
};
use noirc_frontend::hir_def::function::HirFunction;
use noirc_frontend::hir_def::stmt::{HirLValue, HirPattern};
use noirc_frontend::hir_def::{
    expr::{HirBinaryOp, HirBinaryOpKind, HirExpression, HirForExpression, HirLiteral},
    stmt::{HirConstrainStatement, HirLetStatement, HirStatement},
};
use noirc_frontend::node_interner::{DefinitionId, ExprId, NodeInterner, StmtId};
use noirc_frontend::util::vecmap;
use noirc_frontend::{FunctionKind, Type};
use num_bigint::BigUint;
use num_traits::Zero;

pub struct IRGenerator<'a> {
    pub context: SsaContext<'a>,
    pub function_context: Option<FuncIndex>,
    /// The current value of a variable. Used for flattening structs
    /// into multiple variables/values
    variable_values: HashMap<DefinitionId, Value>,
}

#[derive(Debug, Clone)]
pub enum Value {
    Single(NodeId),
    Struct(Vec<(/*field_name:*/ String, Value)>),
}

impl Value {
    pub fn unwrap_id(&self) -> NodeId {
        match self {
            Value::Single(id) => *id,
            Value::Struct(_) => panic!("Tried to unwrap a struct into a single value"),
        }
    }

    pub fn dummy() -> Value {
        Value::Single(NodeId::dummy())
    }

    pub fn to_node_ids(&self) -> Vec<NodeId> {
        match self {
            Value::Single(id) => vec![*id],
            Value::Struct(v) => v.iter().flat_map(|i| i.1.to_node_ids()).collect(),
        }
    }

    pub fn get_field_member(&self, field_name: &str) -> &Value {
        match self {
            Value::Single(_) => {
                unreachable!("Runtime type error, expected struct but found a single value")
            }
            Value::Struct(v) => &v.iter().find(|(name, _)| *name == *field_name).unwrap().1,
        }
    }
}

////////////////PARSING THE AST////////////////////////////////////////////////
/// Compiles the AST into the intermediate format by evaluating the main function
pub fn evaluate_main<'a>(
    igen: &mut IRGenerator<'a>,
    env: &mut Environment,
    main_func_body: HirFunction, //main function
    location: noirc_errors::Location,
) -> Result<(), RuntimeError> {
    let block = main_func_body.block(igen.def_interner());
    let actual_return = igen.codegen_block(block.statements(), env);

    if let Some(expected_return) = igen.find_variable(NodeInterner::main_return_id()) {
        let expected_return = expected_return.unwrap_id();

        let eq = igen.context.new_binary_instruction(
            BinaryOp::Eq,
            expected_return,
            actual_return.unwrap_id(),
            node::ObjectType::Boolean,
        )?;

        igen.context
            .new_instruction(Operation::Constrain(eq, location), node::ObjectType::NotAnObject)?;
    }

    Ok(())
}

impl<'a> IRGenerator<'a> {
    pub fn new(context: &Context) -> IRGenerator {
        IRGenerator {
            context: SsaContext::new(context),
            variable_values: HashMap::new(),
            function_context: None,
        }
    }

    pub fn find_variable(&self, variable_def: DefinitionId) -> Option<&Value> {
        if variable_def != DefinitionId::dummy_id() {
            self.variable_values.get(&variable_def)
        } else {
            None
        }
    }

    pub fn get_current_value(&mut self, value: &Value) -> Value {
        match value {
            Value::Single(id) => Value::Single(ssa_form::get_current_value(&mut self.context, *id)),
            Value::Struct(fields) => Value::Struct(vecmap(fields, |(name, value)| {
                let value = self.get_current_value(value);
                (name.clone(), value)
            })),
        }
    }

    pub fn abi_array(
        &mut self,
        name: &str,
        ident_def: DefinitionId,
        el_type: Type,
        len: u128,
        witness: Vec<acvm::acir::native_types::Witness>,
    ) {
        let v_id = self.new_array(name, el_type.into(), len as u32, Some(ident_def));
        let array_idx = self.context.mem.last_id();
        self.context.mem[array_idx].values = vecmap(witness, |w| w.into());
        self.context.get_current_block_mut().update_variable(v_id, v_id);
    }

    pub fn abi_var(
        &mut self,
        name: &str,
        ident_def: DefinitionId,
        obj_type: node::ObjectType,
        witness: acvm::acir::native_types::Witness,
    ) {
        //new variable - should be in a let statement? The let statement should set the type
        let var = node::Variable {
            id: NodeId::dummy(),
            name: name.to_string(),
            obj_type,
            root: None,
            def: Some(ident_def),
            witness: Some(witness),
            parent_block: self.context.current_block,
        };
        let v_id = self.context.add_variable(var, None);

        self.context.get_current_block_mut().update_variable(v_id, v_id);
        let v_value = Value::Single(v_id);
        self.variable_values.insert(ident_def, v_value); //TODO ident_def or ident_id??
    }

    fn codegen_identifier(&mut self, env: &mut Environment, ident: HirIdent) -> Value {
        if let Some(value) = self.variable_values.get(&ident.id) {
            let value = value.clone();
            return self.get_current_value(&value);
        }

        let ident_name = self.ident_name(&ident);
        let obj = env.get(&ident_name);
        let o_type = self.context.context.def_interner.id_type(ident.id);

        let v_id = match obj {
            Object::Array(a) => {
                let obj_type = o_type.into();
                //We should create an array from 'a' witnesses
                self.context.create_array_from_object(&a, ident.id, obj_type, &ident_name)
            }
            _ => {
                let obj_type = ObjectType::get_type_from_object(&obj);
                //new variable - should be in a let statement? The let statement should set the type
                self.context.add_variable(
                    node::Variable {
                        id: NodeId::dummy(),
                        name: ident_name.clone(),
                        obj_type,
                        root: None,
                        def: Some(ident.id),
                        witness: node::get_witness_from_object(&obj),
                        parent_block: self.context.current_block,
                    },
                    None,
                )
            }
        };

        self.context.get_current_block_mut().update_variable(v_id, v_id);

        Value::Single(v_id)
    }

    pub fn def_interner(&self) -> &NodeInterner {
        &self.context.context.def_interner
    }

    fn codegen_prefix_expression(
        &mut self,
        rhs: NodeId,
        op: HirUnaryOp,
    ) -> Result<NodeId, RuntimeError> {
        let rtype = self.context.get_object_type(rhs);
        match op {
            HirUnaryOp::Minus => {
                let lhs = self.context.zero_with_type(rtype);
                let operator = BinaryOp::Sub { max_rhs_value: BigUint::zero() };
                let op = Operation::Binary(node::Binary { operator, lhs, rhs });
                self.context.new_instruction(op, rtype)
            }
            HirUnaryOp::Not => self.context.new_instruction(Operation::Not(rhs), rtype),
        }
    }

    fn codegen_infix_expression(
        &mut self,
        lhs: NodeId,
        rhs: NodeId,
        op: HirBinaryOp,
    ) -> Result<NodeId, RuntimeError> {
        let ltype = self.context.get_object_type(lhs);
        //n.b. we do not verify rhs type as it should have been handled by the type checker.

        if let (HirBinaryOpKind::Assign, Some(lhs_ins)) =
            (op.kind, self.context.try_get_mut_instruction(lhs))
        {
            if let Operation::Load { array_id, index } = lhs_ins.operation {
                //make it a store rhs
                lhs_ins.operation = Operation::Store { array_id, index, value: rhs };
                return Ok(lhs);
            }
        }

        // Get the opcode from the infix operator
        let binary = Binary::from_hir(op.kind, ltype, lhs, rhs);
        let opcode = Operation::Binary(binary);

        let optype = self.context.get_result_type(&opcode, ltype);
        self.context.new_instruction(opcode, optype)
    }

    pub fn codegen_statement(
        &mut self,
        env: &mut Environment,
        stmt_id: &StmtId,
    ) -> Result<Value, RuntimeError> {
        let statement = self.def_interner().statement(stmt_id);
        match statement {
            HirStatement::Constrain(constrain_stmt) => self.codegen_constrain(env, constrain_stmt),
            HirStatement::Expression(expr) | HirStatement::Semi(expr) => {
                self.codegen_expression(env, &expr)
            }
            HirStatement::Let(let_stmt) => {
                // let statements are used to declare a higher level object
                self.codegen_let(env, let_stmt)
            }
            HirStatement::Assign(assign_stmt) => {
                self.codegen_assign(assign_stmt.lvalue, assign_stmt.expression, env)
            }
            HirStatement::Error => unreachable!(
                "ice: compiler did not exit before codegen when a statement failed to parse"
            ),
        }
    }

    fn codegen_indexed_value(
        &mut self,
        array: &HirLValue,
        index: ExprId,
        env: &mut Environment,
    ) -> Result<(ArrayId, NodeId), RuntimeError> {
        let ident_def = self.lvalue_ident_def(array);
        let val = self.find_variable(ident_def).unwrap();
        let lhs = val.to_node_ids();
        assert!(lhs.len() == 1);
        let a_id = self.context.get_object_type(lhs[0]).type_to_pointer();
        let index_val = self.codegen_expression(env, &index).unwrap();
        let index = index_val.unwrap_id();
        let o_type = self.context.get_object_type(index);
        let base_adr = self.context.mem[a_id].adr;
        let base_adr_const =
            self.context.get_or_create_const(FieldElement::from(base_adr as i128), o_type);
        let adr_id =
            self.context.new_binary_instruction(BinaryOp::Add, base_adr_const, index, o_type)?;
        Ok((a_id, adr_id))
    }

    fn lvalue_ident_def(&self, lvalue: &HirLValue) -> DefinitionId {
        match lvalue {
            HirLValue::Ident(ident) => ident.id,
            HirLValue::MemberAccess { object: o, .. } => self.lvalue_ident_def(o),
            HirLValue::Index { array, index: _ } => self.lvalue_ident_def(array.as_ref()),
        }
    }

    pub fn create_new_variable(
        &mut self,
        var_name: String,
        def: Option<DefinitionId>,
        obj_type: node::ObjectType,
        witness: Option<acvm::acir::native_types::Witness>,
    ) -> NodeId {
        let new_var = node::Variable {
            id: NodeId::dummy(),
            obj_type,
            name: var_name,
            root: None,
            def,
            witness,
            parent_block: self.context.current_block,
        };
        let v_id = self.context.add_variable(new_var, None);
        let v_value = Value::Single(v_id);
        if let Some(def) = def {
            self.variable_values.insert(def, v_value);
        }
        v_id
    }

    //Helper function for create_new_value()
    fn insert_new_struct(
        &mut self,
        def: Option<DefinitionId>,
        values: Vec<(String, Value)>,
    ) -> Value {
        let result = Value::Struct(values);
        if let Some(def_id) = def {
            self.variable_values.insert(def_id, result.clone());
        }
        result
    }

    pub fn create_new_value(
        &mut self,
        typ: &noirc_frontend::Type,
        base_name: &str,
        def: Option<DefinitionId>,
    ) -> Value {
        match typ {
            noirc_frontend::Type::Struct(_, t) => {
                let mut values = Vec::new();
                for i in &t.borrow().fields {
                    let name = format!("{}.{}", base_name, i.0 .0.contents);
                    let val = self.create_new_value(&i.1, &name, None);
                    values.push((i.0 .0.contents.clone(), val));
                }
                self.insert_new_struct(def, values)
            }
            noirc_frontend::Type::Tuple(v) => {
                let mut values = Vec::new();
                for i in v.iter().enumerate() {
                    let name = format!("{}.{}", base_name, i.0);
                    let val = self.create_new_value(i.1, &name, None);
                    values.push((i.0.to_string(), val));
                }
                self.insert_new_struct(def, values)
            }
            noirc_frontend::Type::Array(_, len, _) => {
                {
                    //TODO support array of structs
                    let obj_type = node::ObjectType::from(typ);
                    let v_id =
                        self.new_array(base_name, obj_type, super::mem::get_array_size(len), def);
                    Value::Single(v_id)
                }
            }
            _ => {
                let obj_type = node::ObjectType::from(typ);
                let v_id = self.create_new_variable(base_name.to_string(), def, obj_type, None);
                self.context.get_current_block_mut().update_variable(v_id, v_id);
                Value::Single(v_id)
            }
        }
    }

    pub fn new_array(
        &mut self,
        name: &str,
        element_type: ObjectType,
        len: u32,
        def_id: Option<noirc_frontend::node_interner::DefinitionId>,
    ) -> NodeId {
        let id = self.context.new_array(name, element_type, len, def_id);
        if let Some(def) = def_id {
            self.variable_values.insert(def, super::code_gen::Value::Single(id));
        }
        id
    }

    // Add a constraint to constrain two expression together
    fn codegen_constrain(
        &mut self,
        env: &mut Environment,
        constrain: HirConstrainStatement,
    ) -> Result<Value, RuntimeError> {
        let cond = self.codegen_expression(env, &constrain.0)?.unwrap_id();
        let location = self.def_interner().expr_location(&constrain.0);
        let operation = Operation::Constrain(cond, location);
        self.context.new_instruction(operation, ObjectType::NotAnObject)?;
        Ok(Value::dummy())
    }

    /// Flatten the pattern and value, binding each identifier in the pattern
    /// to a single NodeId in the corresponding Value. This effectively flattens
    /// let bindings of struct variables, declaring a new variable for each field.
    fn bind_pattern(&mut self, pattern: &HirPattern, value: Value) -> Result<(), RuntimeError> {
        match (pattern, value) {
            (HirPattern::Identifier(ident), Value::Single(node_id)) => {
                let otype = self.context.get_object_type(node_id);
                let variable_name = self.ident_name(ident);
                let value = self.bind_variable(variable_name, Some(ident.id), otype, node_id)?;
                self.variable_values.insert(ident.id, value);
            }
            (HirPattern::Identifier(ident), value @ Value::Struct(_)) => {
                let typ = self.def_interner().id_type(ident.id);
                let name = self.ident_name(ident);
                let value = self.bind_fresh_pattern(&name, &typ, value)?;
                self.variable_values.insert(ident.id, value);
            }
            (HirPattern::Mutable(pattern, _), value) => self.bind_pattern(pattern, value)?,
            (pattern @ (HirPattern::Tuple(..) | HirPattern::Struct(..)), Value::Struct(exprs)) => {
                assert_eq!(pattern.field_count(), exprs.len());
                for ((pattern_name, pattern), (field_name, value)) in
                    pattern.iter_fields().zip(exprs)
                {
                    assert_eq!(pattern_name, field_name);
                    self.bind_pattern(pattern, value)?;
                }
            }
            _ => unreachable!(),
        }
        Ok(())
    }

    /// This function is a recursive helper for bind_pattern which takes care
    /// of creating fresh variables to expand `ident = (a, b, ...)` to `(i_a, i_b, ...) = (a, b, ...)`
    ///
    /// This function could use a clearer name
    fn bind_fresh_pattern(
        &mut self,
        basename: &str,
        typ: &Type,
        value: Value,
    ) -> Result<Value, RuntimeError> {
        match value {
            Value::Single(node_id) => {
                let otype = self.context.get_object_type(node_id);
                self.bind_variable(basename.to_owned(), None, otype, node_id)
            }
            Value::Struct(field_values) => {
                assert_eq!(field_values.len(), typ.num_elements());
                let mut values = Vec::new();
                for t in typ.iter_fields() {
                    let v = &field_values.iter().find(|f| f.0 == t.0).unwrap().1;
                    let name = format!("{}.{}", basename, t.0);
                    let field_type = typ.get_field_type(&t.0);
                    let value = self.bind_fresh_pattern(&name, &field_type, v.clone())?;
                    values.push((t.0, value));
                }

                Ok(Value::Struct(values))
            }
        }
    }

    fn bind_variable(
        &mut self,
        variable_name: String,
        definition_id: Option<DefinitionId>,
        obj_type: node::ObjectType,
        value_id: NodeId,
    ) -> Result<Value, RuntimeError> {
        let id = if let node::ObjectType::Pointer(a) = obj_type {
            let len = self.context.mem[a].len;
            let el_type = self.context.mem[a].element_type;
            self.context.new_array(&variable_name, el_type, len, definition_id)
        } else {
            let new_var =
                Variable::new(obj_type, variable_name, definition_id, self.context.current_block);
            self.context.add_variable(new_var, None)
        };
        //Assign rhs to lhs
        Ok(Value::Single(self.context.handle_assign(id, None, value_id)?))
    }

    //same as update_variable but using the var index instead of var
    pub fn update_variable_id(&mut self, var_id: NodeId, new_var: NodeId, new_value: NodeId) {
        self.context.update_variable_id(var_id, new_var, new_value);
    }

    fn codegen_assign(
        &mut self,
        lvalue: HirLValue,
        rexpr: ExprId,
        env: &mut Environment,
    ) -> Result<Value, RuntimeError> {
        let ident_def = self.lvalue_ident_def(&lvalue);
        let rhs = self.codegen_expression(env, &rexpr)?;

        match lvalue {
            HirLValue::Ident(_) => {
                let lhs = self.find_variable(ident_def).unwrap();
                // We may be able to avoid cloning here if we change find_variable
                // and assign_pattern to use only fields of self instead of `self` itself.
                let lhs = lhs.clone();
                let result = self.assign_pattern(&lhs, rhs)?;
                self.variable_values.insert(ident_def, result);
            }
            HirLValue::MemberAccess { field_name: name, .. } => {
                let val = self.find_variable(ident_def).unwrap();
                let value = val.get_field_member(&name.0.contents).clone();
                self.assign_pattern(&value, rhs)?;
            }
            HirLValue::Index { array, index } => {
                let (_, array_idx) = self.codegen_indexed_value(array.as_ref(), index, env)?;
                let val = self.find_variable(ident_def).unwrap();
                let rhs_id = rhs.unwrap_id();
                let lhs_id = val.unwrap_id();
                self.context.handle_assign(lhs_id, Some(array_idx), rhs_id)?;
            }
        }
        Ok(Value::dummy())
    }

    /// Similar to bind_pattern but recursively creates Assignment instructions for
    /// each value rather than defining new variables.
    fn assign_pattern(&mut self, lhs: &Value, rhs: Value) -> Result<Value, RuntimeError> {
        match (lhs, rhs) {
            (Value::Single(lhs_id), Value::Single(rhs_id)) => {
                Ok(Value::Single(self.context.handle_assign(*lhs_id, None, rhs_id)?))
            }
            (Value::Struct(lhs_fields), Value::Struct(rhs_fields)) => {
                assert_eq!(lhs_fields.len(), rhs_fields.len());
                let mut fields = vec![];

                for (lhs_field, rhs_field) in lhs_fields.iter().zip(rhs_fields) {
                    assert_eq!(lhs_field.0, rhs_field.0);
                    let assigned = self.assign_pattern(&lhs_field.1, rhs_field.1)?;
                    fields.push((rhs_field.0, assigned));
                }
                Ok(Value::Struct(fields))
            }
            (Value::Single(_), Value::Struct(_)) => unreachable!("variables with tuple/struct types should already be decomposed into multiple variables"),
            (Value::Struct(_), Value::Single(_)) => unreachable!("Uncaught type error, tried to assign a single value to a tuple/struct type"),
        }
    }

    pub fn def_to_name(&self, def: DefinitionId) -> String {
        self.context.context.def_interner.definition_name(def).to_owned()
    }

    pub fn ident_name(&self, ident: &HirIdent) -> String {
        self.def_to_name(ident.id)
    }

    // Let statements are used to declare higher level objects
    fn codegen_let(
        &mut self,
        env: &mut Environment,
        let_stmt: HirLetStatement,
    ) -> Result<Value, RuntimeError> {
        let rhs = self.codegen_expression(env, &let_stmt.expression)?;
        self.bind_pattern(&let_stmt.pattern, rhs)?;
        Ok(Value::dummy())
    }

    pub(crate) fn codegen_expression(
        &mut self,
        env: &mut Environment,
        expr_id: &ExprId,
    ) -> Result<Value, RuntimeError> {
        let expr = self.def_interner().expression(expr_id);
<<<<<<< HEAD

=======
>>>>>>> 5a333f00
        match expr {
            HirExpression::Literal(HirLiteral::Integer(x)) => {
                let int_type = self.def_interner().id_type(expr_id);
                let element_type = int_type.into();
                Ok(Value::Single(self.context.get_or_create_const(x, element_type)))
            }
            HirExpression::Literal(HirLiteral::Array(arr_lit)) => {
                //We create a MemArray
                let arr_type = self.def_interner().id_type(expr_id);
                let element_type = arr_type.into(); //WARNING array type!

                let new_var = self.context.new_array("", element_type, arr_lit.length as u32, None);
                let array_id = self.context.mem.last_id();

                //We parse the array definition
                let elements = self.codegen_expression_list(env, &arr_lit.contents);
                let array = &mut self.context.mem[array_id];
                let array_adr = array.adr;
                for (pos, object) in elements.into_iter().enumerate() {
                    let lhs_adr = self.context.get_or_create_const(
                        FieldElement::from((array_adr + pos as u32) as u128),
                        ObjectType::NativeField,
                    );
                    let store = Operation::Store { array_id, index: lhs_adr, value: object };
                    self.context.new_instruction(store, element_type)?;
                }
                Ok(Value::Single(new_var))
            }
            HirExpression::Ident(x) => {
                Ok(self.codegen_identifier(env, x))
                //n.b this creates a new variable if it does not exist, may be we should delegate this to explicit statements (let) - TODO
            }
            HirExpression::Infix(infx) => {
                // Note: using .into_id() here disallows structs/tuples in infix expressions.
                // The type checker currently disallows this as well but we may want to allow
                // for e.g. struct == struct in the future
                let lhs = self.codegen_expression(env, &infx.lhs)?.unwrap_id();
                let rhs = self.codegen_expression(env, &infx.rhs)?.unwrap_id();
                Ok(Value::Single(self.codegen_infix_expression(lhs, rhs, infx.operator)?))
            }
            HirExpression::Cast(cast_expr) => {
                let lhs = self.codegen_expression(env, &cast_expr.lhs)?.unwrap_id();
                let rtype = cast_expr.r#type.into();

                Ok(Value::Single(self.context.new_instruction(Operation::Cast(lhs), rtype)?))

                //We should generate a cast instruction and handle properly type conversion:
                // unsigned integer to field ; ok, just checks if bit size over FieldElement::max_num_bits()
                // signed integer to field; ok; check bit size N, retrieve sign bit s and returns x*(1-s)+s*(p-2^N+x)
                // field to unsigned integer; returns x mod 2^N when N is the bit size of the result type
                // field to signed integer; ??
                // bool to integer or field, ok: returns if (x is true) 1 else 0
                // integer to field vers bool: ok, returns (x neq 0)
                // integer to other integer type: checks rust rules TODO
                // else... Not supported (for now).
                //binary_op::handle_cast_op(self,lhs, cast_expr.r#type).map_err(|kind|kind.add_span(span))
            }
            HirExpression::Index(indexed_expr) => {
                // Currently these only happen for arrays
                let collection_name = match self.def_interner().expression(&indexed_expr.collection) {
                    HirExpression::Ident(id) => id,
                    other => todo!("Array indexing with an lhs of '{:?}' is unimplemented, you must use an expression in the form `identifier[expression]` for now.", other)
                };

                let arr_def = collection_name.id;
                let arr_name = self.def_interner().definition_name(arr_def).to_owned();
                let ident_loc = collection_name.location;

                let arr_type = self.def_interner().id_type(arr_def);
                let o_type: node::ObjectType = arr_type.into();
                let e_type = o_type.deref(&self.context);
                let array = if let Some(array) = self.context.mem.find_array(arr_def) {
                    array
                } else if let Some(Value::Single(pointer)) = self.find_variable(arr_def) {
                    match self.context.get_object_type(*pointer) {
                        ObjectType::Pointer(array_id) => &self.context.mem[array_id],
                        other => unreachable!("Expected Pointer type, found {:?}", other),
                    }
                } else {
                    let arr = env
                        .get_array(&arr_name)
                        .map_err(|kind| kind.add_location(ident_loc))
                        .unwrap();
                    self.context.create_array_from_object(&arr, arr_def, o_type, &arr_name);
                    let array_id = self.context.mem.last_id();
                    &self.context.mem[array_id]
                };

                let array_id = array.id;
                let address = array.adr;

                // Evaluate the index expression
                let index_as_obj = self.codegen_expression(env, &indexed_expr.index)?.unwrap_id();

                let index_type = self.context.get_object_type(index_as_obj);
                let base_adr = self
                    .context
                    .get_or_create_const(FieldElement::from(address as i128), index_type);
                let adr_id = self.context.new_instruction(
                    Operation::binary(BinaryOp::Add, base_adr, index_as_obj),
                    index_type,
                )?;

                let load = Operation::Load { array_id, index: adr_id };
                Ok(Value::Single(self.context.new_instruction(load, e_type)?))
            }
            HirExpression::Call(call_expr) => {
                let func_meta = self.def_interner().function_meta(&call_expr.func_id);
                match func_meta.kind {
                    FunctionKind::Normal => {
                        if self.context.get_ssafunc(call_expr.func_id).is_none() {
                            let index = self.context.get_function_index();
                            let fname =
                                self.def_interner().function_name(&call_expr.func_id).to_string();
                            function::create_function(
                                self,
                                call_expr.func_id,
                                fname.as_str(),
                                self.context.context(),
                                env,
                                &func_meta.parameters,
                                index,
                            )?;
                        }
                        let callee = self.context.get_ssafunc(call_expr.func_id).unwrap().idx;
                        //generate a call instruction to the function cfg
                        if let Some(caller) = self.function_context {
                            function::update_call_graph(
                                &mut self.context.call_graph,
                                caller,
                                callee,
                            );
                        }
                        let results = function::SSAFunction::call(
                            call_expr.func_id,
                            &call_expr.arguments,
                            self,
                            env,
                        )?;
                        let val = match func_meta.return_type {
                            Type::Tuple(_) => {
                                let mut tuple = Vec::new();
                                for i in results.iter().enumerate() {
                                    tuple.push((i.0.to_string(), Value::Single(*i.1)))
                                }
                                Value::Struct(tuple)
                            }
                            Type::Struct(_, ref typ) => {
                                let typ = typ.borrow();
                                let mut my_struct = Vec::new();
                                for i in typ.fields.iter().zip(results) {
                                    my_struct
                                        .push((i.0 .0 .0.contents.clone(), Value::Single(i.1)));
                                }
                                Value::Struct(my_struct)
                            }
                            Type::Error | Type::Unspecified => unreachable!(),
                            _ => Value::Single(results[0]),
                        };
                        Ok(val)
                    }
                    FunctionKind::LowLevel => {
                        // We use it's func name to find out what intrinsic function to call
                        let attribute = func_meta.attributes.expect("all low level functions must contain an attribute which contains the opcode which it links to");
                        let opcode_name = attribute.foreign().expect("ice: function marked as foreign, but attribute kind does not match this");
                        Ok(Value::Single(self.codegen_lowlevel(env, opcode_name, call_expr)?))
                    }
                    FunctionKind::Builtin => {
                        todo!()
                        // let attribute = func_meta.attributes.expect("all builtin functions must contain an attribute which contains the function name which it links to");
                        // let builtin_name = attribute.builtin().expect("ice: function marked as a builtin, but attribute kind does not match this");
                        // builtin::call_builtin(self, env, builtin_name, (call_expr,span))
                    }
                }
            }
<<<<<<< HEAD
            HirExpression::For(for_expr) => {
                let span = self.def_interner().expr_span(expr_id);
                self.handle_for_expr(env, for_expr).map_err(|kind| kind.add_span(span))
            }
            HirExpression::Constructor(constructor) => self.handle_constructor(env, constructor),
            HirExpression::MemberAccess(access) => self.handle_member_access(env, access),
            HirExpression::Tuple(fields) => self.handle_tuple(env, fields),
            HirExpression::If(if_expr) => self.handle_if_expr(
                env,
                &if_expr.condition,
                &if_expr.consequence,
                if_expr.alternative,
            ),
=======
            HirExpression::For(for_expr) => self.codegen_for(env, for_expr),
            HirExpression::Constructor(constructor) => self.codegen_constructor(env, constructor),
            HirExpression::MemberAccess(access) => self.codegen_member_access(env, access),
            HirExpression::Tuple(fields) => self.codegen_tuple(env, fields),
            HirExpression::If(_) => todo!(),
>>>>>>> 5a333f00
            HirExpression::Prefix(prefix) => {
                let rhs = self.codegen_expression(env, &prefix.rhs)?.unwrap_id();
                self.codegen_prefix_expression(rhs, prefix.operator).map(Value::Single)
            }
            HirExpression::Literal(l) => Ok(Value::Single(self.codegen_literal(&l))),
            HirExpression::Block(block) => Ok(self.codegen_block(block.statements(), env)),
            HirExpression::Error => todo!(),
            HirExpression::MethodCall(_) => {
                unreachable!("Method calls should be desugared before codegen")
            }
        }
    }

    pub fn codegen_lowlevel(
        &mut self,
        env: &mut Environment,
        opcode_name: &str,
        call_expr: HirCallExpression,
    ) -> Result<NodeId, RuntimeError> {
        match OPCODE::lookup(opcode_name) {
            Some(func) => function::call_low_level(func, call_expr, self, env),
            None => {
                unreachable!(
                    "cannot find a low level opcode with the name {} in the IR",
                    opcode_name
                )
            }
        }
    }

    pub fn codegen_literal(&mut self, l: &HirLiteral) -> NodeId {
        match l {
            HirLiteral::Bool(b) => {
                if *b {
                    self.context.one()
                } else {
                    self.context.zero()
                }
            }
            HirLiteral::Integer(f) => {
                self.context.get_or_create_const(*f, node::ObjectType::NativeField)
            }
            _ => todo!(), //todo: add support for Array(HirArrayLiteral), Str(String)
        }
    }

    fn codegen_constructor(
        &mut self,
        env: &mut Environment,
        constructor: HirConstructorExpression,
    ) -> Result<Value, RuntimeError> {
        let fields = constructor
            .fields
            .into_iter()
            .map(|(ident, field)| {
                let field_name = ident.0.contents;
                Ok((field_name, self.codegen_expression(env, &field)?))
            })
            .collect::<Result<Vec<_>, _>>()?;

        Ok(Value::Struct(fields))
    }

    /// A tuple is much the same as a constructor, we just give it fields with numbered names
    fn codegen_tuple(
        &mut self,
        env: &mut Environment,
        fields: Vec<ExprId>,
    ) -> Result<Value, RuntimeError> {
        let fields = fields
            .into_iter()
            .enumerate()
            .map(|(i, field)| {
                // Tuple field names are 0..n-1 where n = the length of the tuple
                let field_name = i.to_string();
                Ok((field_name, self.codegen_expression(env, &field)?))
            })
            .collect::<Result<Vec<_>, _>>()?;

        Ok(Value::Struct(fields))
    }

    fn codegen_member_access(
        &mut self,
        env: &mut Environment,
        access: HirMemberAccess,
    ) -> Result<Value, RuntimeError> {
        let value = self.codegen_expression(env, &access.lhs)?;
        Ok(value.get_field_member(&access.rhs.0.contents).clone())
    }

    pub fn codegen_expression_list(
        &mut self,
        env: &mut Environment,
        exprs: &[ExprId],
    ) -> Vec<NodeId> {
        let mut result = Vec::new();
        for expr in exprs {
            let value = self.codegen_expression(env, expr);
            result.extend(value.unwrap().to_node_ids());
        }
        result
    }

    fn codegen_for(
        &mut self,
        env: &mut Environment,
        for_expr: HirForExpression,
    ) -> Result<Value, RuntimeError> {
        //we add the 'i = start' instruction (in the block before the join)
        let start_idx = self.codegen_expression(env, &for_expr.start_range).unwrap().unwrap_id();
        let end_idx = self.codegen_expression(env, &for_expr.end_range).unwrap().unwrap_id();

        //We support only const range for now
        //TODO how should we handle scope (cf. start/end_for_loop)?
        let iter_name = self.def_interner().definition_name(for_expr.identifier.id).to_owned();
        let iter_def = for_expr.identifier.id;
        let int_type = self.def_interner().id_type(iter_def);
        let iter_type = int_type.into();
        let iter_id = self.create_new_variable(iter_name, Some(iter_def), iter_type, None);
        let iter_var = self.context.get_mut_variable(iter_id).unwrap();
        iter_var.obj_type = iter_type;

        let assign = Operation::binary(BinaryOp::Assign, iter_id, start_idx);
        let iter_ass = self.context.new_instruction(assign, iter_type)?;

        //We map the iterator to start_idx so that when we seal the join block, we will get the corrdect value.
        self.update_variable_id(iter_id, iter_ass, start_idx);

        //join block
        let join_idx =
            block::new_unsealed_block(&mut self.context, block::BlockType::ForJoin, true);
        let exit_id = block::new_sealed_block(&mut self.context, block::BlockType::Normal, true);
        self.context.current_block = join_idx;

        //should parse a for_expr.condition statement that should evaluate to bool, but
        //we only supports i=start;i!=end for now
        //we generate the phi for the iterator because the iterator is manually created
        let phi = self.context.generate_empty_phi(join_idx, iter_id);
        self.update_variable_id(iter_id, iter_id, phi); //is it still needed?

        let notequal = Operation::binary(BinaryOp::Ne, phi, end_idx);
        let cond = self.context.new_instruction(notequal, ObjectType::Boolean)?;

        let to_fix = self.context.new_instruction(Operation::Nop, ObjectType::NotAnObject)?;

        //Body
        let body_id = block::new_sealed_block(&mut self.context, block::BlockType::Normal, true);
        self.context.try_get_mut_instruction(to_fix).unwrap().operation =
            Operation::Jeq(cond, body_id);

        let block = match self.def_interner().expression(&for_expr.block) {
            HirExpression::Block(block_expr) => block_expr,
            _ => panic!("ice: expected a block expression"),
        };

        let body_block1 = &mut self.context[body_id];
        body_block1.update_variable(iter_id, phi); //TODO try with just a get_current_value(iter)

        self.codegen_block(block.statements(), env);

        //increment iter
        let one = self.context.get_or_create_const(FieldElement::one(), iter_type);

        let incr_op = Operation::binary(BinaryOp::Add, phi, one);
        let incr = self.context.new_instruction(incr_op, iter_type)?;

        let cur_block_id = self.context.current_block; //It should be the body block, except if the body has CFG statements
        let cur_block = &mut self.context[cur_block_id];
        cur_block.update_variable(iter_id, incr);

        //body.left = join
        cur_block.left = Some(join_idx);
        let join_mut = &mut self.context[join_idx];
        join_mut.predecessor.push(cur_block_id);

        //jump back to join
        self.context.new_instruction(Operation::Jmp(join_idx), ObjectType::NotAnObject)?;

        //seal join
        ssa_form::seal_block(&mut self.context, join_idx);

        //exit block
        self.context.current_block = exit_id;
        let exit_first = self.context.get_current_block().get_first_instruction();
        block::link_with_target(&mut self.context, join_idx, Some(exit_id), Some(body_id));

        Ok(Value::Single(exit_first)) //TODO what should we return???
    }

    //Parse a block of AST statements into ssa form
    pub fn codegen_block(
        &mut self,
        block: &[noirc_frontend::node_interner::StmtId],
        env: &mut Environment,
    ) -> Value {
        let mut last_value = Value::dummy();
        for stmt in block {
            last_value = self.codegen_statement(env, stmt).unwrap();
        }
        last_value
    }

    fn handle_if_expr(
        &mut self,
        env: &mut Environment,
        cond: &ExprId,
        cons: &ExprId,
        alternative: Option<ExprId>,
    ) -> Result<Value, RuntimeError> {
        //jump instruction
        let entry_block = self.context.current_block;
        let condition = self
            .expression_to_object(env, cond)
            .map_err(|err| err.remove_span())
            .unwrap()
            .unwrap_id();
        let jump_op = Operation::Jeq(condition, block::BlockId::dummy());
        let jump_ins = self.context.new_instruction(jump_op, ObjectType::NotAnObject);

        //Then block
        block::new_sealed_block(&mut self.context, block::BlockType::Normal, true);
        //Parse statements of THEN branch
        self.expression_to_object(env, cons).map_err(|err| err.remove_span()).unwrap();

        //Exit block
        let exit_block =
            block::new_unsealed_block(&mut self.context, block::BlockType::IfJoin, true);
        self.context[entry_block].dominated.push(exit_block);

        //Else block
        self.context.current_block = entry_block;
        let block2 = block::new_sealed_block(&mut self.context, block::BlockType::Normal, false);
        self.context[entry_block].right = Some(block2);
        //Fixup the jump
        if let node::Instruction { operation: Operation::Jeq(_, target), .. } =
            self.context.get_mut_instruction(jump_ins)
        {
            *target = block2;
        }
        //Parse statements of ELSE branch
        if let Some(alt) = alternative {
            self.expression_to_object(env, &alt).map_err(|err| err.remove_span()).unwrap();
        }
        //Connect with the exit block
        self.context.get_current_block_mut().left = Some(exit_block);

        //Exit block plumbing
        self.context.current_block = exit_block;
        self.context.get_current_block_mut().predecessor.push(block2);
        ssa_form::seal_block(&mut self.context, exit_block);
        //
        Ok(Value::dummy())
    }
}<|MERGE_RESOLUTION|>--- conflicted
+++ resolved
@@ -582,10 +582,6 @@
         expr_id: &ExprId,
     ) -> Result<Value, RuntimeError> {
         let expr = self.def_interner().expression(expr_id);
-<<<<<<< HEAD
-
-=======
->>>>>>> 5a333f00
         match expr {
             HirExpression::Literal(HirLiteral::Integer(x)) => {
                 let int_type = self.def_interner().id_type(expr_id);
@@ -761,27 +757,16 @@
                     }
                 }
             }
-<<<<<<< HEAD
-            HirExpression::For(for_expr) => {
-                let span = self.def_interner().expr_span(expr_id);
-                self.handle_for_expr(env, for_expr).map_err(|kind| kind.add_span(span))
-            }
-            HirExpression::Constructor(constructor) => self.handle_constructor(env, constructor),
-            HirExpression::MemberAccess(access) => self.handle_member_access(env, access),
-            HirExpression::Tuple(fields) => self.handle_tuple(env, fields),
+            HirExpression::For(for_expr) => self.codegen_for(env, for_expr),
+            HirExpression::Constructor(constructor) => self.codegen_constructor(env, constructor),
+            HirExpression::MemberAccess(access) => self.codegen_member_access(env, access),
+            HirExpression::Tuple(fields) => self.codegen_tuple(env, fields),
             HirExpression::If(if_expr) => self.handle_if_expr(
                 env,
                 &if_expr.condition,
                 &if_expr.consequence,
                 if_expr.alternative,
             ),
-=======
-            HirExpression::For(for_expr) => self.codegen_for(env, for_expr),
-            HirExpression::Constructor(constructor) => self.codegen_constructor(env, constructor),
-            HirExpression::MemberAccess(access) => self.codegen_member_access(env, access),
-            HirExpression::Tuple(fields) => self.codegen_tuple(env, fields),
-            HirExpression::If(_) => todo!(),
->>>>>>> 5a333f00
             HirExpression::Prefix(prefix) => {
                 let rhs = self.codegen_expression(env, &prefix.rhs)?.unwrap_id();
                 self.codegen_prefix_expression(rhs, prefix.operator).map(Value::Single)
@@ -995,17 +980,17 @@
         //jump instruction
         let entry_block = self.context.current_block;
         let condition = self
-            .expression_to_object(env, cond)
+            .codegen_expression(env, cond)
             .map_err(|err| err.remove_span())
             .unwrap()
             .unwrap_id();
         let jump_op = Operation::Jeq(condition, block::BlockId::dummy());
-        let jump_ins = self.context.new_instruction(jump_op, ObjectType::NotAnObject);
+        let jump_ins = self.context.new_instruction(jump_op, ObjectType::NotAnObject).unwrap();
 
         //Then block
         block::new_sealed_block(&mut self.context, block::BlockType::Normal, true);
         //Parse statements of THEN branch
-        self.expression_to_object(env, cons).map_err(|err| err.remove_span()).unwrap();
+        self.codegen_expression(env, cons).map_err(|err| err.remove_span()).unwrap();
 
         //Exit block
         let exit_block =
@@ -1024,7 +1009,7 @@
         }
         //Parse statements of ELSE branch
         if let Some(alt) = alternative {
-            self.expression_to_object(env, &alt).map_err(|err| err.remove_span()).unwrap();
+            self.codegen_expression(env, &alt).map_err(|err| err.remove_span()).unwrap();
         }
         //Connect with the exit block
         self.context.get_current_block_mut().left = Some(exit_block);
