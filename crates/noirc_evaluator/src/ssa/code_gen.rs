use super::context::SsaContext;
use super::function::FuncIndex;
use super::mem::ArrayId;
use super::node::{Binary, BinaryOp, NodeId, ObjectType, Operation, Variable};
use super::{block, builtin, node, ssa_form};
use std::collections::{BTreeMap, HashMap};
use std::convert::TryInto;

use super::super::errors::RuntimeError;

use crate::errors;
use crate::ssa::block::BlockType;
use acvm::FieldElement;
use iter_extended::vecmap;
use noirc_frontend::monomorphisation::ast::*;
use noirc_frontend::{BinaryOpKind, UnaryOp};
use num_bigint::BigUint;
use num_traits::Zero;

pub struct IRGenerator {
    pub context: SsaContext,
    pub function_context: Option<FuncIndex>,

    /// The current value of a variable. Used for flattening structs
    /// into multiple variables/values
    variable_values: HashMap<Definition, Value>,

    pub program: Program,
}

#[derive(Debug, Clone)]
pub enum Value {
    Single(NodeId),
    Tuple(Vec<Value>),
}

impl Value {
    pub fn unwrap_id(&self) -> NodeId {
        match self {
            Value::Single(id) => *id,
            Value::Tuple(_) => panic!("Tried to unwrap a struct into a single value"),
        }
    }

    pub fn dummy() -> Value {
        Value::Single(NodeId::dummy())
    }

    pub fn is_dummy(&self) -> bool {
        match self {
            Value::Single(id) => *id == NodeId::dummy(),
            _ => false,
        }
    }

    pub fn to_node_ids(&self) -> Vec<NodeId> {
        match self {
            Value::Single(id) => vec![*id],
            Value::Tuple(v) => v.iter().flat_map(|i| i.to_node_ids()).collect(),
        }
    }

    pub fn zip<F>(&self, v2: &Value, f: &mut F) -> Value
    where
        F: FnMut(NodeId, NodeId) -> NodeId,
    {
        if self.is_dummy() || v2.is_dummy() {
            return Value::dummy();
        }

        match (self, v2) {
            (Value::Single(id1), Value::Single(id2)) => Value::Single(f(*id1, *id2)),
            (Value::Tuple(tup1), Value::Tuple(tup2)) => {
                Value::Tuple(vecmap(tup1.iter().zip(tup2), |(v1, v2)| v1.zip(v2, f)))
            }
            _ => unreachable!(),
        }
    }

    pub fn into_field_member(self, field_index: usize) -> Value {
        match self {
            Value::Single(_) => {
                unreachable!("Runtime type error, expected struct but found a single value")
            }
            Value::Tuple(mut fields) => fields.remove(field_index),
        }
    }

    pub fn get_field_member(&self, field_index: usize) -> &Value {
        match self {
            Value::Single(_) => {
                unreachable!("Runtime type error, expected struct but found a single value")
            }
            Value::Tuple(fields) => &fields[field_index],
        }
    }

    //Reconstruct a value whose type is provided in argument, from a bunch of NodeIds
    fn reshape(value_type: &Type, iter: &mut core::slice::Iter<NodeId>) -> Value {
        match value_type {
            Type::Tuple(tup) => {
                let values = vecmap(tup, |v| Self::reshape(v, iter));
                Value::Tuple(values)
            }
            _ => Value::Single(*iter.next().unwrap()),
        }
    }

    fn from_slice(value_type: &Type, slice: &[NodeId]) -> Value {
        let mut iter = slice.iter();
        let result = Value::reshape(value_type, &mut iter);
        assert!(iter.next().is_none());
        result
    }
}

impl IRGenerator {
    pub fn new(program: Program) -> IRGenerator {
        IRGenerator {
            context: SsaContext::new(),
            variable_values: HashMap::new(),
            function_context: None,
            program,
        }
    }

    pub fn codegen_main(&mut self) -> Result<(), RuntimeError> {
        let main_body = self.program.take_main_body();
        self.codegen_expression(&main_body)?;
        Ok(())
    }

    pub fn find_variable(&self, variable_def: &Definition) -> Option<&Value> {
        self.variable_values.get(variable_def)
    }

    pub fn get_current_value(&mut self, value: &Value) -> Value {
        match value {
            Value::Single(id) => Value::Single(ssa_form::get_current_value(&mut self.context, *id)),
            Value::Tuple(fields) => {
                Value::Tuple(vecmap(fields, |value| self.get_current_value(value)))
            }
        }
    }

    pub fn get_object_type_from_abi(&self, el_type: &noirc_abi::AbiType) -> ObjectType {
        match el_type {
            noirc_abi::AbiType::Field => ObjectType::NativeField,
            noirc_abi::AbiType::Integer { sign, width, .. } => match sign {
                noirc_abi::Sign::Unsigned => ObjectType::Unsigned(*width),
                noirc_abi::Sign::Signed => ObjectType::Signed(*width),
            },
            noirc_abi::AbiType::Array { .. } => {
                unreachable!("array of arrays are not supported for now")
            }
            noirc_abi::AbiType::Struct { .. } => {
                unreachable!("array of structs are not supported for now")
            }
            noirc_abi::AbiType::String { .. } => {
                unreachable!("array of strings are not supported for now")
            }
        }
    }

    pub fn abi_array(
        &mut self,
        name: &str,
        ident_def: Option<Definition>,
        el_type: &noirc_abi::AbiType,
        len: u64,
        witness: Vec<acvm::acir::native_types::Witness>,
    ) -> NodeId {
        let element_type = self.get_object_type_from_abi(el_type);
        let (v_id, array_idx) = self.new_array(name, element_type, len as u32, ident_def);
        self.context.mem[array_idx].values = vecmap(witness, |w| w.into());
        self.context.get_current_block_mut().update_variable(v_id, v_id);
        v_id
    }

    pub fn abi_struct(
        &mut self,
        struct_name: &str,
        ident_def: Option<Definition>,
        fields: &BTreeMap<String, noirc_abi::AbiType>,
        witnesses: BTreeMap<String, Vec<acvm::acir::native_types::Witness>>,
    ) -> Value {
        let values = vecmap(fields, |(name, field_typ)| {
            let new_name = format!("{struct_name}.{name}");
            match field_typ {
                noirc_abi::AbiType::Array { length, typ } => {
                    let v_id =
                        self.abi_array(&new_name, None, typ, *length, witnesses[&new_name].clone());
                    Value::Single(v_id)
                }
                noirc_abi::AbiType::Struct { fields, .. } => {
                    let new_name = format!("{struct_name}.{name}");
                    self.abi_struct(&new_name, None, fields, witnesses.clone())
                }
                _ => {
                    let obj_type = self.get_object_type_from_abi(field_typ);
                    let v_id = self.create_new_variable(
                        new_name.clone(),
                        None,
                        obj_type,
                        Some(witnesses[&new_name][0]),
                    );
                    Value::Single(v_id)
                }
            }
        });
        self.insert_new_struct(ident_def, values)
    }

    fn codegen_identifier(&mut self, ident: &Ident) -> Result<Value, RuntimeError> {
        // Check if we have already code-gen'd the definition of this variable
        if let Some(value) = self.variable_values.get(&ident.definition) {
            Ok(self.get_current_value(&value.clone()))
        } else {
            // If we haven't, it must be a global value, like a function or builtin
            match &ident.definition {
                Definition::Local(id) => unreachable!(
                    "Local variable encountered before its definition was compiled: {:?}",
                    id
                ),
                Definition::Function(id) => {
                    let id = *id;
                    if !self.context.function_already_compiled(id) {
                        let index = self.context.get_function_index();
                        self.create_function(id, index)?;
                    }

                    let expect_msg = "Expected called function to already be codegen'd";
                    let function_node_id = self.context.get_function_node_id(id).expect(expect_msg);
                    Ok(Value::Single(function_node_id))
                }
                Definition::Builtin(opcode) | Definition::LowLevel(opcode) => {
                    let opcode = builtin::Opcode::lookup(opcode).unwrap_or_else(|| {
                        unreachable!("Unknown builtin/lowlevel opcode '{}'", opcode)
                    });
                    let function_node_id = self.context.get_or_create_opcode_node_id(opcode);
                    Ok(Value::Single(function_node_id))
                }
            }
        }
    }

    fn codegen_prefix_expression(
        &mut self,
        rhs: NodeId,
        op: UnaryOp,
    ) -> Result<NodeId, RuntimeError> {
        let rtype = self.context.get_object_type(rhs);
        match op {
            UnaryOp::Minus => {
                let lhs = self.context.zero_with_type(rtype);
                let operator = BinaryOp::Sub { max_rhs_value: BigUint::zero() };
                let op = Operation::Binary(node::Binary { operator, lhs, rhs, predicate: None });
                self.context.new_instruction(op, rtype)
            }
            UnaryOp::Not => self.context.new_instruction(Operation::Not(rhs), rtype),
        }
    }

    fn codegen_infix_expression(
        &mut self,
        lhs: NodeId,
        rhs: NodeId,
        op: BinaryOpKind,
    ) -> Result<NodeId, RuntimeError> {
        let ltype = self.context.get_object_type(lhs);
        // Get the opcode from the infix operator
        let opcode = Operation::Binary(Binary::from_ast(op, ltype, lhs, rhs));
        let optype = self.context.get_result_type(&opcode, ltype);
        self.context.new_instruction(opcode, optype)
    }

    fn codegen_indexed_value(
        &mut self,
        array: &LValue,
        index: &Expression,
    ) -> Result<(NodeId, NodeId), RuntimeError> {
        let value = self.lvalue_to_value(array);
        let lhs = value.unwrap_id();
        let index = self.codegen_expression(index)?.unwrap_id();
        Ok((lhs, index))
    }

    fn lvalue_to_value(&self, lvalue: &LValue) -> &Value {
        match lvalue {
            LValue::Ident(ident) => self.find_variable(&ident.definition).unwrap(),
            LValue::Index { array, .. } => {
                self.find_variable(Self::lvalue_ident_def(array.as_ref())).unwrap()
            }
            LValue::MemberAccess { object, field_index, .. } => {
                let ident_def = Self::lvalue_ident_def(object.as_ref());
                let val = self.find_variable(ident_def).unwrap();
                val.get_field_member(*field_index)
            }
        }
    }

    fn lvalue_ident_def(lvalue: &LValue) -> &Definition {
        match lvalue {
            LValue::Ident(ident) => &ident.definition,
            LValue::Index { array, .. } => Self::lvalue_ident_def(array.as_ref()),
            LValue::MemberAccess { object, .. } => Self::lvalue_ident_def(object.as_ref()),
        }
    }

    pub fn create_new_variable(
        &mut self,
        var_name: String,
        def: Option<Definition>,
        obj_type: node::ObjectType,
        witness: Option<acvm::acir::native_types::Witness>,
    ) -> NodeId {
        let new_var = node::Variable {
            id: NodeId::dummy(),
            obj_type,
            name: var_name,
            root: None,
            def: def.clone(),
            witness,
            parent_block: self.context.current_block,
        };
        let v_id = self.context.add_variable(new_var, None);
        let v_value = Value::Single(v_id);
        if let Some(def) = def {
            self.variable_values.insert(def, v_value);
        }
        v_id
    }

    //Helper function for create_new_value()
    fn insert_new_struct(&mut self, def: Option<Definition>, values: Vec<Value>) -> Value {
        let result = Value::Tuple(values);
        if let Some(def_id) = def {
            self.variable_values.insert(def_id, result.clone());
        }
        result
    }

    pub fn create_new_value(
        &mut self,
        typ: &Type,
        base_name: &str,
        def: Option<Definition>,
    ) -> Value {
        match typ {
            Type::Tuple(fields) => {
                let values = vecmap(fields.iter().enumerate(), |(i, field)| {
                    let name = format!("{base_name}.{i}");
                    self.create_new_value(field, &name, None)
                });
                self.insert_new_struct(def, values)
            }
            Type::Array(len, elem) => {
                //TODO support array of structs
                let obj_type = self.context.convert_type(elem);
                let len = *len;
                let (v_id, _) = self.new_array(base_name, obj_type, len.try_into().unwrap(), def);
                Value::Single(v_id)
            }
            _ => {
                let obj_type = self.context.convert_type(typ);
                let v_id = self.create_new_variable(base_name.to_string(), def, obj_type, None);
                self.context.get_current_block_mut().update_variable(v_id, v_id);
                Value::Single(v_id)
            }
        }
    }

    pub fn new_array(
        &mut self,
        name: &str,
        element_type: ObjectType,
        len: u32,
        def: Option<Definition>,
    ) -> (NodeId, ArrayId) {
        let (id, array_id) = self.context.new_array(name, element_type, len, def.clone());
        if let Some(def) = def {
            self.variable_values.insert(def, super::code_gen::Value::Single(id));
        }
        (id, array_id)
    }

    // Add a constraint to constrain two expression together
    fn codegen_constrain(
        &mut self,
        expr: &Expression,
        location: noirc_errors::Location,
    ) -> Result<Value, RuntimeError> {
        let cond = self.codegen_expression(expr)?.unwrap_id();
        let operation = Operation::Constrain(cond, Some(location));
        self.context.new_instruction(operation, ObjectType::NotAnObject)?;
        Ok(Value::dummy())
    }

    /// Bind the given Definition to the given Value. This will flatten the Value as needed,
    /// expanding each field of the value to a new variable.
    fn bind_id(&mut self, id: LocalId, value: Value, name: &str) -> Result<(), RuntimeError> {
        let definition = Definition::Local(id);
        match value {
            Value::Single(node_id) => {
                let otype = self.context.get_object_type(node_id);
                let value =
                    self.bind_variable(name.to_owned(), Some(definition.clone()), otype, node_id)?;
                self.variable_values.insert(definition, value);
            }
            value @ Value::Tuple(_) => {
                let value = self.bind_fresh_pattern(name, value)?;
                self.variable_values.insert(definition, value);
            }
        }
        Ok(())
    }

    /// This function is a recursive helper for bind_pattern which takes care
    /// of creating fresh variables to expand `ident = (a, b, ...)` to `(i_a, i_b, ...) = (a, b, ...)`
    ///
    /// This function could use a clearer name
    fn bind_fresh_pattern(&mut self, basename: &str, value: Value) -> Result<Value, RuntimeError> {
        match value {
            Value::Single(node_id) => {
                let otype = self.context.get_object_type(node_id);
                self.bind_variable(basename.to_owned(), None, otype, node_id)
            }
            Value::Tuple(field_values) => {
                let values = field_values
                    .into_iter()
                    .enumerate()
                    .map(|(i, value)| {
                        let name = format!("{basename}.{i}");
                        self.bind_fresh_pattern(&name, value)
                    })
                    .collect::<Result<Vec<_>, _>>()?;

                Ok(Value::Tuple(values))
            }
        }
    }

    fn bind_variable(
        &mut self,
        variable_name: String,
        definition_id: Option<Definition>,
        obj_type: node::ObjectType,
        value_id: NodeId,
    ) -> Result<Value, RuntimeError> {
        let id = if let node::ObjectType::Pointer(a) = obj_type {
            let len = self.context.mem[a].len;
            let el_type = self.context.mem[a].element_type;
            self.context.new_array(&variable_name, el_type, len, definition_id).0
        } else {
            let new_var =
                Variable::new(obj_type, variable_name, definition_id, self.context.current_block);
            self.context.add_variable(new_var, None)
        };
        //Assign rhs to lhs
        Ok(Value::Single(self.context.handle_assign(id, None, value_id)?))
    }

    //same as update_variable but using the var index instead of var
    pub fn update_variable_id(&mut self, var_id: NodeId, new_var: NodeId, new_value: NodeId) {
        self.context.update_variable_id(var_id, new_var, new_value);
    }

    fn codegen_assign(
        &mut self,
        lvalue: &LValue,
        expression: &Expression,
    ) -> Result<Value, RuntimeError> {
        let ident_def = Self::lvalue_ident_def(lvalue);
        let rhs = self.codegen_expression(expression)?;

        match lvalue {
            LValue::Ident(_) => {
                let lhs = self.find_variable(ident_def).unwrap();
                // We may be able to avoid cloning here if we change find_variable
                // and assign_pattern to use only fields of self instead of `self` itself.
                let lhs = lhs.clone();
                let result = self.assign_pattern(&lhs, rhs)?;
                self.variable_values.insert(ident_def.clone(), result);
            }
            LValue::Index { array, index, .. } => {
                let (lhs_id, array_idx) = self.codegen_indexed_value(array.as_ref(), index)?;
                let rhs_id = rhs.unwrap_id();
                self.context.handle_assign(lhs_id, Some(array_idx), rhs_id)?;
            }
            LValue::MemberAccess { object: _, field_index } => {
                // TODO: This is incorrect for nested structs
                let val = self.find_variable(ident_def).unwrap();
                let value = val.get_field_member(*field_index).clone();
                self.assign_pattern(&value, rhs)?;
            }
        }
        Ok(Value::dummy())
    }

    /// Similar to bind_pattern but recursively creates Assignment instructions for
    /// each value rather than defining new variables.
    fn assign_pattern(&mut self, lhs: &Value, rhs: Value) -> Result<Value, RuntimeError> {
        match (lhs, rhs) {
            (Value::Single(lhs_id), Value::Single(rhs_id)) => {
                Ok(Value::Single(self.context.handle_assign(*lhs_id, None, rhs_id)?))
            }
            (Value::Tuple(lhs_fields), Value::Tuple(rhs_fields)) => {
                assert_eq!(lhs_fields.len(), rhs_fields.len());
                let fields = lhs_fields.iter().zip(rhs_fields).map(|(lhs_field, rhs_field)| {
                    self.assign_pattern(lhs_field, rhs_field)
                }).collect::<Result<Vec<_>, _>>()?;

                Ok(Value::Tuple(fields))
            }
            (Value::Single(_), Value::Tuple(_)) => unreachable!("variables with tuple/struct types should already be decomposed into multiple variables"),
            (Value::Tuple(_), Value::Single(_)) => unreachable!("Uncaught type error, tried to assign a single value to a tuple/struct type"),
        }
    }

    // Let statements are used to declare higher level objects
    fn codegen_let(&mut self, let_expr: &Let) -> Result<Value, RuntimeError> {
        let rhs = self.codegen_expression(&let_expr.expression)?;
        self.bind_id(let_expr.id, rhs, &let_expr.name)?;
        Ok(Value::dummy())
    }

    pub(crate) fn codegen_expression(&mut self, expr: &Expression) -> Result<Value, RuntimeError> {
        match expr {
            Expression::Literal(Literal::Integer(x, typ)) => {
                let typ = self.context.convert_type(typ);
                Ok(Value::Single(self.context.get_or_create_const(*x, typ)))
            }
            Expression::Literal(Literal::Array(arr_lit)) => {
                let element_type = self.context.convert_type(&arr_lit.element_type);

                let (new_var, array_id) =
                    self.context.new_array("", element_type, arr_lit.contents.len() as u32, None);

                let elements = self.codegen_expression_list(&arr_lit.contents);
                for (pos, object) in elements.into_iter().enumerate() {
                    let lhs_adr = self.context.get_or_create_const(
                        FieldElement::from((pos as u32) as u128),
                        ObjectType::NativeField,
                    );
                    let store = Operation::Store { array_id, index: lhs_adr, value: object };
                    self.context.new_instruction(store, element_type)?;
                }
                Ok(Value::Single(new_var))
            }
<<<<<<< HEAD
            Expression::Literal(Literal::Str(string)) => {
                let string_as_integers = string
                    .bytes()
                    .into_iter()
                    .map(|byte| {
                        let f = FieldElement::from_be_bytes_reduce(&[byte]);
                        Expression::Literal(Literal::Integer(
                            f,
                            Type::Integer(noirc_frontend::Signedness::Unsigned, 8),
                        ))
                    })
                    .collect::<Vec<_>>();

                let string_arr_literal = ArrayLiteral {
                    contents: string_as_integers,
                    element_type: Type::Integer(noirc_frontend::Signedness::Unsigned, 8),
                };

                let new_value = self
                    .codegen_expression(&Expression::Literal(Literal::Array(string_arr_literal)))?;
                Ok(new_value)
            }
            Expression::Ident(ident) => {
                Ok(self.codegen_identifier(ident))
                //n.b this creates a new variable if it does not exist, may be we should delegate this to explicit statements (let) - TODO
            }
=======
            Expression::Ident(ident) => self.codegen_identifier(ident),
>>>>>>> 310537c8
            Expression::Binary(binary) => {
                // Note: we disallows structs/tuples in infix expressions.
                // The type checker currently disallows this as well but not if they come from generic type
                // We could allow some in the future, e.g. struct == struct
                let lhs = self.codegen_expression(&binary.lhs)?.to_node_ids();
                let rhs = self.codegen_expression(&binary.rhs)?.to_node_ids();
                if lhs.len() != 1 || rhs.len() != 1 {
                    return Err(errors::RuntimeErrorKind::UnsupportedOp {
                        op: binary.operator.to_string(),
                        first_type: "struct/tuple".to_string(),
                        second_type: "struct/tuple".to_string(),
                    }
                    .into());
                }
                Ok(Value::Single(self.codegen_infix_expression(lhs[0], rhs[0], binary.operator)?))
            }
            Expression::Cast(cast_expr) => {
                let lhs = self.codegen_expression(&cast_expr.lhs)?.unwrap_id();
                let rtype = self.context.convert_type(&cast_expr.r#type);

                Ok(Value::Single(self.context.new_instruction(Operation::Cast(lhs), rtype)?))
            }
            Expression::Index(indexed_expr) => {
                // Evaluate the 'array' expression
                let expr_node = self.codegen_expression(&indexed_expr.collection)?.unwrap_id();
                let array = match self.context.get_object_type(expr_node) {
                    ObjectType::Pointer(array_id) => &self.context.mem[array_id],
                    other => unreachable!("Expected Pointer type, found {:?}", other),
                };
                let array_id = array.id;
                let e_type = array.element_type;
                // Evaluate the index expression
                let index_as_obj = self.codegen_expression(&indexed_expr.index)?.unwrap_id();
                let load = Operation::Load { array_id, index: index_as_obj };
                Ok(Value::Single(self.context.new_instruction(load, e_type)?))
            }
            Expression::Call(call_expr) => {
                let results = self.call(call_expr)?;
                Ok(Value::from_slice(&call_expr.return_type, &results))
            }
            Expression::For(for_expr) => self.codegen_for(for_expr),
            Expression::Tuple(fields) => self.codegen_tuple(fields),
            Expression::If(if_expr) => self.handle_if_expr(if_expr),
            Expression::Unary(prefix) => {
                let rhs = self.codegen_expression(&prefix.rhs)?.unwrap_id();
                self.codegen_prefix_expression(rhs, prefix.operator).map(Value::Single)
            }
            Expression::Literal(l) => Ok(Value::Single(self.codegen_literal(l))),
            Expression::Block(block) => self.codegen_block(block),
            Expression::ExtractTupleField(expr, field) => {
                let tuple = self.codegen_expression(expr.as_ref())?;
                Ok(tuple.into_field_member(*field))
            }
            Expression::Let(let_expr) => self.codegen_let(let_expr),
            Expression::Constrain(expr, location) => {
                self.codegen_constrain(expr.as_ref(), *location)
            }
            Expression::Assign(assign) => {
                self.codegen_assign(&assign.lvalue, assign.expression.as_ref())
            }
            Expression::Semi(expr) => {
                self.codegen_expression(expr.as_ref())?;
                Ok(Value::dummy())
            }
        }
    }

    fn codegen_literal(&mut self, l: &Literal) -> NodeId {
        match l {
            Literal::Bool(b) => {
                if *b {
                    self.context.one()
                } else {
                    self.context.zero()
                }
            }
            Literal::Integer(f, typ) => {
                let typ = self.context.convert_type(typ);
                self.context.get_or_create_const(*f, typ)
            }
            _ => todo!(), //todo: add support for Array(ArrayLiteral), Str(String)
        }
    }

    /// A tuple is much the same as a constructor, we just give it fields with numbered names
    fn codegen_tuple(&mut self, fields: &[Expression]) -> Result<Value, RuntimeError> {
        let fields = fields
            .iter()
            .map(|field| self.codegen_expression(field))
            .collect::<Result<Vec<_>, _>>()?;

        Ok(Value::Tuple(fields))
    }

    pub fn codegen_expression_list(&mut self, exprs: &[Expression]) -> Vec<NodeId> {
        let mut result = Vec::with_capacity(exprs.len());
        for expr in exprs {
            let value = self.codegen_expression(expr);
            result.extend(value.unwrap().to_node_ids());
        }
        result
    }

    fn codegen_for(&mut self, for_expr: &For) -> Result<Value, RuntimeError> {
        //we add the 'i = start' instruction (in the block before the join)
        let start_idx = self.codegen_expression(&for_expr.start_range).unwrap().unwrap_id();
        let end_idx = self.codegen_expression(&for_expr.end_range).unwrap().unwrap_id();

        //We support only const range for now
        //TODO how should we handle scope (cf. start/end_for_loop)?
        let iter_def = Definition::Local(for_expr.index_variable);
        let iter_type = self.context.convert_type(&for_expr.index_type);
        let index_name = for_expr.index_name.clone();

        let iter_id = self.create_new_variable(index_name, Some(iter_def), iter_type, None);
        let iter_var = self.context.get_mut_variable(iter_id).unwrap();
        iter_var.obj_type = iter_type;

        let assign = Operation::binary(BinaryOp::Assign, iter_id, start_idx);
        let iter_ass = self.context.new_instruction(assign, iter_type)?;

        //We map the iterator to start_idx so that when we seal the join block, we will get the correct value.
        self.update_variable_id(iter_id, iter_ass, start_idx);

        //join block
        let join_idx =
            block::new_unsealed_block(&mut self.context, block::BlockType::ForJoin, true);
        let exit_id = block::new_sealed_block(&mut self.context, block::BlockType::Normal, true);
        self.context.current_block = join_idx;

        //should parse a for_expr.condition statement that should evaluate to bool, but
        //we only supports i=start;i!=end for now
        //we generate the phi for the iterator because the iterator is manually created
        let phi = self.context.generate_empty_phi(join_idx, iter_id);
        self.update_variable_id(iter_id, iter_id, phi); //is it still needed?

        let notequal = Operation::binary(BinaryOp::Ne, phi, end_idx);
        let cond = self.context.new_instruction(notequal, ObjectType::Boolean)?;

        let to_fix = self.context.new_instruction(Operation::Nop, ObjectType::NotAnObject)?;

        //Body
        let body_id = block::new_sealed_block(&mut self.context, block::BlockType::Normal, true);
        self.context.try_get_mut_instruction(to_fix).unwrap().operation =
            Operation::Jeq(cond, body_id);

        let body_block1 = &mut self.context[body_id];
        body_block1.update_variable(iter_id, phi); //TODO try with just a get_current_value(iter)

        self.codegen_expression(for_expr.block.as_ref())?;

        //increment iter
        let one = self.context.get_or_create_const(FieldElement::one(), iter_type);

        let incr_op = Operation::binary(BinaryOp::Add, phi, one);
        let incr = self.context.new_instruction(incr_op, iter_type)?;

        let cur_block_id = self.context.current_block; //It should be the body block, except if the body has CFG statements
        let cur_block = &mut self.context[cur_block_id];
        cur_block.update_variable(iter_id, incr);

        //body.left = join
        cur_block.left = Some(join_idx);
        let join_mut = &mut self.context[join_idx];
        join_mut.predecessor.push(cur_block_id);

        //jump back to join
        self.context.new_instruction(Operation::Jmp(join_idx), ObjectType::NotAnObject)?;

        //exit block
        self.context.current_block = exit_id;
        let exit_first = self.context.get_current_block().get_first_instruction();
        block::link_with_target(&mut self.context, join_idx, Some(exit_id), Some(body_id));

        //seal join
        ssa_form::seal_block(&mut self.context, join_idx, join_idx);

        Ok(Value::Single(exit_first)) //TODO what should we return???
    }

    //Parse a block of AST statements into ssa form
    pub fn codegen_block(&mut self, block: &[Expression]) -> Result<Value, RuntimeError> {
        let mut last_value = Value::dummy();
        for expr in block {
            last_value = self.codegen_expression(expr)?;
        }
        Ok(last_value)
    }

    fn handle_if_expr(&mut self, if_expr: &If) -> Result<Value, RuntimeError> {
        //jump instruction
        let mut entry_block = self.context.current_block;
        if self.context[entry_block].kind != BlockType::Normal {
            entry_block =
                block::new_sealed_block(&mut self.context, block::BlockType::Normal, true);
        }

        let condition = self.codegen_expression(if_expr.condition.as_ref())?.unwrap_id();

        if let Some(cond) = node::NodeEval::from_id(&self.context, condition).into_const_value() {
            if cond.is_zero() {
                if let Some(alt) = &if_expr.alternative {
                    return self.codegen_expression(alt);
                } else {
                    return Ok(Value::dummy());
                }
            } else {
                return self.codegen_expression(if_expr.consequence.as_ref());
            }
        }

        let jump_op = Operation::Jeq(condition, block::BlockId::dummy());
        let jump_ins = self.context.new_instruction(jump_op, ObjectType::NotAnObject).unwrap();

        //Then block
        block::new_sealed_block(&mut self.context, block::BlockType::Normal, true);

        let v1 = self.codegen_expression(if_expr.consequence.as_ref())?;

        //Exit block
        let exit_block =
            block::new_unsealed_block(&mut self.context, block::BlockType::IfJoin, true);
        self.context[exit_block].dominator = Some(entry_block);

        //Else block
        self.context.current_block = entry_block;
        let block2 = block::new_sealed_block(&mut self.context, block::BlockType::Normal, false);
        self.context[entry_block].right = Some(block2);

        //Fixup the jump
        if let node::Instruction { operation: Operation::Jeq(_, target), .. } =
            self.context.get_mut_instruction(jump_ins)
        {
            *target = block2;
        }

        let mut v2 = Value::dummy();
        if let Some(alt) = if_expr.alternative.as_ref() {
            v2 = self.codegen_expression(alt)?;
        }

        //Connect with the exit block
        self.context.get_current_block_mut().left = Some(exit_block);

        //Exit block plumbing
        self.context.current_block = exit_block;
        self.context.get_current_block_mut().predecessor.push(block2);
        ssa_form::seal_block(&mut self.context, exit_block, entry_block);

        // return value:
        let mut counter = 0;
        let mut phi = |a, b| self.context.new_phi(a, b, &mut counter);
        Ok(v1.zip(&v2, &mut phi))
    }
}<|MERGE_RESOLUTION|>--- conflicted
+++ resolved
@@ -547,7 +547,6 @@
                 }
                 Ok(Value::Single(new_var))
             }
-<<<<<<< HEAD
             Expression::Literal(Literal::Str(string)) => {
                 let string_as_integers = string
                     .bytes()
@@ -570,13 +569,7 @@
                     .codegen_expression(&Expression::Literal(Literal::Array(string_arr_literal)))?;
                 Ok(new_value)
             }
-            Expression::Ident(ident) => {
-                Ok(self.codegen_identifier(ident))
-                //n.b this creates a new variable if it does not exist, may be we should delegate this to explicit statements (let) - TODO
-            }
-=======
             Expression::Ident(ident) => self.codegen_identifier(ident),
->>>>>>> 310537c8
             Expression::Binary(binary) => {
                 // Note: we disallows structs/tuples in infix expressions.
                 // The type checker currently disallows this as well but not if they come from generic type
