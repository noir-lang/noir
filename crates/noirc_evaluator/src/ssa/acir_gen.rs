--- conflicted
+++ resolved
@@ -153,7 +153,8 @@
                 InternalVar::from(evaluate_truncate(value, *bit_size, *max_bit_size, evaluator))
             }
             Operation::Intrinsic(opcode, args) => {
-                InternalVar::from(self.evaluate_opcode(ins.id, *opcode, &args, ctx, evaluator))
+                let v = self.evaluate_opcode(ins.id, *opcode, &args, ins.res_type, ctx, evaluator);
+                InternalVar::from(v)
             }
             Operation::Call(..) => unreachable!("call instruction should have been inlined"),
             Operation::Return(_) => todo!(), //return from main
@@ -301,50 +302,14 @@
                 }
                 .into()
             }
-<<<<<<< HEAD
             BinaryOp::Lt => todo!(),
             BinaryOp::Lte => {
                 let size = ctx[binary.lhs].size_in_bits();
                 // TODO: Should this be signed?
                 evaluate_cmp(&l_c, &r_c, size, false, evaluator).into()
-=======
-            Operation::Lt => todo!(),
-            Operation::Gte | Operation::Lte | Operation::Gt => unreachable!(),
-            Operation::Shl | Operation::Shr => unreachable!(),
-            Operation::And => {
-                InternalVar::from(evaluate_and(l_c, r_c, ins.res_type.bits(), evaluator))
-            }
-            Operation::Not => todo!(),
-            Operation::Or => {
-                InternalVar::from(evaluate_or(l_c, r_c, ins.res_type.bits(), evaluator))
-            }
-            Operation::Xor => {
-                InternalVar::from(evaluate_xor(l_c, r_c, ins.res_type.bits(), evaluator))
-            }
-            Operation::Cast => l_c.clone(),
-            Operation::Ass
-            | Operation::Jne
-            | Operation::Jeq
-            | Operation::Jmp
-            | Operation::Phi
-            | Operation::Res => {
-                unreachable!("invalid instruction");
-            }
-            Operation::Trunc => {
-                assert!(is_const(&r_c.expression));
-                evaluate_truncate(
-                    l_c,
-                    r_c.expression.q_c.to_u128().try_into().unwrap(),
-                    ins.bit_size,
-                    evaluator,
-                )
-            }
-            Operation::Intrinsic(opcode) => {
-                InternalVar::from(self.evaluate_opcode(ins, opcode, ctx, evaluator))
->>>>>>> 4e932c17
             }
             BinaryOp::And => InternalVar::from(evaluate_and(l_c, r_c, res_type.bits(), evaluator)),
-            BinaryOp::Or => InternalVar::from(evaluate_or(l_c, r_c, res_type.bits())),
+            BinaryOp::Or => InternalVar::from(evaluate_or(l_c, r_c, res_type.bits(), evaluator)),
             BinaryOp::Xor => InternalVar::from(evaluate_xor(l_c, r_c, res_type.bits(), evaluator)),
             BinaryOp::Constrain(op) => match op {
                 ConstrainOp::Eq => InternalVar::from(
@@ -354,6 +319,7 @@
                     self.distinct(binary.lhs, binary.rhs, &l_c, &r_c, ctx, evaluator),
                 ),
             },
+            BinaryOp::Shl | BinaryOp::Shr => unreachable!(),
             i @ BinaryOp::Assign => unreachable!("Invalid Instruction: {:?}", i),
         }
     }
@@ -492,15 +458,11 @@
             Arithmetic::default()
         } else {
             let output = add(&l_c.expression, FieldElement::from(-1_i128), &r_c.expression);
-<<<<<<< HEAD
-            evaluator.gates.push(Gate::Arithmetic(output.clone()));
-=======
             if is_const(&output) {
-                assert!(output.q_c == FieldElement::zero());
+                assert_eq!(output.q_c, FieldElement::zero());
             } else {
                 evaluator.gates.push(Gate::Arithmetic(output.clone()));
             }
->>>>>>> 4e932c17
             output
         }
     }
@@ -604,6 +566,7 @@
         instruction_id: NodeId,
         opcode: OPCODE,
         args: &[NodeId],
+        res_type: ObjectType,
         cfg: &SsaContext,
         evaluator: &mut Evaluator,
     ) -> Arithmetic {
@@ -611,49 +574,21 @@
             todo!();
         }
 
-        let inputs = self.prepare_inputs(args, cfg, evaluator);
-
-        let signature = opcode.definition();
-        let output_size = signature.output_size.0 as u32;
-        let outputs = self.prepare_outputs(instruction_id, output_size, cfg, evaluator);
-
-<<<<<<< HEAD
-        let call_gate = GadgetCall {
-            name: opcode,
-            inputs,                   //witness + bit size
-            outputs: outputs.clone(), //witness
-        };
-        evaluator.gates.push(Gate::GadgetCall(call_gate));
-=======
+        let outputs;
         match opcode {
             OPCODE::ToBits => {
-                let bit_size = cfg.get_as_constant(ins.rhs).unwrap().to_u128() as u32;
-                let l_c = self.substitute(ins.lhs, evaluator, cfg);
+                let bit_size = cfg.get_as_constant(args[1]).unwrap().to_u128() as u32;
+                let l_c = self.substitute(args[0], evaluator, cfg);
                 outputs = split(&l_c, bit_size, evaluator);
-                if let node::ObjectType::Pointer(a) = ins.res_type {
+                if let node::ObjectType::Pointer(a) = res_type {
                     self.memory_witness.insert(a, outputs.clone()); //TODO can we avoid the clone?
                 }
             }
             _ => {
-                match (signature.input_size, signature.output_size) {
-                    (InputSize::Variable, OutputSize(y)) => {
-                        inputs = self.prepare_inputs(&ins.get_arguments(), cfg, evaluator);
-                        outputs = self.prepare_outputs(ins.id, y as u32, cfg, evaluator);
-                    }
-                    (InputSize::Fixed(x), OutputSize(y)) => match x {
-                        1 => {
-                            inputs = self.prepare_inputs(&[ins.lhs], cfg, evaluator);
-                            outputs = self.prepare_outputs(ins.id, y as u32, cfg, evaluator);
-                        }
-                        2 => {
-                            inputs = self.prepare_inputs(&[ins.lhs, ins.rhs], cfg, evaluator);
-                            outputs = self.prepare_outputs(ins.id, y as u32, cfg, evaluator);
-                        }
-                        _ => {
-                            todo!();
-                        }
-                    },
-                }
+                let inputs = self.prepare_inputs(args, cfg, evaluator);
+                let output_count = opcode.definition().output_size.0 as u32;
+                outputs = self.prepare_outputs(instruction_id, output_count, cfg, evaluator);
+
                 let call_gate = GadgetCall {
                     name: opcode,
                     inputs,                   //witness + bit size
@@ -662,13 +597,13 @@
                 evaluator.gates.push(Gate::GadgetCall(call_gate));
             }
         }
->>>>>>> 4e932c17
 
         if outputs.len() == 1 {
-            return from_witness(outputs[0]);
-        }
-        //if there are more than one witness returned, the result is inside ins.res_type as a pointer to an array
-        Arithmetic::default()
+            from_witness(outputs[0])
+        } else {
+            //if there are more than one witness returned, the result is inside ins.res_type as a pointer to an array
+            Arithmetic::default()
+        }
     }
 
     pub fn prepare_outputs(
