use crate::ssa::{
    context::SsaContext,
    node::{Instruction, Operation},
};
use crate::{Evaluator, RuntimeErrorKind};
use acvm::{
    acir::native_types::{Expression, Witness},
    FieldElement,
};

mod operations;

mod internal_var;
pub(crate) use internal_var::InternalVar;
mod constraints;
mod internal_var_cache;
use internal_var_cache::InternalVarCache;
// Expose this to the crate as we need to apply range constraints when
// converting the ABI(main parameters) to Noir types
pub(crate) use constraints::range_constraint;
mod memory_map;
use memory_map::MemoryMap;

#[derive(Default)]
pub struct Acir {
    memory_map: MemoryMap,
    var_cache: InternalVarCache,
}

impl Acir {
    /// Generate ACIR opcodes based on the given instruction
    pub fn acir_gen_instruction(
        &mut self,
        ins: &Instruction,
        evaluator: &mut Evaluator,
        ctx: &SsaContext,
    ) -> Result<(), RuntimeErrorKind> {
        use operations::{
            binary, condition, constrain, intrinsics, load, not, r#return, store, truncate,
        };

        let memory_map = &mut self.memory_map;
        let var_cache = &mut self.var_cache;

        let output = match &ins.operation {
            Operation::Binary(binary) => {
                binary::evaluate(binary, ins.res_type, var_cache, memory_map, evaluator, ctx)
            }
            Operation::Constrain(value, ..) => {
                constrain::evaluate(value, var_cache, evaluator, ctx)
            }
            Operation::Not(value) => not::evaluate(value, ins.res_type, var_cache, evaluator, ctx),
            Operation::Cast(value) => {
                self.var_cache.get_or_compute_internal_var(*value, evaluator, ctx)
            }
            Operation::Truncate { value, bit_size, max_bit_size } => {
                truncate::evaluate(value, *bit_size, *max_bit_size, var_cache, evaluator, ctx)
            }
            Operation::Intrinsic(opcode, args) => {
                intrinsics::evaluate(args, ins, *opcode, var_cache, memory_map, ctx, evaluator)
            }
            Operation::Return(node_ids) => {
                r#return::evaluate(node_ids, memory_map, var_cache, evaluator, ctx)?
            }
            Operation::Cond { condition, val_true: lhs, val_false: rhs } => {
                condition::evaluate(*condition, *lhs, *rhs, var_cache, evaluator, ctx)
            }
            Operation::Load { array_id, index } => {
                load::evaluate(*array_id, *index, memory_map, var_cache, evaluator, ctx)
            }
            Operation::Store { array_id, index, value } => {
                store::evaluate(*array_id, *index, *value, memory_map, var_cache, evaluator, ctx)
            }
            Operation::Nop => None,
            i @ Operation::Jne(..)
            | i @ Operation::Jeq(..)
            | i @ Operation::Jmp(_)
            | i @ Operation::Phi { .. }
            | i @ Operation::Call { .. }
            | i @ Operation::Result { .. } => {
                unreachable!("Invalid instruction: {:?}", i);
            }
<<<<<<< HEAD
            Opcode::Sort => {
                let mut in_expr = Vec::new();
                let array_id = Memory::deref(ctx, args[0]).unwrap();
                let array = &ctx.mem[array_id];
                let num_bits = array.element_type.bits();
                for i in 0..array.len {
                    let address = array.adr + i;
                    if self.memory_map.contains_key(&address) {
                        if let Some(wit) = self.memory_map[&address].witness {
                            in_expr.push(from_witness(wit))
                        } else {
                            in_expr.push(self.memory_map[&address].expression.clone());
                        }
                    } else {
                        in_expr.push(from_witness(array.values[i as usize].witness.unwrap()));
                    }
                }
                outputs = self.prepare_outputs(instruction_id, array.len, ctx, evaluator);
                let out_expr: Vec<Expression> = outputs.iter().map(|w| from_witness(*w)).collect();
                for i in 0..(out_expr.len() - 1) {
                    bound_constraint_with_offset(
                        &out_expr[i],
                        &out_expr[i + 1],
                        &Expression::zero(),
                        num_bits,
                        evaluator,
                    );
                }
                let bits = evaluate_permutation(&in_expr, &out_expr, evaluator);
                let inputs = in_expr.iter().map(|a| vec![a.clone()]).collect();
                evaluator.opcodes.push(AcirOpcode::Directive(Directive::PermutationSort {
                    inputs,
                    tuple: 1,
                    bits,
                    sort_by: vec![0],
                }));
                if let node::ObjectType::Pointer(a) = res_type {
                    self.map_array(a, &outputs, ctx);
                } else {
                    unreachable!();
                }
            }
        }

        if outputs.len() == 1 {
            from_witness(outputs[0])
        } else {
            //if there are more than one witness returned, the result is inside ins.res_type as a pointer to an array
            Expression::default()
        }
    }

    pub fn prepare_outputs(
        &mut self,
        pointer: NodeId,
        output_nb: u32,
        ctx: &SsaContext,
        evaluator: &mut Evaluator,
    ) -> Vec<Witness> {
        // Create fresh variables that will link to the output
        let mut outputs = Vec::with_capacity(output_nb as usize);
        for _ in 0..output_nb {
            let witness = evaluator.add_witness_to_cs();
            outputs.push(witness);
        }
=======
        };
>>>>>>> 2201dbc6

        // If the operation returned an `InternalVar`
        // then we add it to the `InternalVar` cache
        if let Some(mut output) = output {
            output.set_id(ins.id);
            self.var_cache.update(ins.id, output);
        }

        Ok(())
    }
}

// Creates an Expression from a Witness.
//
// This is infallible since an expression is
// a multi-variate polynomial and a Witness
// can be seen as a univariate polynomial
//
// TODO: Possibly remove this small shim.
// TODO: Lets first see how the rest of the code looks after
// TODO further refactor.
fn expression_from_witness(witness: Witness) -> Expression {
    Expression::from(&witness)
}

/// Returns a `FieldElement` if the expression represents
/// a constant polynomial
///
// TODO we should have a method in ACVM
// TODO which returns the constant term if its a constant
// TODO expression. ie `self.expression.to_const()`
fn const_from_expression(expression: &Expression) -> Option<FieldElement> {
    expression.is_const().then_some(expression.q_c)
}

// Returns a `Witness` if the `Expression` can be represented as a degree-1
// univariate polynomial. Otherwise, Return None.
//
// Note that `Witness` is only capable of expressing polynomials of the form
// f(x) = x and not polynomials of the form f(x) = mx+c , so this method has
// extra checks to ensure that m=1 and c=0
//
// TODO: move to ACVM repo
fn optional_expression_to_witness(arith: &Expression) -> Option<Witness> {
    let is_deg_one_univariate = expression_is_deg_one_univariate(arith);

    if is_deg_one_univariate {
        // If we get here, we know that our expression is of the form `f(x) = mx+c`
        // We want to now restrict ourselves to expressions of the form f(x) = x
        // ie where the constant term is 0 and the coefficient in front of the variable is
        // one.
        let coefficient = arith.linear_combinations[0].0;
        let variable = arith.linear_combinations[0].1;
        let constant = arith.q_c;

        let coefficient_is_one = coefficient.is_one();
        let constant_term_is_zero = constant.is_zero();

        if coefficient_is_one && constant_term_is_zero {
            return Some(variable);
        }
    }

    None
}

<<<<<<< HEAD
fn evaluate_bitwise(
    mut lhs: InternalVar,
    mut rhs: InternalVar,
    bit_size: u32,
    evaluator: &mut Evaluator,
    opcode: BinaryOp,
) -> Expression {
    if let Some(var) = simplify_bitwise(&lhs, &rhs, bit_size, &opcode) {
        return var.expression;
    }
    if bit_size == 1 {
        match opcode {
            BinaryOp::And => return mul_with_witness(evaluator, &lhs.expression, &rhs.expression),
            BinaryOp::Xor => {
                let sum = add(&lhs.expression, FieldElement::one(), &rhs.expression);
                let mul = mul_with_witness(evaluator, &lhs.expression, &rhs.expression);
                return subtract(&sum, FieldElement::from(2_i128), &mul);
            }
            BinaryOp::Or => {
                let sum = add(&lhs.expression, FieldElement::one(), &rhs.expression);
                let mul = mul_with_witness(evaluator, &lhs.expression, &rhs.expression);
                return subtract(&sum, FieldElement::one(), &mul);
            }
            _ => unreachable!(),
        }
    }
    //We generate witness from const values in order to use the ACIR bitwise gates
    // If the gate is implemented, it is expected to be better than going through bit decomposition, even if one of the operand is a constant
    // If the gate is not implemented, we rely on the ACIR simplification to remove these witnesses
    if rhs.to_const().is_some() && rhs.witness.is_none() {
        rhs.witness = Some(evaluator.create_intermediate_variable(rhs.expression.clone()));
        assert!(lhs.to_const().is_none());
    } else if lhs.to_const().is_some() && lhs.witness.is_none() {
        assert!(rhs.to_const().is_none());
        lhs.witness = Some(evaluator.create_intermediate_variable(lhs.expression.clone()));
    }

    let mut a_witness = lhs.generate_witness(evaluator);
    let mut b_witness = rhs.generate_witness(evaluator);

    let result = evaluator.add_witness_to_cs();
    let bit_size = if bit_size % 2 == 1 { bit_size + 1 } else { bit_size };
    assert!(bit_size < FieldElement::max_num_bits() - 1);
    let max = FieldElement::from((1_u128 << bit_size) - 1);
    let bit_gate = match opcode {
        BinaryOp::And => acvm::acir::BlackBoxFunc::AND,
        BinaryOp::Xor => acvm::acir::BlackBoxFunc::XOR,
        BinaryOp::Or => {
            a_witness = evaluator.create_intermediate_variable(subtract(
                &Expression::from_field(max),
                FieldElement::one(),
                &lhs.expression,
            ));
            b_witness = evaluator.create_intermediate_variable(subtract(
                &Expression::from_field(max),
                FieldElement::one(),
                &rhs.expression,
            ));
            acvm::acir::BlackBoxFunc::AND
        }
        _ => unreachable!(),
    };

    let gate = AcirOpcode::BlackBoxFuncCall(BlackBoxFuncCall {
        name: bit_gate,
        inputs: vec![
            FunctionInput { witness: a_witness, num_bits: bit_size },
            FunctionInput { witness: b_witness, num_bits: bit_size },
        ],
        outputs: vec![result],
    });
    evaluator.opcodes.push(gate);

    if opcode == BinaryOp::Or {
        subtract(&Expression::from_field(max), FieldElement::one(), &from_witness(result))
    } else {
        from_witness(result)
    }
}

//truncate lhs (a number whose value requires max_bits) into a rhs-bits number: i.e it returns b such that lhs mod 2^rhs is b
pub fn evaluate_truncate(
    lhs: InternalVar,
    rhs: u32,
    max_bits: u32,
    evaluator: &mut Evaluator,
) -> InternalVar {
    assert!(max_bits > rhs, "max_bits = {max_bits}, rhs = {rhs}");

    //0. Check for constant expression. This can happen through arithmetic simplifications
    if let Some(a_c) = lhs.to_const() {
        let mut a_big = BigUint::from_bytes_be(&a_c.to_be_bytes());
        let two = BigUint::from(2_u32);
        a_big %= two.pow(rhs);
        return InternalVar::from(FieldElement::from_be_bytes_reduce(&a_big.to_bytes_be()));
    }
    //1. Generate witnesses a,b,c
    let b_witness = evaluator.add_witness_to_cs();
    let c_witness = evaluator.add_witness_to_cs();

    try_range_constraint(b_witness, rhs, evaluator); //TODO propagate the error using ?
    try_range_constraint(c_witness, max_bits - rhs, evaluator);

    //2. Add the constraint a = b+2^Nc
    let mut f = FieldElement::from(2_i128);
    f = f.pow(&FieldElement::from(rhs as i128));
    let b_arith = from_witness(b_witness);
    let c_arith = from_witness(c_witness);
    let res = add(&b_arith, f, &c_arith); //b+2^Nc
    let my_constraint = add(&res, -FieldElement::one(), &lhs.expression);
    evaluator.opcodes.push(AcirOpcode::Directive(Directive::Truncate {
        a: lhs.expression,
        b: b_witness,
        c: c_witness,
        bit_size: rhs,
    }));
    evaluator.opcodes.push(AcirOpcode::Arithmetic(my_constraint));
    InternalVar::from(b_witness)
}

pub fn evaluate_udiv(
    lhs: &InternalVar,
    rhs: &InternalVar,
    bit_size: u32,
    predicate: &InternalVar,
    evaluator: &mut Evaluator,
) -> (Witness, Witness) {
    let q_witness = evaluator.add_witness_to_cs();
    let r_witness = evaluator.add_witness_to_cs();
    let pa = mul_with_witness(evaluator, &lhs.expression, &predicate.expression);
    evaluator.opcodes.push(AcirOpcode::Directive(Directive::Quotient {
        a: lhs.expression.clone(),
        b: rhs.expression.clone(),
        q: q_witness,
        r: r_witness,
        predicate: Some(predicate.expression.clone()),
    }));

    //r<b
    let r_expr = Expression::from(Linear::from_witness(r_witness));
    try_range_constraint(r_witness, bit_size, evaluator);
    bound_constraint_with_offset(
        &r_expr,
        &rhs.expression,
        &predicate.expression,
        bit_size,
        evaluator,
    );
    //range check q<=a
    try_range_constraint(q_witness, bit_size, evaluator);
    // a-b*q-r = 0
    let mut d = mul_with_witness(evaluator, &rhs.expression, &Expression::from(&q_witness));
    d = add(&d, FieldElement::one(), &Expression::from(&r_witness));
    d = mul_with_witness(evaluator, &d, &predicate.expression);
    let div_euclidean = subtract(&pa, FieldElement::one(), &d);

    evaluator.opcodes.push(AcirOpcode::Arithmetic(div_euclidean));
    (q_witness, r_witness)
}

//Zero Equality gate: returns 1 if x is not null and 0 else
pub fn evaluate_zero_equality(x: &InternalVar, evaluator: &mut Evaluator) -> Witness {
    let x_witness = x.witness.unwrap(); //todo we need a witness because of the directive, but we should use an expression

    let m = evaluator.add_witness_to_cs(); //'inverse' of x
    evaluator.opcodes.push(AcirOpcode::Directive(Directive::Invert { x: x_witness, result: m }));

    //y=x*m         y is 1 if x is not null, and 0 else
    let y_witness = evaluator.add_witness_to_cs();
    evaluator.opcodes.push(AcirOpcode::Arithmetic(Expression {
        mul_terms: vec![(FieldElement::one(), x_witness, m)],
        linear_combinations: vec![(FieldElement::one().neg(), y_witness)],
        q_c: FieldElement::zero(),
    }));

    //x=y*x
    let y_expr = from_witness(y_witness);
    let xy = mul(&from_witness(x_witness), &y_expr);
    evaluator.opcodes.push(AcirOpcode::Arithmetic(subtract(
        &xy,
        FieldElement::one(),
        &from_witness(x_witness),
    )));
    y_witness
}

/// Creates a new witness and constrains it to be the inverse of x
fn evaluate_inverse(
    mut x: InternalVar,
    predicate: &InternalVar,
    evaluator: &mut Evaluator,
) -> Witness {
    // Create a fresh witness - n.b we could check if x is constant or not
    let inverse_witness = evaluator.add_witness_to_cs();
    let inverse_expr = from_witness(inverse_witness);
    let x_witness = x.generate_witness(evaluator); //TODO avoid creating witnesses here.
    evaluator
        .opcodes
        .push(AcirOpcode::Directive(Directive::Invert { x: x_witness, result: inverse_witness }));

    //x*inverse = 1
    Expression::default();
    let one = mul(&from_witness(x_witness), &inverse_expr);
    let lhs = mul_with_witness(evaluator, &one, &predicate.expression);
    evaluator.opcodes.push(AcirOpcode::Arithmetic(subtract(
        &lhs,
        FieldElement::one(),
        &predicate.expression,
    )));
    inverse_witness
}

pub fn mul_with_witness(evaluator: &mut Evaluator, a: &Expression, b: &Expression) -> Expression {
    let a_arith;
    let a_arith = if !a.mul_terms.is_empty() && !b.is_const() {
        let a_witness = evaluator.add_witness_to_cs();
        a_arith = Expression::from(&a_witness);
        evaluator.opcodes.push(AcirOpcode::Arithmetic(a - &a_arith));
        &a_arith
    } else {
        a
    };
    let b_arith;
    let b_arith = if !b.mul_terms.is_empty() && !a.is_const() {
        if a == b {
            a_arith
        } else {
            let b_witness = evaluator.add_witness_to_cs();
            b_arith = Expression::from(&b_witness);
            evaluator.opcodes.push(AcirOpcode::Arithmetic(b - &b_arith));
            &b_arith
        }
    } else {
        b
    };
    mul(a_arith, b_arith)
}

//a*b
pub fn mul(a: &Expression, b: &Expression) -> Expression {
    let zero = Expression::zero();
    if a.is_const() {
        return add(&zero, a.q_c, b);
    } else if b.is_const() {
        return add(&zero, b.q_c, a);
    } else if !(a.is_linear() && b.is_linear()) {
        unreachable!("Can only multiply linear terms");
    }

    let mut output = Expression::from_field(a.q_c * b.q_c);

    //TODO to optimize...
    for lc in &a.linear_combinations {
        let single = single_mul(lc.1, b);
        output = add(&output, lc.0, &single);
    }

    //linear terms
    let mut i1 = 0; //a
    let mut i2 = 0; //b
    while i1 < a.linear_combinations.len() && i2 < b.linear_combinations.len() {
        let coeff_a = b.q_c * a.linear_combinations[i1].0;
        let coeff_b = a.q_c * b.linear_combinations[i2].0;
        match a.linear_combinations[i1].1.cmp(&b.linear_combinations[i2].1) {
            Ordering::Greater => {
                if coeff_b != FieldElement::zero() {
                    output.linear_combinations.push((coeff_b, b.linear_combinations[i2].1));
                }
                i2 += 1;
            }
            Ordering::Less => {
                if coeff_a != FieldElement::zero() {
                    output.linear_combinations.push((coeff_a, a.linear_combinations[i1].1));
                }
                i1 += 1;
            }
            Ordering::Equal => {
                if coeff_a + coeff_b != FieldElement::zero() {
                    output
                        .linear_combinations
                        .push((coeff_a + coeff_b, a.linear_combinations[i1].1));
                }

                i1 += 1;
                i2 += 1;
            }
        }
    }
    while i1 < a.linear_combinations.len() {
        let coeff_a = b.q_c * a.linear_combinations[i1].0;
        output.linear_combinations.push((coeff_a, a.linear_combinations[i1].1));
        i1 += 1;
    }
    while i2 < b.linear_combinations.len() {
        let coeff_b = a.q_c * b.linear_combinations[i2].0;
        output.linear_combinations.push((coeff_b, b.linear_combinations[i2].1));
        i2 += 1;
    }

    output
}

// returns a - k*b
pub fn subtract(a: &Expression, k: FieldElement, b: &Expression) -> Expression {
    add(a, k.neg(), b)
}

// returns a + k*b
pub fn add(a: &Expression, k: FieldElement, b: &Expression) -> Expression {
    let mut output = Expression::default();

    //linear combinations
    let mut i1 = 0; //a
    let mut i2 = 0; //b
    while i1 < a.linear_combinations.len() && i2 < b.linear_combinations.len() {
        match a.linear_combinations[i1].1.cmp(&b.linear_combinations[i2].1) {
            Ordering::Greater => {
                let coeff = b.linear_combinations[i2].0 * k;
                if coeff != FieldElement::zero() {
                    output.linear_combinations.push((coeff, b.linear_combinations[i2].1));
                }
                i2 += 1;
            }
            Ordering::Less => {
                output.linear_combinations.push(a.linear_combinations[i1]);
                i1 += 1;
            }
            Ordering::Equal => {
                let coeff = a.linear_combinations[i1].0 + b.linear_combinations[i2].0 * k;
                if coeff != FieldElement::zero() {
                    output.linear_combinations.push((coeff, a.linear_combinations[i1].1));
                }
                i2 += 1;
                i1 += 1;
            }
        }
    }
    while i1 < a.linear_combinations.len() {
        output.linear_combinations.push(a.linear_combinations[i1]);
        i1 += 1;
    }
    while i2 < b.linear_combinations.len() {
        let coeff = b.linear_combinations[i2].0 * k;
        if coeff != FieldElement::zero() {
            output.linear_combinations.push((coeff, b.linear_combinations[i2].1));
        }
        i2 += 1;
    }

    //mul terms

    i1 = 0; //a
    i2 = 0; //b

    while i1 < a.mul_terms.len() && i2 < b.mul_terms.len() {
        match (a.mul_terms[i1].1, a.mul_terms[i1].2).cmp(&(b.mul_terms[i2].1, b.mul_terms[i2].2)) {
            Ordering::Greater => {
                let coeff = b.mul_terms[i2].0 * k;
                if coeff != FieldElement::zero() {
                    output.mul_terms.push((coeff, b.mul_terms[i2].1, b.mul_terms[i2].2));
                }
                i2 += 1;
            }
            Ordering::Less => {
                output.mul_terms.push(a.mul_terms[i1]);
                i1 += 1;
            }
            Ordering::Equal => {
                let coeff = a.mul_terms[i1].0 + b.mul_terms[i2].0 * k;
                if coeff != FieldElement::zero() {
                    output.mul_terms.push((coeff, a.mul_terms[i1].1, a.mul_terms[i1].2));
                }
                i2 += 1;
                i1 += 1;
            }
        }
    }
    while i1 < a.mul_terms.len() {
        output.mul_terms.push(a.mul_terms[i1]);
        i1 += 1;
    }

    while i2 < b.mul_terms.len() {
        let coeff = b.mul_terms[i2].0 * k;
        if coeff != FieldElement::zero() {
            output.mul_terms.push((coeff, b.mul_terms[i2].1, b.mul_terms[i2].2));
        }
        i2 += 1;
    }

    output.q_c = a.q_c + k * b.q_c;
    output
}

// returns w*b.linear_combinations
pub fn single_mul(w: Witness, b: &Expression) -> Expression {
    let mut output = Expression::default();
    let mut i1 = 0;
    while i1 < b.linear_combinations.len() {
        if (w, b.linear_combinations[i1].1) < (b.linear_combinations[i1].1, w) {
            output.mul_terms.push((b.linear_combinations[i1].0, w, b.linear_combinations[i1].1));
        } else {
            output.mul_terms.push((b.linear_combinations[i1].0, b.linear_combinations[i1].1, w));
        }
        i1 += 1;
    }
    output
}

pub fn boolean(witness: Witness) -> Expression {
    Expression {
        mul_terms: vec![(FieldElement::one(), witness, witness)],
        linear_combinations: vec![(-FieldElement::one(), witness)],
        q_c: FieldElement::zero(),
    }
}

pub fn boolean_expr(expr: &Expression, evaluator: &mut Evaluator) -> Expression {
    subtract(&mul_with_witness(evaluator, expr, expr), FieldElement::one(), expr)
}

//constrain witness a to be num_bits-size integer, i.e between 0 and 2^num_bits-1
pub fn range_constraint(
    witness: Witness,
    num_bits: u32,
    evaluator: &mut Evaluator,
) -> Result<(), RuntimeErrorKind> {
    if num_bits == 1 {
        // Add a bool gate
        let bool_constraint = boolean(witness);
        evaluator.opcodes.push(AcirOpcode::Arithmetic(bool_constraint));
    } else if num_bits == FieldElement::max_num_bits() {
        // Don't apply any constraints if the range is for the maximum number of bits
        let message = format!(
            "All Witnesses are by default u{}. Applying this type does not apply any constraints.",
            FieldElement::max_num_bits()
        );
        return Err(RuntimeErrorKind::UnstructuredError { message });
    } else if num_bits % 2 == 1 {
        // Note if the number of bits is odd, then Barretenberg will panic
        // new witnesses; r is constrained to num_bits-1 and b is 1 bit
        let r_witness = evaluator.add_witness_to_cs();
        let b_witness = evaluator.add_witness_to_cs();
        evaluator.opcodes.push(AcirOpcode::Directive(Directive::OddRange {
            a: witness,
            b: b_witness,
            r: r_witness,
            bit_size: num_bits,
        }));

        try_range_constraint(r_witness, num_bits - 1, evaluator);
        try_range_constraint(b_witness, 1, evaluator);

        //Add the constraint a = r + 2^N*b
        let mut f = FieldElement::from(2_i128);
        f = f.pow(&FieldElement::from((num_bits - 1) as i128));
        let res = add(&from_witness(r_witness), f, &from_witness(b_witness));
        let my_constraint = add(&res, -FieldElement::one(), &from_witness(witness));
        evaluator.opcodes.push(AcirOpcode::Arithmetic(my_constraint));
    } else {
        let gate = AcirOpcode::BlackBoxFuncCall(BlackBoxFuncCall {
            name: acvm::acir::BlackBoxFunc::RANGE,
            inputs: vec![FunctionInput { witness, num_bits }],
            outputs: vec![],
        });
        evaluator.opcodes.push(gate);
    }

    Ok(())
}

// returns a witness of a>=b
fn bound_check(
    a: &Expression,
    b: &Expression,
    max_bits: u32,
    evaluator: &mut Evaluator,
) -> Witness {
    assert!(max_bits + 1 < FieldElement::max_num_bits()); //n.b what we really need is 2^{max_bits+1}<p
    let mut sub = subtract(a, FieldElement::one(), b);
    let two = FieldElement::from(2_i128);
    let two_s = two.pow(&FieldElement::from(max_bits as i128));
    sub.q_c += two_s;
    let q_witness = evaluator.add_witness_to_cs();
    let r_witness = evaluator.add_witness_to_cs();
    //2^s+a-b=q*2^s +r
    let expr = add(&from_witness(r_witness), two_s, &from_witness(q_witness));
    evaluator.opcodes.push(AcirOpcode::Arithmetic(subtract(&sub, FieldElement::one(), &expr)));
    evaluator.opcodes.push(AcirOpcode::Directive(Directive::Truncate {
        a: sub,
        b: r_witness,
        c: q_witness,
        bit_size: max_bits,
    }));
    try_range_constraint(r_witness, max_bits, evaluator);
    evaluator.opcodes.push(AcirOpcode::Arithmetic(boolean(q_witness)));
    q_witness
}

// Generate constraints that are satisfied iff
// a < b , when offset is 1, or
// a <= b, when offset is 0
// bits is the bit size of a and b (or an upper bound of the bit size)
///////////////
// a<=b is done by constraining b-a to a bit size of 'bits':
// if a<=b, 0 <= b-a <= b < 2^bits
// if a>b, b-a = p+b-a > p-2^bits >= 2^bits  (if log(p) >= bits + 1)
// n.b: we do NOT check here that a and b are indeed 'bits' size
// a < b <=> a+1<=b
fn bound_constraint_with_offset(
    a: &Expression,
    b: &Expression,
    offset: &Expression,
    bits: u32,
    evaluator: &mut Evaluator,
) {
    assert!(
        bits < FieldElement::max_num_bits(),
        "range check with bit size of the prime field is not implemented yet"
    );

    let mut aof = add(a, FieldElement::one(), offset);

    if b.is_const() && b.q_c.fits_in_u128() {
        let f = if *offset == Expression::one() {
            aof = a.clone();
            assert!(b.q_c.to_u128() >= 1);
            b.q_c.to_u128() - 1
        } else {
            b.q_c.to_u128()
        };

        if f < 3 {
            match f {
                0 => evaluator.opcodes.push(AcirOpcode::Arithmetic(aof)),
                1 => {
                    let expr = boolean_expr(&aof, evaluator);
                    evaluator.opcodes.push(AcirOpcode::Arithmetic(expr))
                }
                2 => {
                    let y = InternalVar::expression_to_witness(
                        boolean_expr(&aof, evaluator),
                        evaluator,
                    );
                    let two = FieldElement::from(2_i128);
                    let y_expr = from_witness(y);
                    let eee = subtract(&mul_with_witness(evaluator, &aof, &y_expr), two, &y_expr);
                    evaluator.opcodes.push(AcirOpcode::Arithmetic(eee));
                }
                _ => unreachable!(),
            }
            return;
        }
        let bit_size = bit_size_u128(f);
        if bit_size < 128 {
            let r = (1_u128 << bit_size) - f - 1;
            assert!(bits + bit_size < FieldElement::max_num_bits()); //we need to ensure a+r does not overflow
            let aor = add(&aof, FieldElement::from(r), &Expression::one());
            let witness = InternalVar::expression_to_witness(aor, evaluator);
            try_range_constraint(witness, bit_size, evaluator);
            return;
        }
    }

    let sub_expression = subtract(b, FieldElement::one(), &aof); //b-(a+offset)
    let w = InternalVar::expression_to_witness(sub_expression, evaluator);
    try_range_constraint(w, bits, evaluator);
}

fn try_range_constraint(w: Witness, bits: u32, evaluator: &mut Evaluator) {
    if let Err(err) = range_constraint(w, bits, evaluator) {
        eprintln!("{err}");
    }
}

pub fn is_unit(arith: &Expression) -> Option<Witness> {
    if arith.mul_terms.is_empty() && arith.linear_combinations.len() == 1 {
        if arith.linear_combinations[0].0.is_one() && arith.q_c.is_zero() {
            return Some(arith.linear_combinations[0].1);
        } else {
            //todo!("should be simplified");
        }
    }

    None
}
pub fn from_witness(witness: Witness) -> Expression {
    Expression {
        mul_terms: Vec::new(),
        linear_combinations: vec![(FieldElement::one(), witness)],
        q_c: FieldElement::zero(),
    }
}

// Generate gates which ensure that out_expr is a permutation of in_expr
// Returns the control bits of the sorting network used to generate the constrains
pub fn evaluate_permutation(
    in_expr: &Vec<Expression>,
    out_expr: &Vec<Expression>,
    evaluator: &mut Evaluator,
) -> Vec<Witness> {
    let (w, b) = permutation_layer(in_expr, evaluator);
    // we contrain the network output to out_expr
    for (b, o) in b.iter().zip(out_expr) {
        evaluator.opcodes.push(AcirOpcode::Arithmetic(subtract(b, FieldElement::one(), o)));
    }
    w
}

// Generates gates for a sorting network
// returns witness corresponding to the network configuration and the expressions corresponding to the network output
// in_expr: inputs of the sorting network
pub fn permutation_layer(
    in_expr: &Vec<Expression>,
    evaluator: &mut Evaluator,
) -> (Vec<Witness>, Vec<Expression>) {
    let n = in_expr.len();
    if n == 1 {
        return (Vec::new(), in_expr.clone());
    }
    let n1 = n / 2;
    let mut conf = Vec::new();
    // witness for the input switches
    for _ in 0..n1 {
        conf.push(evaluator.add_witness_to_cs());
    }
    // compute expressions after the input switches
    // If inputs are a1,a2, and the switch value is c, then we compute expresions b1,b2 where
    // b1 = a1+q, b2 = a2-q, q = c(a2-a1)
    let mut in_sub1 = Vec::new();
    let mut in_sub2 = Vec::new();
    for i in 0..n1 {
        //q = c*(a2-a1);
        let intermediate = mul_with_witness(
            evaluator,
            &from_witness(conf[i]),
            &subtract(&in_expr[2 * i + 1], FieldElement::one(), &in_expr[2 * i]),
        );
        //b1=a1+q
        in_sub1.push(add(&intermediate, FieldElement::one(), &in_expr[2 * i]));
        //b2=a2-q
        in_sub2.push(subtract(&in_expr[2 * i + 1], FieldElement::one(), &intermediate));
    }
    if n % 2 == 1 {
        in_sub2.push(in_expr.last().unwrap().clone());
    }
    let mut out_expr = Vec::new();
    // compute results for the sub networks
    let (w1, b1) = permutation_layer(&in_sub1, evaluator);
    let (w2, b2) = permutation_layer(&in_sub2, evaluator);
    // apply the output swithces
    for i in 0..(n - 1) / 2 {
        let c = evaluator.add_witness_to_cs();
        conf.push(c);
        let intermediate = mul_with_witness(
            evaluator,
            &from_witness(c),
            &subtract(&b2[i], FieldElement::one(), &b1[i]),
        );
        out_expr.push(add(&intermediate, FieldElement::one(), &b1[i]));
        out_expr.push(subtract(&b2[i], FieldElement::one(), &intermediate));
    }
    if n % 2 == 0 {
        out_expr.push(b1.last().unwrap().clone());
    }
    out_expr.push(b2.last().unwrap().clone());
    conf.extend(w1);
    conf.extend(w2);
    (conf, out_expr)
}

#[cfg(test)]
mod test {
    use std::collections::BTreeMap;

    use acvm::{
        acir::{circuit::opcodes::BlackBoxFuncCall, native_types::Witness},
        FieldElement, OpcodeResolutionError, PartialWitnessGenerator,
    };

    use crate::{ssa::acir_gen::evaluate_permutation, Evaluator};
    use rand::prelude::*;

    use super::from_witness;

    struct MockBackend {}
    impl PartialWitnessGenerator for MockBackend {
        fn solve_black_box_function_call(
            _initial_witness: &mut BTreeMap<Witness, FieldElement>,
            _func_call: &BlackBoxFuncCall,
        ) -> Result<(), OpcodeResolutionError> {
            unreachable!();
        }
    }

    // Check that a random network constrains its output to be a permutation of any random input
    #[test]
    fn test_permutation() {
        let mut rng = rand::thread_rng();
        for n in 2..50 {
            let mut eval = Evaluator {
                current_witness_index: 0,
                public_inputs: Vec::new(),
                opcodes: Vec::new(),
            };

            //we generate random inputs
            let mut input = Vec::new();
            let mut a_val = Vec::new();
            let mut b_wit = Vec::new();
            let mut solved_witness: BTreeMap<Witness, FieldElement> = BTreeMap::new();
            for i in 0..n {
                let w = eval.add_witness_to_cs();
                input.push(from_witness(w));
                a_val.push(FieldElement::from(rng.next_u32() as i128));
                solved_witness.insert(w, a_val[i]);
            }

            let mut output = Vec::new();
            for _i in 0..n {
                let w = eval.add_witness_to_cs();
                b_wit.push(w);
                output.push(from_witness(w));
            }
            //generate constraints for the inputs
            let w = evaluate_permutation(&input, &output, &mut eval);

            //we generate random network
            let mut c = Vec::new();
            for _i in 0..w.len() {
                c.push(rng.next_u32() % 2 != 0);
            }
            // intialise bits
            for i in 0..w.len() {
                solved_witness.insert(w[i], FieldElement::from(c[i] as i128));
            }
            // compute the network output by solving the constraints
            let backend = MockBackend {};
            backend
                .solve(&mut solved_witness, eval.opcodes.clone())
                .expect("Could not solve permutation constraints");
            let mut b_val = Vec::new();
            for i in 0..output.len() {
                b_val.push(solved_witness[&b_wit[i]]);
            }
            // ensure the outputs are a permutation of the inputs
            assert_eq!(a_val.sort(), b_val.sort());
        }
    }
=======
/// Converts an `Expression` into a `Witness`
/// - If the `Expression` is a degree-1 univariate polynomial
/// then this conversion is a simple coercion.
/// - Otherwise, we create a new `Witness` and set it to be equal to the
/// `Expression`.
pub(crate) fn expression_to_witness(expr: Expression, evaluator: &mut Evaluator) -> Witness {
    match optional_expression_to_witness(&expr) {
        Some(witness) => witness,
        None => evaluator.create_intermediate_variable(expr),
    }
}
// Returns true if highest degree term in the expression is one.
//
// - `mul_term` in an expression contains degree-2 terms
// - `linear_combinations` contains degree-1 terms
// Hence, it is sufficient to check that there are no `mul_terms`
//
// Examples:
// -  f(x,y) = x + y would return true
// -  f(x,y) = xy would return false, the degree here is 2
// -  f(x,y) = 0 would return true, the degree is 0
//
// TODO: move to ACVM repo
fn expression_is_degree_1(expression: &Expression) -> bool {
    expression.mul_terms.is_empty()
}
// Returns true if the expression can be seen as a degree-1 univariate polynomial
//
// - `mul_terms` in an expression can be univariate, however unless the coefficient
// is zero, it is always degree-2.
// - `linear_combinations` contains the sum of degree-1 terms, these terms do not
// need to contain the same variable and so it can be multivariate. However, we
// have thus far only checked if `linear_combinations` contains one term, so this
// method will return false, if the `Expression` has not been simplified.
//
// Hence, we check in the simplest case if an expression is a degree-1 univariate,
// by checking if it contains no `mul_terms` and it contains one `linear_combination` term.
//
// Examples:
// - f(x,y) = x would return true
// - f(x,y) = x + 6 would return true
// - f(x,y) = 2*y + 6 would return true
// - f(x,y) = x + y would return false
// - f(x,y) = x + x should return true, but we return false *** (we do not simplify)
// - f(x,y) = 5 would return false
// TODO move to ACVM repo
// TODO: ACVM has a method called is_linear, we should change this to `max_degree_one`
fn expression_is_deg_one_univariate(expression: &Expression) -> bool {
    let has_one_univariate_term = expression.linear_combinations.len() == 1;
    expression_is_degree_1(expression) && has_one_univariate_term
>>>>>>> 2201dbc6
}<|MERGE_RESOLUTION|>--- conflicted
+++ resolved
@@ -80,75 +80,7 @@
             | i @ Operation::Result { .. } => {
                 unreachable!("Invalid instruction: {:?}", i);
             }
-<<<<<<< HEAD
-            Opcode::Sort => {
-                let mut in_expr = Vec::new();
-                let array_id = Memory::deref(ctx, args[0]).unwrap();
-                let array = &ctx.mem[array_id];
-                let num_bits = array.element_type.bits();
-                for i in 0..array.len {
-                    let address = array.adr + i;
-                    if self.memory_map.contains_key(&address) {
-                        if let Some(wit) = self.memory_map[&address].witness {
-                            in_expr.push(from_witness(wit))
-                        } else {
-                            in_expr.push(self.memory_map[&address].expression.clone());
-                        }
-                    } else {
-                        in_expr.push(from_witness(array.values[i as usize].witness.unwrap()));
-                    }
-                }
-                outputs = self.prepare_outputs(instruction_id, array.len, ctx, evaluator);
-                let out_expr: Vec<Expression> = outputs.iter().map(|w| from_witness(*w)).collect();
-                for i in 0..(out_expr.len() - 1) {
-                    bound_constraint_with_offset(
-                        &out_expr[i],
-                        &out_expr[i + 1],
-                        &Expression::zero(),
-                        num_bits,
-                        evaluator,
-                    );
-                }
-                let bits = evaluate_permutation(&in_expr, &out_expr, evaluator);
-                let inputs = in_expr.iter().map(|a| vec![a.clone()]).collect();
-                evaluator.opcodes.push(AcirOpcode::Directive(Directive::PermutationSort {
-                    inputs,
-                    tuple: 1,
-                    bits,
-                    sort_by: vec![0],
-                }));
-                if let node::ObjectType::Pointer(a) = res_type {
-                    self.map_array(a, &outputs, ctx);
-                } else {
-                    unreachable!();
-                }
-            }
-        }
-
-        if outputs.len() == 1 {
-            from_witness(outputs[0])
-        } else {
-            //if there are more than one witness returned, the result is inside ins.res_type as a pointer to an array
-            Expression::default()
-        }
-    }
-
-    pub fn prepare_outputs(
-        &mut self,
-        pointer: NodeId,
-        output_nb: u32,
-        ctx: &SsaContext,
-        evaluator: &mut Evaluator,
-    ) -> Vec<Witness> {
-        // Create fresh variables that will link to the output
-        let mut outputs = Vec::with_capacity(output_nb as usize);
-        for _ in 0..output_nb {
-            let witness = evaluator.add_witness_to_cs();
-            outputs.push(witness);
-        }
-=======
         };
->>>>>>> 2201dbc6
 
         // If the operation returned an `InternalVar`
         // then we add it to the `InternalVar` cache
@@ -215,757 +147,6 @@
     None
 }
 
-<<<<<<< HEAD
-fn evaluate_bitwise(
-    mut lhs: InternalVar,
-    mut rhs: InternalVar,
-    bit_size: u32,
-    evaluator: &mut Evaluator,
-    opcode: BinaryOp,
-) -> Expression {
-    if let Some(var) = simplify_bitwise(&lhs, &rhs, bit_size, &opcode) {
-        return var.expression;
-    }
-    if bit_size == 1 {
-        match opcode {
-            BinaryOp::And => return mul_with_witness(evaluator, &lhs.expression, &rhs.expression),
-            BinaryOp::Xor => {
-                let sum = add(&lhs.expression, FieldElement::one(), &rhs.expression);
-                let mul = mul_with_witness(evaluator, &lhs.expression, &rhs.expression);
-                return subtract(&sum, FieldElement::from(2_i128), &mul);
-            }
-            BinaryOp::Or => {
-                let sum = add(&lhs.expression, FieldElement::one(), &rhs.expression);
-                let mul = mul_with_witness(evaluator, &lhs.expression, &rhs.expression);
-                return subtract(&sum, FieldElement::one(), &mul);
-            }
-            _ => unreachable!(),
-        }
-    }
-    //We generate witness from const values in order to use the ACIR bitwise gates
-    // If the gate is implemented, it is expected to be better than going through bit decomposition, even if one of the operand is a constant
-    // If the gate is not implemented, we rely on the ACIR simplification to remove these witnesses
-    if rhs.to_const().is_some() && rhs.witness.is_none() {
-        rhs.witness = Some(evaluator.create_intermediate_variable(rhs.expression.clone()));
-        assert!(lhs.to_const().is_none());
-    } else if lhs.to_const().is_some() && lhs.witness.is_none() {
-        assert!(rhs.to_const().is_none());
-        lhs.witness = Some(evaluator.create_intermediate_variable(lhs.expression.clone()));
-    }
-
-    let mut a_witness = lhs.generate_witness(evaluator);
-    let mut b_witness = rhs.generate_witness(evaluator);
-
-    let result = evaluator.add_witness_to_cs();
-    let bit_size = if bit_size % 2 == 1 { bit_size + 1 } else { bit_size };
-    assert!(bit_size < FieldElement::max_num_bits() - 1);
-    let max = FieldElement::from((1_u128 << bit_size) - 1);
-    let bit_gate = match opcode {
-        BinaryOp::And => acvm::acir::BlackBoxFunc::AND,
-        BinaryOp::Xor => acvm::acir::BlackBoxFunc::XOR,
-        BinaryOp::Or => {
-            a_witness = evaluator.create_intermediate_variable(subtract(
-                &Expression::from_field(max),
-                FieldElement::one(),
-                &lhs.expression,
-            ));
-            b_witness = evaluator.create_intermediate_variable(subtract(
-                &Expression::from_field(max),
-                FieldElement::one(),
-                &rhs.expression,
-            ));
-            acvm::acir::BlackBoxFunc::AND
-        }
-        _ => unreachable!(),
-    };
-
-    let gate = AcirOpcode::BlackBoxFuncCall(BlackBoxFuncCall {
-        name: bit_gate,
-        inputs: vec![
-            FunctionInput { witness: a_witness, num_bits: bit_size },
-            FunctionInput { witness: b_witness, num_bits: bit_size },
-        ],
-        outputs: vec![result],
-    });
-    evaluator.opcodes.push(gate);
-
-    if opcode == BinaryOp::Or {
-        subtract(&Expression::from_field(max), FieldElement::one(), &from_witness(result))
-    } else {
-        from_witness(result)
-    }
-}
-
-//truncate lhs (a number whose value requires max_bits) into a rhs-bits number: i.e it returns b such that lhs mod 2^rhs is b
-pub fn evaluate_truncate(
-    lhs: InternalVar,
-    rhs: u32,
-    max_bits: u32,
-    evaluator: &mut Evaluator,
-) -> InternalVar {
-    assert!(max_bits > rhs, "max_bits = {max_bits}, rhs = {rhs}");
-
-    //0. Check for constant expression. This can happen through arithmetic simplifications
-    if let Some(a_c) = lhs.to_const() {
-        let mut a_big = BigUint::from_bytes_be(&a_c.to_be_bytes());
-        let two = BigUint::from(2_u32);
-        a_big %= two.pow(rhs);
-        return InternalVar::from(FieldElement::from_be_bytes_reduce(&a_big.to_bytes_be()));
-    }
-    //1. Generate witnesses a,b,c
-    let b_witness = evaluator.add_witness_to_cs();
-    let c_witness = evaluator.add_witness_to_cs();
-
-    try_range_constraint(b_witness, rhs, evaluator); //TODO propagate the error using ?
-    try_range_constraint(c_witness, max_bits - rhs, evaluator);
-
-    //2. Add the constraint a = b+2^Nc
-    let mut f = FieldElement::from(2_i128);
-    f = f.pow(&FieldElement::from(rhs as i128));
-    let b_arith = from_witness(b_witness);
-    let c_arith = from_witness(c_witness);
-    let res = add(&b_arith, f, &c_arith); //b+2^Nc
-    let my_constraint = add(&res, -FieldElement::one(), &lhs.expression);
-    evaluator.opcodes.push(AcirOpcode::Directive(Directive::Truncate {
-        a: lhs.expression,
-        b: b_witness,
-        c: c_witness,
-        bit_size: rhs,
-    }));
-    evaluator.opcodes.push(AcirOpcode::Arithmetic(my_constraint));
-    InternalVar::from(b_witness)
-}
-
-pub fn evaluate_udiv(
-    lhs: &InternalVar,
-    rhs: &InternalVar,
-    bit_size: u32,
-    predicate: &InternalVar,
-    evaluator: &mut Evaluator,
-) -> (Witness, Witness) {
-    let q_witness = evaluator.add_witness_to_cs();
-    let r_witness = evaluator.add_witness_to_cs();
-    let pa = mul_with_witness(evaluator, &lhs.expression, &predicate.expression);
-    evaluator.opcodes.push(AcirOpcode::Directive(Directive::Quotient {
-        a: lhs.expression.clone(),
-        b: rhs.expression.clone(),
-        q: q_witness,
-        r: r_witness,
-        predicate: Some(predicate.expression.clone()),
-    }));
-
-    //r<b
-    let r_expr = Expression::from(Linear::from_witness(r_witness));
-    try_range_constraint(r_witness, bit_size, evaluator);
-    bound_constraint_with_offset(
-        &r_expr,
-        &rhs.expression,
-        &predicate.expression,
-        bit_size,
-        evaluator,
-    );
-    //range check q<=a
-    try_range_constraint(q_witness, bit_size, evaluator);
-    // a-b*q-r = 0
-    let mut d = mul_with_witness(evaluator, &rhs.expression, &Expression::from(&q_witness));
-    d = add(&d, FieldElement::one(), &Expression::from(&r_witness));
-    d = mul_with_witness(evaluator, &d, &predicate.expression);
-    let div_euclidean = subtract(&pa, FieldElement::one(), &d);
-
-    evaluator.opcodes.push(AcirOpcode::Arithmetic(div_euclidean));
-    (q_witness, r_witness)
-}
-
-//Zero Equality gate: returns 1 if x is not null and 0 else
-pub fn evaluate_zero_equality(x: &InternalVar, evaluator: &mut Evaluator) -> Witness {
-    let x_witness = x.witness.unwrap(); //todo we need a witness because of the directive, but we should use an expression
-
-    let m = evaluator.add_witness_to_cs(); //'inverse' of x
-    evaluator.opcodes.push(AcirOpcode::Directive(Directive::Invert { x: x_witness, result: m }));
-
-    //y=x*m         y is 1 if x is not null, and 0 else
-    let y_witness = evaluator.add_witness_to_cs();
-    evaluator.opcodes.push(AcirOpcode::Arithmetic(Expression {
-        mul_terms: vec![(FieldElement::one(), x_witness, m)],
-        linear_combinations: vec![(FieldElement::one().neg(), y_witness)],
-        q_c: FieldElement::zero(),
-    }));
-
-    //x=y*x
-    let y_expr = from_witness(y_witness);
-    let xy = mul(&from_witness(x_witness), &y_expr);
-    evaluator.opcodes.push(AcirOpcode::Arithmetic(subtract(
-        &xy,
-        FieldElement::one(),
-        &from_witness(x_witness),
-    )));
-    y_witness
-}
-
-/// Creates a new witness and constrains it to be the inverse of x
-fn evaluate_inverse(
-    mut x: InternalVar,
-    predicate: &InternalVar,
-    evaluator: &mut Evaluator,
-) -> Witness {
-    // Create a fresh witness - n.b we could check if x is constant or not
-    let inverse_witness = evaluator.add_witness_to_cs();
-    let inverse_expr = from_witness(inverse_witness);
-    let x_witness = x.generate_witness(evaluator); //TODO avoid creating witnesses here.
-    evaluator
-        .opcodes
-        .push(AcirOpcode::Directive(Directive::Invert { x: x_witness, result: inverse_witness }));
-
-    //x*inverse = 1
-    Expression::default();
-    let one = mul(&from_witness(x_witness), &inverse_expr);
-    let lhs = mul_with_witness(evaluator, &one, &predicate.expression);
-    evaluator.opcodes.push(AcirOpcode::Arithmetic(subtract(
-        &lhs,
-        FieldElement::one(),
-        &predicate.expression,
-    )));
-    inverse_witness
-}
-
-pub fn mul_with_witness(evaluator: &mut Evaluator, a: &Expression, b: &Expression) -> Expression {
-    let a_arith;
-    let a_arith = if !a.mul_terms.is_empty() && !b.is_const() {
-        let a_witness = evaluator.add_witness_to_cs();
-        a_arith = Expression::from(&a_witness);
-        evaluator.opcodes.push(AcirOpcode::Arithmetic(a - &a_arith));
-        &a_arith
-    } else {
-        a
-    };
-    let b_arith;
-    let b_arith = if !b.mul_terms.is_empty() && !a.is_const() {
-        if a == b {
-            a_arith
-        } else {
-            let b_witness = evaluator.add_witness_to_cs();
-            b_arith = Expression::from(&b_witness);
-            evaluator.opcodes.push(AcirOpcode::Arithmetic(b - &b_arith));
-            &b_arith
-        }
-    } else {
-        b
-    };
-    mul(a_arith, b_arith)
-}
-
-//a*b
-pub fn mul(a: &Expression, b: &Expression) -> Expression {
-    let zero = Expression::zero();
-    if a.is_const() {
-        return add(&zero, a.q_c, b);
-    } else if b.is_const() {
-        return add(&zero, b.q_c, a);
-    } else if !(a.is_linear() && b.is_linear()) {
-        unreachable!("Can only multiply linear terms");
-    }
-
-    let mut output = Expression::from_field(a.q_c * b.q_c);
-
-    //TODO to optimize...
-    for lc in &a.linear_combinations {
-        let single = single_mul(lc.1, b);
-        output = add(&output, lc.0, &single);
-    }
-
-    //linear terms
-    let mut i1 = 0; //a
-    let mut i2 = 0; //b
-    while i1 < a.linear_combinations.len() && i2 < b.linear_combinations.len() {
-        let coeff_a = b.q_c * a.linear_combinations[i1].0;
-        let coeff_b = a.q_c * b.linear_combinations[i2].0;
-        match a.linear_combinations[i1].1.cmp(&b.linear_combinations[i2].1) {
-            Ordering::Greater => {
-                if coeff_b != FieldElement::zero() {
-                    output.linear_combinations.push((coeff_b, b.linear_combinations[i2].1));
-                }
-                i2 += 1;
-            }
-            Ordering::Less => {
-                if coeff_a != FieldElement::zero() {
-                    output.linear_combinations.push((coeff_a, a.linear_combinations[i1].1));
-                }
-                i1 += 1;
-            }
-            Ordering::Equal => {
-                if coeff_a + coeff_b != FieldElement::zero() {
-                    output
-                        .linear_combinations
-                        .push((coeff_a + coeff_b, a.linear_combinations[i1].1));
-                }
-
-                i1 += 1;
-                i2 += 1;
-            }
-        }
-    }
-    while i1 < a.linear_combinations.len() {
-        let coeff_a = b.q_c * a.linear_combinations[i1].0;
-        output.linear_combinations.push((coeff_a, a.linear_combinations[i1].1));
-        i1 += 1;
-    }
-    while i2 < b.linear_combinations.len() {
-        let coeff_b = a.q_c * b.linear_combinations[i2].0;
-        output.linear_combinations.push((coeff_b, b.linear_combinations[i2].1));
-        i2 += 1;
-    }
-
-    output
-}
-
-// returns a - k*b
-pub fn subtract(a: &Expression, k: FieldElement, b: &Expression) -> Expression {
-    add(a, k.neg(), b)
-}
-
-// returns a + k*b
-pub fn add(a: &Expression, k: FieldElement, b: &Expression) -> Expression {
-    let mut output = Expression::default();
-
-    //linear combinations
-    let mut i1 = 0; //a
-    let mut i2 = 0; //b
-    while i1 < a.linear_combinations.len() && i2 < b.linear_combinations.len() {
-        match a.linear_combinations[i1].1.cmp(&b.linear_combinations[i2].1) {
-            Ordering::Greater => {
-                let coeff = b.linear_combinations[i2].0 * k;
-                if coeff != FieldElement::zero() {
-                    output.linear_combinations.push((coeff, b.linear_combinations[i2].1));
-                }
-                i2 += 1;
-            }
-            Ordering::Less => {
-                output.linear_combinations.push(a.linear_combinations[i1]);
-                i1 += 1;
-            }
-            Ordering::Equal => {
-                let coeff = a.linear_combinations[i1].0 + b.linear_combinations[i2].0 * k;
-                if coeff != FieldElement::zero() {
-                    output.linear_combinations.push((coeff, a.linear_combinations[i1].1));
-                }
-                i2 += 1;
-                i1 += 1;
-            }
-        }
-    }
-    while i1 < a.linear_combinations.len() {
-        output.linear_combinations.push(a.linear_combinations[i1]);
-        i1 += 1;
-    }
-    while i2 < b.linear_combinations.len() {
-        let coeff = b.linear_combinations[i2].0 * k;
-        if coeff != FieldElement::zero() {
-            output.linear_combinations.push((coeff, b.linear_combinations[i2].1));
-        }
-        i2 += 1;
-    }
-
-    //mul terms
-
-    i1 = 0; //a
-    i2 = 0; //b
-
-    while i1 < a.mul_terms.len() && i2 < b.mul_terms.len() {
-        match (a.mul_terms[i1].1, a.mul_terms[i1].2).cmp(&(b.mul_terms[i2].1, b.mul_terms[i2].2)) {
-            Ordering::Greater => {
-                let coeff = b.mul_terms[i2].0 * k;
-                if coeff != FieldElement::zero() {
-                    output.mul_terms.push((coeff, b.mul_terms[i2].1, b.mul_terms[i2].2));
-                }
-                i2 += 1;
-            }
-            Ordering::Less => {
-                output.mul_terms.push(a.mul_terms[i1]);
-                i1 += 1;
-            }
-            Ordering::Equal => {
-                let coeff = a.mul_terms[i1].0 + b.mul_terms[i2].0 * k;
-                if coeff != FieldElement::zero() {
-                    output.mul_terms.push((coeff, a.mul_terms[i1].1, a.mul_terms[i1].2));
-                }
-                i2 += 1;
-                i1 += 1;
-            }
-        }
-    }
-    while i1 < a.mul_terms.len() {
-        output.mul_terms.push(a.mul_terms[i1]);
-        i1 += 1;
-    }
-
-    while i2 < b.mul_terms.len() {
-        let coeff = b.mul_terms[i2].0 * k;
-        if coeff != FieldElement::zero() {
-            output.mul_terms.push((coeff, b.mul_terms[i2].1, b.mul_terms[i2].2));
-        }
-        i2 += 1;
-    }
-
-    output.q_c = a.q_c + k * b.q_c;
-    output
-}
-
-// returns w*b.linear_combinations
-pub fn single_mul(w: Witness, b: &Expression) -> Expression {
-    let mut output = Expression::default();
-    let mut i1 = 0;
-    while i1 < b.linear_combinations.len() {
-        if (w, b.linear_combinations[i1].1) < (b.linear_combinations[i1].1, w) {
-            output.mul_terms.push((b.linear_combinations[i1].0, w, b.linear_combinations[i1].1));
-        } else {
-            output.mul_terms.push((b.linear_combinations[i1].0, b.linear_combinations[i1].1, w));
-        }
-        i1 += 1;
-    }
-    output
-}
-
-pub fn boolean(witness: Witness) -> Expression {
-    Expression {
-        mul_terms: vec![(FieldElement::one(), witness, witness)],
-        linear_combinations: vec![(-FieldElement::one(), witness)],
-        q_c: FieldElement::zero(),
-    }
-}
-
-pub fn boolean_expr(expr: &Expression, evaluator: &mut Evaluator) -> Expression {
-    subtract(&mul_with_witness(evaluator, expr, expr), FieldElement::one(), expr)
-}
-
-//constrain witness a to be num_bits-size integer, i.e between 0 and 2^num_bits-1
-pub fn range_constraint(
-    witness: Witness,
-    num_bits: u32,
-    evaluator: &mut Evaluator,
-) -> Result<(), RuntimeErrorKind> {
-    if num_bits == 1 {
-        // Add a bool gate
-        let bool_constraint = boolean(witness);
-        evaluator.opcodes.push(AcirOpcode::Arithmetic(bool_constraint));
-    } else if num_bits == FieldElement::max_num_bits() {
-        // Don't apply any constraints if the range is for the maximum number of bits
-        let message = format!(
-            "All Witnesses are by default u{}. Applying this type does not apply any constraints.",
-            FieldElement::max_num_bits()
-        );
-        return Err(RuntimeErrorKind::UnstructuredError { message });
-    } else if num_bits % 2 == 1 {
-        // Note if the number of bits is odd, then Barretenberg will panic
-        // new witnesses; r is constrained to num_bits-1 and b is 1 bit
-        let r_witness = evaluator.add_witness_to_cs();
-        let b_witness = evaluator.add_witness_to_cs();
-        evaluator.opcodes.push(AcirOpcode::Directive(Directive::OddRange {
-            a: witness,
-            b: b_witness,
-            r: r_witness,
-            bit_size: num_bits,
-        }));
-
-        try_range_constraint(r_witness, num_bits - 1, evaluator);
-        try_range_constraint(b_witness, 1, evaluator);
-
-        //Add the constraint a = r + 2^N*b
-        let mut f = FieldElement::from(2_i128);
-        f = f.pow(&FieldElement::from((num_bits - 1) as i128));
-        let res = add(&from_witness(r_witness), f, &from_witness(b_witness));
-        let my_constraint = add(&res, -FieldElement::one(), &from_witness(witness));
-        evaluator.opcodes.push(AcirOpcode::Arithmetic(my_constraint));
-    } else {
-        let gate = AcirOpcode::BlackBoxFuncCall(BlackBoxFuncCall {
-            name: acvm::acir::BlackBoxFunc::RANGE,
-            inputs: vec![FunctionInput { witness, num_bits }],
-            outputs: vec![],
-        });
-        evaluator.opcodes.push(gate);
-    }
-
-    Ok(())
-}
-
-// returns a witness of a>=b
-fn bound_check(
-    a: &Expression,
-    b: &Expression,
-    max_bits: u32,
-    evaluator: &mut Evaluator,
-) -> Witness {
-    assert!(max_bits + 1 < FieldElement::max_num_bits()); //n.b what we really need is 2^{max_bits+1}<p
-    let mut sub = subtract(a, FieldElement::one(), b);
-    let two = FieldElement::from(2_i128);
-    let two_s = two.pow(&FieldElement::from(max_bits as i128));
-    sub.q_c += two_s;
-    let q_witness = evaluator.add_witness_to_cs();
-    let r_witness = evaluator.add_witness_to_cs();
-    //2^s+a-b=q*2^s +r
-    let expr = add(&from_witness(r_witness), two_s, &from_witness(q_witness));
-    evaluator.opcodes.push(AcirOpcode::Arithmetic(subtract(&sub, FieldElement::one(), &expr)));
-    evaluator.opcodes.push(AcirOpcode::Directive(Directive::Truncate {
-        a: sub,
-        b: r_witness,
-        c: q_witness,
-        bit_size: max_bits,
-    }));
-    try_range_constraint(r_witness, max_bits, evaluator);
-    evaluator.opcodes.push(AcirOpcode::Arithmetic(boolean(q_witness)));
-    q_witness
-}
-
-// Generate constraints that are satisfied iff
-// a < b , when offset is 1, or
-// a <= b, when offset is 0
-// bits is the bit size of a and b (or an upper bound of the bit size)
-///////////////
-// a<=b is done by constraining b-a to a bit size of 'bits':
-// if a<=b, 0 <= b-a <= b < 2^bits
-// if a>b, b-a = p+b-a > p-2^bits >= 2^bits  (if log(p) >= bits + 1)
-// n.b: we do NOT check here that a and b are indeed 'bits' size
-// a < b <=> a+1<=b
-fn bound_constraint_with_offset(
-    a: &Expression,
-    b: &Expression,
-    offset: &Expression,
-    bits: u32,
-    evaluator: &mut Evaluator,
-) {
-    assert!(
-        bits < FieldElement::max_num_bits(),
-        "range check with bit size of the prime field is not implemented yet"
-    );
-
-    let mut aof = add(a, FieldElement::one(), offset);
-
-    if b.is_const() && b.q_c.fits_in_u128() {
-        let f = if *offset == Expression::one() {
-            aof = a.clone();
-            assert!(b.q_c.to_u128() >= 1);
-            b.q_c.to_u128() - 1
-        } else {
-            b.q_c.to_u128()
-        };
-
-        if f < 3 {
-            match f {
-                0 => evaluator.opcodes.push(AcirOpcode::Arithmetic(aof)),
-                1 => {
-                    let expr = boolean_expr(&aof, evaluator);
-                    evaluator.opcodes.push(AcirOpcode::Arithmetic(expr))
-                }
-                2 => {
-                    let y = InternalVar::expression_to_witness(
-                        boolean_expr(&aof, evaluator),
-                        evaluator,
-                    );
-                    let two = FieldElement::from(2_i128);
-                    let y_expr = from_witness(y);
-                    let eee = subtract(&mul_with_witness(evaluator, &aof, &y_expr), two, &y_expr);
-                    evaluator.opcodes.push(AcirOpcode::Arithmetic(eee));
-                }
-                _ => unreachable!(),
-            }
-            return;
-        }
-        let bit_size = bit_size_u128(f);
-        if bit_size < 128 {
-            let r = (1_u128 << bit_size) - f - 1;
-            assert!(bits + bit_size < FieldElement::max_num_bits()); //we need to ensure a+r does not overflow
-            let aor = add(&aof, FieldElement::from(r), &Expression::one());
-            let witness = InternalVar::expression_to_witness(aor, evaluator);
-            try_range_constraint(witness, bit_size, evaluator);
-            return;
-        }
-    }
-
-    let sub_expression = subtract(b, FieldElement::one(), &aof); //b-(a+offset)
-    let w = InternalVar::expression_to_witness(sub_expression, evaluator);
-    try_range_constraint(w, bits, evaluator);
-}
-
-fn try_range_constraint(w: Witness, bits: u32, evaluator: &mut Evaluator) {
-    if let Err(err) = range_constraint(w, bits, evaluator) {
-        eprintln!("{err}");
-    }
-}
-
-pub fn is_unit(arith: &Expression) -> Option<Witness> {
-    if arith.mul_terms.is_empty() && arith.linear_combinations.len() == 1 {
-        if arith.linear_combinations[0].0.is_one() && arith.q_c.is_zero() {
-            return Some(arith.linear_combinations[0].1);
-        } else {
-            //todo!("should be simplified");
-        }
-    }
-
-    None
-}
-pub fn from_witness(witness: Witness) -> Expression {
-    Expression {
-        mul_terms: Vec::new(),
-        linear_combinations: vec![(FieldElement::one(), witness)],
-        q_c: FieldElement::zero(),
-    }
-}
-
-// Generate gates which ensure that out_expr is a permutation of in_expr
-// Returns the control bits of the sorting network used to generate the constrains
-pub fn evaluate_permutation(
-    in_expr: &Vec<Expression>,
-    out_expr: &Vec<Expression>,
-    evaluator: &mut Evaluator,
-) -> Vec<Witness> {
-    let (w, b) = permutation_layer(in_expr, evaluator);
-    // we contrain the network output to out_expr
-    for (b, o) in b.iter().zip(out_expr) {
-        evaluator.opcodes.push(AcirOpcode::Arithmetic(subtract(b, FieldElement::one(), o)));
-    }
-    w
-}
-
-// Generates gates for a sorting network
-// returns witness corresponding to the network configuration and the expressions corresponding to the network output
-// in_expr: inputs of the sorting network
-pub fn permutation_layer(
-    in_expr: &Vec<Expression>,
-    evaluator: &mut Evaluator,
-) -> (Vec<Witness>, Vec<Expression>) {
-    let n = in_expr.len();
-    if n == 1 {
-        return (Vec::new(), in_expr.clone());
-    }
-    let n1 = n / 2;
-    let mut conf = Vec::new();
-    // witness for the input switches
-    for _ in 0..n1 {
-        conf.push(evaluator.add_witness_to_cs());
-    }
-    // compute expressions after the input switches
-    // If inputs are a1,a2, and the switch value is c, then we compute expresions b1,b2 where
-    // b1 = a1+q, b2 = a2-q, q = c(a2-a1)
-    let mut in_sub1 = Vec::new();
-    let mut in_sub2 = Vec::new();
-    for i in 0..n1 {
-        //q = c*(a2-a1);
-        let intermediate = mul_with_witness(
-            evaluator,
-            &from_witness(conf[i]),
-            &subtract(&in_expr[2 * i + 1], FieldElement::one(), &in_expr[2 * i]),
-        );
-        //b1=a1+q
-        in_sub1.push(add(&intermediate, FieldElement::one(), &in_expr[2 * i]));
-        //b2=a2-q
-        in_sub2.push(subtract(&in_expr[2 * i + 1], FieldElement::one(), &intermediate));
-    }
-    if n % 2 == 1 {
-        in_sub2.push(in_expr.last().unwrap().clone());
-    }
-    let mut out_expr = Vec::new();
-    // compute results for the sub networks
-    let (w1, b1) = permutation_layer(&in_sub1, evaluator);
-    let (w2, b2) = permutation_layer(&in_sub2, evaluator);
-    // apply the output swithces
-    for i in 0..(n - 1) / 2 {
-        let c = evaluator.add_witness_to_cs();
-        conf.push(c);
-        let intermediate = mul_with_witness(
-            evaluator,
-            &from_witness(c),
-            &subtract(&b2[i], FieldElement::one(), &b1[i]),
-        );
-        out_expr.push(add(&intermediate, FieldElement::one(), &b1[i]));
-        out_expr.push(subtract(&b2[i], FieldElement::one(), &intermediate));
-    }
-    if n % 2 == 0 {
-        out_expr.push(b1.last().unwrap().clone());
-    }
-    out_expr.push(b2.last().unwrap().clone());
-    conf.extend(w1);
-    conf.extend(w2);
-    (conf, out_expr)
-}
-
-#[cfg(test)]
-mod test {
-    use std::collections::BTreeMap;
-
-    use acvm::{
-        acir::{circuit::opcodes::BlackBoxFuncCall, native_types::Witness},
-        FieldElement, OpcodeResolutionError, PartialWitnessGenerator,
-    };
-
-    use crate::{ssa::acir_gen::evaluate_permutation, Evaluator};
-    use rand::prelude::*;
-
-    use super::from_witness;
-
-    struct MockBackend {}
-    impl PartialWitnessGenerator for MockBackend {
-        fn solve_black_box_function_call(
-            _initial_witness: &mut BTreeMap<Witness, FieldElement>,
-            _func_call: &BlackBoxFuncCall,
-        ) -> Result<(), OpcodeResolutionError> {
-            unreachable!();
-        }
-    }
-
-    // Check that a random network constrains its output to be a permutation of any random input
-    #[test]
-    fn test_permutation() {
-        let mut rng = rand::thread_rng();
-        for n in 2..50 {
-            let mut eval = Evaluator {
-                current_witness_index: 0,
-                public_inputs: Vec::new(),
-                opcodes: Vec::new(),
-            };
-
-            //we generate random inputs
-            let mut input = Vec::new();
-            let mut a_val = Vec::new();
-            let mut b_wit = Vec::new();
-            let mut solved_witness: BTreeMap<Witness, FieldElement> = BTreeMap::new();
-            for i in 0..n {
-                let w = eval.add_witness_to_cs();
-                input.push(from_witness(w));
-                a_val.push(FieldElement::from(rng.next_u32() as i128));
-                solved_witness.insert(w, a_val[i]);
-            }
-
-            let mut output = Vec::new();
-            for _i in 0..n {
-                let w = eval.add_witness_to_cs();
-                b_wit.push(w);
-                output.push(from_witness(w));
-            }
-            //generate constraints for the inputs
-            let w = evaluate_permutation(&input, &output, &mut eval);
-
-            //we generate random network
-            let mut c = Vec::new();
-            for _i in 0..w.len() {
-                c.push(rng.next_u32() % 2 != 0);
-            }
-            // intialise bits
-            for i in 0..w.len() {
-                solved_witness.insert(w[i], FieldElement::from(c[i] as i128));
-            }
-            // compute the network output by solving the constraints
-            let backend = MockBackend {};
-            backend
-                .solve(&mut solved_witness, eval.opcodes.clone())
-                .expect("Could not solve permutation constraints");
-            let mut b_val = Vec::new();
-            for i in 0..output.len() {
-                b_val.push(solved_witness[&b_wit[i]]);
-            }
-            // ensure the outputs are a permutation of the inputs
-            assert_eq!(a_val.sort(), b_val.sort());
-        }
-    }
-=======
 /// Converts an `Expression` into a `Witness`
 /// - If the `Expression` is a degree-1 univariate polynomial
 /// then this conversion is a simple coercion.
@@ -1016,5 +197,4 @@
 fn expression_is_deg_one_univariate(expression: &Expression) -> bool {
     let has_one_univariate_term = expression.linear_combinations.len() == 1;
     expression_is_degree_1(expression) && has_one_univariate_term
->>>>>>> 2201dbc6
 }