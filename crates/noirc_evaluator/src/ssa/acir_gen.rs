use super::mem::{ArrayId, MemArray, Memory};
use super::node::{BinaryOp, ConstrainOp, Instruction, ObjectType, Operation};
use acvm::acir::OPCODE;
use acvm::FieldElement;

use super::node::NodeId;

use num_traits::{One, Zero};
use std::cmp::Ordering;
use std::collections::HashMap;
use std::ops::{Mul, Neg};
//use crate::acir::native_types::{Arithmetic, Witness};
use crate::ssa::context::SsaContext;
use crate::ssa::node::Node;
use crate::ssa::{mem, node};
use crate::Evaluator;
use crate::Gate;
use crate::RuntimeErrorKind;
use acvm::acir::circuit::gate::{Directive, GadgetCall, GadgetInput};
use acvm::acir::native_types::{Arithmetic, Linear, Witness};
use num_bigint::BigUint;

#[derive(Default)]
pub struct Acir {
    pub arith_cache: HashMap<NodeId, InternalVar>,
    pub memory_map: HashMap<u32, InternalVar>, //maps memory adress to expression
    pub memory_witness: HashMap<ArrayId, Vec<Witness>>, //map arrays to their witness...temporary
}

#[derive(Default, Clone, Debug)]
pub struct InternalVar {
    expression: Arithmetic,
    //value: FieldElement,     //not used for now
    witness: Option<Witness>,
    id: Option<NodeId>,
}

impl InternalVar {
    pub fn is_equal(&self, b: &InternalVar) -> bool {
        (self.id.is_some() && self.id == b.id)
            || (self.witness.is_some() && self.witness == b.witness)
            || self.expression == b.expression
    }

    fn new(expression: Arithmetic, witness: Option<Witness>, id: NodeId) -> InternalVar {
        InternalVar { expression, witness, id: Some(id) }
    }

    pub fn to_const(&self) -> Option<FieldElement> {
        if self.expression.mul_terms.is_empty() && self.expression.linear_combinations.is_empty() {
            return Some(self.expression.q_c);
        }
        None
    }

    pub fn get_or_generate_witness(&self, evaluator: &mut Evaluator) -> Witness {
        self.witness.unwrap_or_else(|| generate_witness(self, evaluator))
    }
}

impl From<Arithmetic> for InternalVar {
    fn from(arith: Arithmetic) -> InternalVar {
        let w = is_unit(&arith);
        InternalVar { expression: arith, witness: w, id: None }
    }
}

impl From<Witness> for InternalVar {
    fn from(w: Witness) -> InternalVar {
        InternalVar { expression: from_witness(w), witness: Some(w), id: None }
    }
}

impl From<FieldElement> for InternalVar {
    fn from(f: FieldElement) -> InternalVar {
        InternalVar {
            expression: Arithmetic {
                mul_terms: Vec::new(),
                linear_combinations: Vec::new(),
                q_c: f,
            },
            witness: None,
            id: None,
        }
    }
}

impl Acir {
    //This function stores the substitution with the arithmetic expression in the cache
    //When an instruction performs arithmetic operation, its output can be represented as an arithmetic expression of its arguments
    //Substitute a nodeobj as an arithmetic expression
    fn substitute(
        &mut self,
        id: NodeId,
        evaluator: &mut Evaluator,
        ctx: &SsaContext,
    ) -> InternalVar {
        if self.arith_cache.contains_key(&id) {
            return self.arith_cache[&id].clone();
        }
        let var = match ctx.try_get_node(id) {
            Some(node::NodeObj::Const(c)) => {
                let f_value = FieldElement::from_be_bytes_reduce(&c.value.to_bytes_be()); //TODO const should be a field
                let expr = Arithmetic {
                    mul_terms: Vec::new(),
                    linear_combinations: Vec::new(),
                    q_c: f_value, //TODO handle other types
                };
                InternalVar::new(expr, None, id)
            }
            Some(node::NodeObj::Obj(v)) => match v.get_type() {
                node::ObjectType::Pointer(_) => InternalVar::default(),
                _ => {
                    let w = v.witness.unwrap_or_else(|| evaluator.add_witness_to_cs());
                    let expr = Arithmetic::from(&w);
                    InternalVar::new(expr, Some(w), id)
                }
            },
            _ => {
                let w = evaluator.add_witness_to_cs();
                let expr = Arithmetic::from(&w);
                InternalVar::new(expr, Some(w), id)
            }
        };

        self.arith_cache.insert(id, var.clone());
        var
    }

    pub fn evaluate_instruction(
        &mut self,
        ins: &Instruction,
        evaluator: &mut Evaluator,
        ctx: &SsaContext,
    ) {
        if ins.operation == Operation::Nop {
            return;
        }

        let mut output = match &ins.operation {
            Operation::Binary(binary) => self.evaluate_binary(binary, ins.res_type, evaluator, ctx),
            Operation::Not(_) => todo!(),
            Operation::Cast(value) => self.substitute(*value, evaluator, ctx),
            i @ Operation::Jne(..)
            | i @ Operation::Jeq(..)
            | i @ Operation::Jmp(_)
            | i @ Operation::Phi { .. }
            | i @ Operation::Result { .. } => {
                unreachable!("Invalid instruction: {:?}", i);
            }
            Operation::Truncate { value, bit_size, max_bit_size } => {
                let value = self.substitute(*value, evaluator, ctx);
                evaluate_truncate(value, *bit_size, *max_bit_size, evaluator)
            }
            Operation::Intrinsic(opcode, args) => {
                let v = self.evaluate_opcode(ins.id, *opcode, args, ins.res_type, ctx, evaluator);
                InternalVar::from(v)
            }
            Operation::Call(..) => unreachable!("call instruction should have been inlined"),
            Operation::Return(_) => todo!(), //return from main
            Operation::Nop => InternalVar::default(),
            Operation::Load { array_id, index } => {
                //retrieves the value from the map if address is known at compile time:
                //address = l_c and should be constant
                let index = self.substitute(*index, evaluator, ctx);
                if let Some(index) = index.to_const() {
                    let address = mem::Memory::as_u32(index);
                    if self.memory_map.contains_key(&address) {
                        InternalVar::from(self.memory_map[&address].expression.clone())
                    } else {
                        //if not found, then it must be a witness (else it is non-initialised memory)
                        let mem_array = &ctx.mem[*array_id];
                        let index = (address - mem_array.adr) as usize;
                        if mem_array.values.len() > index {
                            mem_array.values[index].clone()
                        } else {
                            InternalVar::from(self.memory_witness[array_id][index])
                        }
                    }
                } else {
                    todo!("dynamic arrays are not implemented yet");
                }
            }

            Operation::Store { array_id: _, index, value } => {
                //maps the address to the rhs if address is known at compile time
                let index = self.substitute(*index, evaluator, ctx);
                let value = self.substitute(*value, evaluator, ctx);

                if let Some(index) = index.to_const() {
                    let address = mem::Memory::as_u32(index);
                    self.memory_map.insert(address, value);
                    //we do not generate constraint, so no output.
                    InternalVar::default()
                } else {
                    todo!("dynamic arrays are not implemented yet");
                }
            }
        };
        output.id = Some(ins.id);
        self.arith_cache.insert(ins.id, output);
    }

    fn evaluate_binary(
        &mut self,
        binary: &node::Binary,
        res_type: ObjectType,
        evaluator: &mut Evaluator,
        ctx: &SsaContext,
    ) -> InternalVar {
        let l_c = self.substitute(binary.lhs, evaluator, ctx);
        let r_c = self.substitute(binary.rhs, evaluator, ctx);

        match &binary.operator {
            BinaryOp::Add | BinaryOp::SafeAdd => {
                InternalVar::from(add(&l_c.expression, FieldElement::one(), &r_c.expression))
            }
            BinaryOp::Sub { max_rhs_value } | BinaryOp::SafeSub { max_rhs_value } => {
                if res_type == node::ObjectType::NativeField {
                    InternalVar::from(subtract(
                        &l_c.expression,
                        FieldElement::one(),
                        &r_c.expression,
                    ))
                } else {
                    //we need the type of rhs and its max value, then:
                    //lhs-rhs+k*2^bit_size where k=ceil(max_value/2^bit_size)
                    let bit_size = ctx[binary.rhs].size_in_bits();
                    let r_big = BigUint::one() << bit_size;
                    let mut k = max_rhs_value / &r_big;
                    if max_rhs_value % &r_big != BigUint::zero() {
                        k = &k + BigUint::one();
                    }
                    k = &k * r_big;
                    let f = FieldElement::from_be_bytes_reduce(&k.to_bytes_be());
                    let mut sub_expr =
                        subtract(&l_c.expression, FieldElement::one(), &r_c.expression);
                    sub_expr.q_c += f;
                    let mut sub_var = sub_expr.into();
                    //TODO: uses interval analysis for more precise check
                    if let Some(lhs_const) = l_c.to_const() {
                        if max_rhs_value <= &BigUint::from_bytes_be(&lhs_const.to_bytes()) {
                            sub_var = InternalVar::from(subtract(
                                &l_c.expression,
                                FieldElement::one(),
                                &r_c.expression,
                            ));
                        }
                    }
                    sub_var
                }
            }
            BinaryOp::Mul | BinaryOp::SafeMul => {
                InternalVar::from(evaluate_mul(&l_c, &r_c, evaluator))
            }
            BinaryOp::Udiv => {
                let (q_wit, _) = evaluate_udiv(&l_c, &r_c, evaluator);
                InternalVar::from(q_wit)
            }
            BinaryOp::Sdiv => InternalVar::from(evaluate_sdiv(&l_c, &r_c, evaluator).0),
            BinaryOp::Urem => {
                let (_, r_wit) = evaluate_udiv(&l_c, &r_c, evaluator);
                InternalVar::from(r_wit)
            }
            BinaryOp::Srem => InternalVar::from(evaluate_sdiv(&l_c, &r_c, evaluator).1),
            BinaryOp::Div => InternalVar::from(mul(
                &l_c.expression,
                &from_witness(evaluate_inverse(r_c, evaluator)),
            )),
            BinaryOp::Eq => InternalVar::from(
                self.evaluate_eq(binary.lhs, binary.rhs, &l_c, &r_c, ctx, evaluator),
            ),
            BinaryOp::Ne => InternalVar::from(
                self.evaluate_neq(binary.lhs, binary.rhs, &l_c, &r_c, ctx, evaluator),
            ),
            BinaryOp::Ult => {
                let size = ctx[binary.lhs].size_in_bits();
                evaluate_cmp(&l_c, &r_c, size, false, evaluator).into()
            }
            BinaryOp::Ule => {
                let size = ctx[binary.lhs].size_in_bits();
                let w = evaluate_cmp(&r_c, &l_c, size, false, evaluator);
                Arithmetic {
                    mul_terms: Vec::new(),
                    linear_combinations: vec![(-FieldElement::one(), w)],
                    q_c: FieldElement::one(),
                }
                .into()
            }
            BinaryOp::Slt => {
                let s = ctx[binary.lhs].size_in_bits();
                evaluate_cmp(&l_c, &r_c, s, true, evaluator).into()
            }
            BinaryOp::Sle => {
                let s = ctx[binary.lhs].size_in_bits();
                let w = evaluate_cmp(&r_c, &l_c, s, true, evaluator);
                Arithmetic {
                    mul_terms: Vec::new(),
                    linear_combinations: vec![(-FieldElement::one(), w)],
                    q_c: FieldElement::one(),
                }
                .into()
            }
            BinaryOp::Lt => todo!(),
            BinaryOp::Lte => {
                let size = ctx[binary.lhs].size_in_bits();
                // TODO: Should this be signed?
                evaluate_cmp(&l_c, &r_c, size, false, evaluator).into()
            }
            BinaryOp::And => InternalVar::from(evaluate_and(l_c, r_c, res_type.bits(), evaluator)),
            BinaryOp::Or => InternalVar::from(evaluate_or(l_c, r_c, res_type.bits(), evaluator)),
            BinaryOp::Xor => InternalVar::from(evaluate_xor(l_c, r_c, res_type.bits(), evaluator)),
            BinaryOp::Constrain(op) => match op {
                ConstrainOp::Eq => InternalVar::from(
                    self.equalize(binary.lhs, binary.rhs, &l_c, &r_c, ctx, evaluator),
                ),
                ConstrainOp::Neq => InternalVar::from(
                    self.distinct(binary.lhs, binary.rhs, &l_c, &r_c, ctx, evaluator),
                ),
            },
<<<<<<< HEAD
            Operation::Load(array_idx) => {
                //retrieves the value from the map if address is known at compile time:
                //address = l_c and should be constant
                if let Some(val) = l_c.to_const() {
                    let address = mem::Memory::as_u32(val);
                    if self.memory_map.contains_key(&address) {
                        InternalVar::from(self.memory_map[&address].expression.clone())
                    } else {
                        //if not found, then it must be a witness (else it is non-initialised memory)
                        let array = &ctx.mem.arrays[array_idx as usize];
                        let index = (address - array.adr) as usize;
                        if array.values.len() > index {
                            array.values[index].clone()
                        } else {
                            InternalVar::from(self.memory_witness[&array_idx][index])
                        }
                    }
                } else {
                    todo!("dynamic arrays are not implemented yet");
                }
            }

            Operation::Store(_) => {
                //maps the address to the rhs if address is known at compile time
                if let Some(val) = r_c.to_const() {
                    let address = mem::Memory::as_u32(val);
                    self.memory_map.insert(address, l_c);
                    //we do not generate constraint, so no output.
                    InternalVar::default()
                } else {
                    todo!("dynamic arrays are not implemented yet");
                }
            }
        };
        output.id = Some(ins.id);
        self.arith_cache.insert(ins.id, output);
=======
            BinaryOp::Shl | BinaryOp::Shr => unreachable!(),
            i @ BinaryOp::Assign => unreachable!("Invalid Instruction: {:?}", i),
        }
>>>>>>> 2bc0f676
    }

    pub fn print_circuit(gates: &[Gate]) {
        for gate in gates {
            println!("{:?}", gate);
        }
    }

    //Load array values into InternalVars
    //If create_witness is true, we create witnesses for values that do not have witness
    pub fn load_array(
        &mut self,
        array: &MemArray,
        create_witness: bool,
        evaluator: &mut Evaluator,
    ) -> Vec<InternalVar> {
        (0..array.len)
            .map(|i| {
                let address = array.adr + i;
                if let Some(memory) = self.memory_map.get_mut(&address) {
                    if create_witness && memory.witness.is_none() {
                        let (_, w) =
                            evaluator.create_intermediate_variable(memory.expression.clone());
                        self.memory_map.get_mut(&address).unwrap().witness = Some(w);
                    }
                    self.memory_map[&address].clone()
                } else if let Some(memory) = self.memory_witness.get(&array.id) {
                    let w = memory[i as usize];
                    w.into()
                } else {
                    array.values[i as usize].clone()
                }
            })
            .collect()
    }

    pub fn evaluate_neq(
        &mut self,
        lhs: NodeId,
        rhs: NodeId,
        l_c: &InternalVar,
        r_c: &InternalVar,
        ctx: &SsaContext,
        evaluator: &mut Evaluator,
    ) -> Arithmetic {
        if let (Some(a), Some(b)) = (Memory::deref(ctx, lhs), Memory::deref(ctx, rhs)) {
            let array_a = &ctx.mem[a];
            let array_b = &ctx.mem[b];

            if array_a.len == array_b.len {
                let mut x = InternalVar::from(self.zero_eq_array_sum(array_a, array_b, evaluator));
                x.witness = Some(generate_witness(&x, evaluator));
                from_witness(evaluate_zero_equality(&x, evaluator))
            } else {
                //If length are different, then the arrays are different
                Arithmetic {
                    mul_terms: Vec::new(),
                    linear_combinations: Vec::new(),
                    q_c: FieldElement::one(),
                }
            }
        } else {
            let mut x =
                InternalVar::from(subtract(&l_c.expression, FieldElement::one(), &r_c.expression));
            x.witness = Some(generate_witness(&x, evaluator));
            from_witness(evaluate_zero_equality(&x, evaluator))
        }
    }

    pub fn evaluate_eq(
        &mut self,
        lhs: NodeId,
        rhs: NodeId,
        l_c: &InternalVar,
        r_c: &InternalVar,
        ctx: &SsaContext,
        evaluator: &mut Evaluator,
    ) -> Arithmetic {
        subtract(
            &Arithmetic {
                mul_terms: Vec::new(),
                linear_combinations: Vec::new(),
                q_c: FieldElement::one(),
            },
            FieldElement::one(),
            &self.evaluate_neq(lhs, rhs, l_c, r_c, ctx, evaluator),
        )
    }

    //Constraint lhs to be different than rhs
    pub fn distinct(
        &mut self,
        lhs: NodeId,
        rhs: NodeId,
        l_c: &InternalVar,
        r_c: &InternalVar,
        ctx: &SsaContext,
        evaluator: &mut Evaluator,
    ) -> Arithmetic {
        if let (Some(a), Some(b)) = (Memory::deref(ctx, lhs), Memory::deref(ctx, rhs)) {
            let array_a = &ctx.mem[a];
            let array_b = &ctx.mem[b];
            //If length are different, then the arrays are different
            if array_a.len == array_b.len {
                let sum = self.zero_eq_array_sum(array_a, array_b, evaluator);
                evaluate_inverse(InternalVar::from(sum), evaluator);
            }
        } else {
            let diff = subtract(&l_c.expression, FieldElement::one(), &r_c.expression);
            evaluate_inverse(InternalVar::from(diff), evaluator);
        }
        Arithmetic::default()
    }

    //Constraint lhs to be equal to rhs
    pub fn equalize(
        &mut self,
        lhs: NodeId,
        rhs: NodeId,
        l_c: &InternalVar,
        r_c: &InternalVar,
        ctx: &SsaContext,
        evaluator: &mut Evaluator,
    ) -> Arithmetic {
        if let (Some(a), Some(b)) = (Memory::deref(ctx, lhs), Memory::deref(ctx, rhs)) {
            let a_values = self.load_array(&ctx.mem[a], false, evaluator);
            let b_values = self.load_array(&ctx.mem[b], false, evaluator);
            assert!(a_values.len() == b_values.len());
            for (a_iter, b_iter) in a_values.into_iter().zip(b_values) {
                let array_diff =
                    subtract(&a_iter.expression, FieldElement::one(), &b_iter.expression);
                evaluator.gates.push(Gate::Arithmetic(array_diff));
            }
            Arithmetic::default()
        } else {
            let output = add(&l_c.expression, FieldElement::from(-1_i128), &r_c.expression);
            if is_const(&output) {
                assert_eq!(output.q_c, FieldElement::zero());
            } else {
                evaluator.gates.push(Gate::Arithmetic(output.clone()));
            }
            output
        }
    }

    //Generates gates for the expression: \sum_i(zero_eq(A[i]-B[i]))
    //N.b. We assumes the lenghts of a and b are the same but it is not checked inside the function.
    fn zero_eq_array_sum(
        &mut self,
        a: &MemArray,
        b: &MemArray,
        evaluator: &mut Evaluator,
    ) -> Arithmetic {
        let mut sum = Arithmetic::default();

        let a_values = self.load_array(a, false, evaluator);
        let b_values = self.load_array(b, false, evaluator);

        for (a_iter, b_iter) in a_values.into_iter().zip(b_values) {
            let diff_expr = subtract(&a_iter.expression, FieldElement::one(), &b_iter.expression);

            let diff_witness = evaluator.add_witness_to_cs();
            let diff_var = InternalVar {
                //in cache??
                expression: diff_expr.clone(),
                witness: Some(diff_witness),
                id: None,
            };
            evaluator.gates.push(Gate::Arithmetic(subtract(
                &diff_expr,
                FieldElement::one(),
                &from_witness(diff_witness),
            )));
            //TODO: avoid creating witnesses for diff
            sum = add(
                &sum,
                FieldElement::one(),
                &from_witness(evaluate_zero_equality(&diff_var, evaluator)),
            );
        }
        sum
    }

    //Transform the arguments of intrinsic functions into witnesses
    pub fn prepare_inputs(
        &self,
        args: &[NodeId],
        cfg: &SsaContext,
        evaluator: &mut Evaluator,
    ) -> Vec<GadgetInput> {
        let mut inputs: Vec<GadgetInput> = Vec::new();

        for a in args {
            let l_obj = cfg.try_get_node(*a).unwrap();
            match l_obj {
                node::NodeObj::Obj(v) => {
                    match l_obj.get_type() {
                        node::ObjectType::Pointer(a) => {
                            let array = &cfg.mem[a];
                            let num_bits = array.element_type.bits();
                            for i in 0..array.len {
                                let address = array.adr + i;
                                if self.memory_map.contains_key(&address) {
                                    if let Some(wit) = self.memory_map[&address].witness {
                                        inputs.push(GadgetInput { witness: wit, num_bits });
                                    } else {
                                        //TODO we should store the witnesses somewhere, else if the inputs are re-used
                                        //we will duplicate the witnesses.
                                        let (_, w) = evaluator.create_intermediate_variable(
                                            self.memory_map[&address].expression.clone(),
                                        );
                                        inputs.push(GadgetInput { witness: w, num_bits });
                                    }
                                } else {
                                    inputs.push(GadgetInput {
                                        witness: array.values[i as usize].witness.unwrap(),
                                        num_bits,
                                    });
                                }
                            }
                        }
                        _ => {
                            if let Some(w) = v.witness {
                                inputs.push(GadgetInput { witness: w, num_bits: v.size_in_bits() });
                            } else {
                                todo!("generate a witness");
                            }
                        }
                    }
                }
                _ => {
                    if self.arith_cache.contains_key(a) {
                        if let Some(w) = self.arith_cache[a].clone().witness {
                            inputs.push(GadgetInput { witness: w, num_bits: l_obj.size_in_bits() });
                        } else {
                            todo!();
                        }
                    } else {
                        dbg!(&l_obj);
                        unreachable!("invalid input")
                    }
                }
            }
        }
        inputs
    }

    pub fn evaluate_opcode(
        &mut self,
        instruction_id: NodeId,
        opcode: OPCODE,
        args: &[NodeId],
        res_type: ObjectType,
        cfg: &SsaContext,
        evaluator: &mut Evaluator,
    ) -> Arithmetic {
        if opcode == OPCODE::ToBits {
            todo!();
        }

        let outputs;
        match opcode {
            OPCODE::ToBits => {
                let bit_size = cfg.get_as_constant(args[1]).unwrap().to_u128() as u32;
                let l_c = self.substitute(args[0], evaluator, cfg);
                outputs = split(&l_c, bit_size, evaluator);
                if let node::ObjectType::Pointer(a) = res_type {
                    self.memory_witness.insert(a, outputs.clone()); //TODO can we avoid the clone?
                }
            }
            _ => {
                let inputs = self.prepare_inputs(args, cfg, evaluator);
                let output_count = opcode.definition().output_size.0 as u32;
                outputs = self.prepare_outputs(instruction_id, output_count, cfg, evaluator);

                let call_gate = GadgetCall {
                    name: opcode,
                    inputs,                   //witness + bit size
                    outputs: outputs.clone(), //witness
                };
                evaluator.gates.push(Gate::GadgetCall(call_gate));
            }
        }

        if outputs.len() == 1 {
            from_witness(outputs[0])
        } else {
            //if there are more than one witness returned, the result is inside ins.res_type as a pointer to an array
            Arithmetic::default()
        }
    }

    pub fn prepare_outputs(
        &mut self,
        pointer: NodeId,
        output_nb: u32,
        ctx: &SsaContext,
        evaluator: &mut Evaluator,
    ) -> Vec<Witness> {
        // Create fresh variables that will link to the output
        let mut outputs = Vec::with_capacity(output_nb as usize);
        for _ in 0..output_nb {
            let witness = evaluator.add_witness_to_cs();
            outputs.push(witness);
        }

        let l_obj = ctx.try_get_node(pointer).unwrap();
        if let node::ObjectType::Pointer(a) = l_obj.get_type() {
            self.memory_witness.insert(a, outputs.clone()); //TODO can we avoid the clone?
        }
        outputs
    }
}

pub fn evaluate_sdiv(
    _lhs: &InternalVar,
    _rhs: &InternalVar,
    _evaluator: &mut Evaluator,
) -> (Arithmetic, Arithmetic) {
    todo!();
}

//Returns 1 if lhs < rhs
pub fn evaluate_cmp(
    lhs: &InternalVar,
    rhs: &InternalVar,
    bit_size: u32,
    signed: bool,
    evaluator: &mut Evaluator,
) -> Witness {
    //TODO use quad_decomposition gate for barretenberg
    let mut sub_expr = subtract(&lhs.expression, FieldElement::one(), &rhs.expression);
    let two_pow = BigUint::one() << (bit_size + 1);
    sub_expr.q_c += FieldElement::from_be_bytes_reduce(&two_pow.to_bytes_be());
    let bits = split(&sub_expr.into(), bit_size + 2, evaluator);
    if signed {
        bits[(bit_size - 1) as usize]
    } else {
        bits[(bit_size) as usize]
    }
}

//Performs bit decomposition
pub fn split(lhs: &InternalVar, bit_size: u32, evaluator: &mut Evaluator) -> Vec<Witness> {
    assert!(bit_size < FieldElement::max_num_bits());
    let mut bits = Arithmetic::default();
    let mut two_pow = FieldElement::one();
    let two = FieldElement::from(2_i128);
    let mut result = Vec::new();
    for _ in 0..bit_size {
        let bit_witness = evaluator.add_witness_to_cs();
        result.push(bit_witness);
        let bit_expr = from_witness(bit_witness);
        bits = add(&bits, two_pow, &bit_expr);
        two_pow = two_pow.mul(two);
        evaluator.gates.push(Gate::Arithmetic(subtract(
            &mul(&bit_expr, &bit_expr),
            FieldElement::one(),
            &bit_expr,
        )));
    }
    let a_witness = generate_witness(lhs, evaluator);
    evaluator.gates.push(Gate::Directive(Directive::Split {
        a: a_witness,
        b: result.clone(),
        bit_size,
    }));
    evaluator.gates.push(Gate::Arithmetic(subtract(
        &from_witness(a_witness),
        FieldElement::one(),
        &bits,
    )));

    result
}

fn const_and(
    var: InternalVar,
    b: FieldElement,
    bit_size: u32,
    evaluator: &mut Evaluator,
) -> Arithmetic {
    let a_bits = split(&var, bit_size, evaluator);
    let mut result = Arithmetic::default();
    let mut k = FieldElement::one();
    let two = FieldElement::from(2_i128);
    for (a_iter, b_iter) in a_bits.into_iter().zip(b.bits().iter().rev()) {
        if *b_iter {
            result = add(&result, k, &from_witness(a_iter));
        }
        k = k.mul(two);
    }
    result
}

fn const_xor(
    var: InternalVar,
    b: FieldElement,
    bit_size: u32,
    evaluator: &mut Evaluator,
) -> Arithmetic {
    let a_bits = split(&var, bit_size, evaluator);
    let mut result = Arithmetic::default();
    let mut k = FieldElement::one();
    let two = FieldElement::from(2_i128);
    for (a_iter, b_iter) in a_bits.into_iter().zip(b.bits()) {
        if b_iter {
            let c = subtract(
                &Arithmetic {
                    mul_terms: Vec::new(),
                    linear_combinations: Vec::new(),
                    q_c: FieldElement::one(),
                },
                FieldElement::one(),
                &from_witness(a_iter),
            );
            result = add(&result, k, &c);
        } else {
            result = add(&result, k, &from_witness(a_iter));
        }
        k = k.mul(two);
    }
    result
}

pub fn evaluate_and(
    lhs: InternalVar,
    rhs: InternalVar,
    bit_size: u32,
    evaluator: &mut Evaluator,
) -> Arithmetic {
    if let Some(r_c) = rhs.to_const() {
        return const_and(lhs, r_c, bit_size, evaluator);
    }
    if let Some(l_c) = lhs.to_const() {
        return const_and(rhs, l_c, bit_size, evaluator);
    }

    let result = evaluator.add_witness_to_cs();
    let a_witness = generate_witness(&lhs, evaluator);
    let b_witness = generate_witness(&rhs, evaluator);
    //TODO checks the cost of the gate vs bit_size (cf. #164)
    evaluator.gates.push(Gate::And(acvm::acir::circuit::gate::AndGate {
        a: a_witness,
        b: b_witness,
        result,
        num_bits: bit_size,
    }));
    Arithmetic::from(Linear::from_witness(result))
}

pub fn evaluate_xor(
    lhs: InternalVar,
    rhs: InternalVar,
    bit_size: u32,
    evaluator: &mut Evaluator,
) -> Arithmetic {
    if let Some(r_c) = rhs.to_const() {
        return const_xor(lhs, r_c, bit_size, evaluator);
    }
    if let Some(l_c) = lhs.to_const() {
        return const_xor(rhs, l_c, bit_size, evaluator);
    }

    let result = evaluator.add_witness_to_cs();

    let a_witness = generate_witness(&lhs, evaluator);
    let b_witness = generate_witness(&rhs, evaluator);
    //TODO checks the cost of the gate vs bit_size (cf. #164)
    evaluator.gates.push(Gate::Xor(acvm::acir::circuit::gate::XorGate {
        a: a_witness,
        b: b_witness,
        result,
        num_bits: bit_size,
    }));
    from_witness(result)
}

pub fn evaluate_or(
    lhs: InternalVar,
    rhs: InternalVar,
    bit_size: u32,
    evaluator: &mut Evaluator,
) -> Arithmetic {
    if bit_size == 1 {
        let sum = add(&lhs.expression, FieldElement::one(), &rhs.expression);
        let mul = mul(&lhs.expression, &rhs.expression);
        return subtract(&sum, FieldElement::one(), &mul);
    }

    let lhs_bits = split(&lhs, bit_size, evaluator);
    let rhs_bits = split(&rhs, bit_size, evaluator);
    let mut result = Arithmetic::default();
    let mut k = FieldElement::one();
    let two = FieldElement::from(2_i128);
    for (l_bit, r_bit) in lhs_bits.into_iter().zip(rhs_bits) {
        let l_or_r = evaluate_or(l_bit.into(), r_bit.into(), 1, evaluator);
        result = add(&result, k, &l_or_r);
        k = k.mul(two);
    }
    result
}

//truncate lhs (a number whose value requires max_bits) into a rhs-bits number: i.e it returns b such that lhs mod 2^rhs is b
pub fn evaluate_truncate(
    lhs: InternalVar,
    rhs: u32,
    max_bits: u32,
    evaluator: &mut Evaluator,
) -> InternalVar {
    assert!(max_bits > rhs, "max_bits = {}, rhs = {}", max_bits, rhs);

    //0. Check for constant expression. This can happen through arithmetic simplifications
    if let Some(a_c) = lhs.to_const() {
        let mut a_big = BigUint::from_bytes_be(&a_c.to_bytes());
        let two = BigUint::from(2_u32);
        a_big %= two.pow(rhs);
        return InternalVar::from(FieldElement::from_be_bytes_reduce(&a_big.to_bytes_be()));
    }
    //1. Generate witnesses a,b,c
    //TODO: we should truncate the arithmetic expression (and so avoid having to create a witness)
    // if lhs is not a witness, but this requires a new truncate directive...TODO
    let a_witness = generate_witness(&lhs, evaluator);
    let b_witness = evaluator.add_witness_to_cs();
    let c_witness = evaluator.add_witness_to_cs();
    evaluator.gates.push(Gate::Directive(Directive::Truncate {
        a: a_witness,
        b: b_witness,
        c: c_witness,
        bit_size: rhs,
    }));

    range_constraint(b_witness, rhs, evaluator).unwrap_or_else(|err| {
        dbg!(err);
    }); //TODO propagate the error using ?
    range_constraint(c_witness, max_bits - rhs, evaluator).unwrap_or_else(|err| {
        dbg!(err);
    });

    //2. Add the constraint a = b+2^Nc
    let mut f = FieldElement::from(2_i128);
    f = f.pow(&FieldElement::from(rhs as i128));
    let b_arith = from_witness(b_witness);
    let c_arith = from_witness(c_witness);
    let res = add(&b_arith, f, &c_arith); //b+2^Nc
    let a = &Arithmetic::from(Linear::from_witness(a_witness));
    let my_constraint = add(&res, -FieldElement::one(), a);
    evaluator.gates.push(Gate::Arithmetic(my_constraint));
    InternalVar::from(b_witness)
}

pub fn generate_witness(lhs: &InternalVar, evaluator: &mut Evaluator) -> Witness {
    if let Some(witness) = lhs.witness {
        return witness;
    }

    if is_const(&lhs.expression) {
        todo!("Panic");
    }
    if lhs.expression.mul_terms.is_empty() && lhs.expression.linear_combinations.len() == 1 {
        //TODO check if this case can be optimised
    }
    let (_, w) = evaluator.create_intermediate_variable(lhs.expression.clone());
    w //TODO  set lhs.witness = w
}

pub fn evaluate_mul(lhs: &InternalVar, rhs: &InternalVar, evaluator: &mut Evaluator) -> Arithmetic {
    if is_const(&lhs.expression) {
        return &rhs.expression * &lhs.expression.q_c;
    }
    if is_const(&rhs.expression) {
        return &lhs.expression * &rhs.expression.q_c;
    }
    //No multiplicative term
    if lhs.expression.mul_terms.is_empty() && rhs.expression.mul_terms.is_empty() {
        return mul(&lhs.expression, &rhs.expression);
    }
    //Generate intermediate variable
    //create new witness a and a gate: a = lhs
    let a = evaluator.add_witness_to_cs();
    evaluator.gates.push(Gate::Arithmetic(&lhs.expression - &Arithmetic::from(&a)));
    //create new witness b and gate b = rhs
    let mut b = a;
    if !lhs.is_equal(rhs) {
        b = evaluator.add_witness_to_cs();
        evaluator.gates.push(Gate::Arithmetic(&rhs.expression - &Arithmetic::from(&b)));
    }
    //return arith(mul=a*b)
    mul(&Arithmetic::from(&a), &Arithmetic::from(&b)) //TODO  &lhs.expression * &rhs.expression
}

pub fn evaluate_udiv(
    lhs: &InternalVar,
    rhs: &InternalVar,
    evaluator: &mut Evaluator,
) -> (Witness, Witness) {
    //a = q*b+r, a= lhs, et b= rhs
    //result = q
    //n.b a et b MUST have proper bit size
    //we need to know a bit size (so that q has the same)

    //generate witnesses

    //TODO: can we handle an arithmetic and not create a witness for a and b?
    let a_witness = generate_witness(lhs, evaluator); //TODO we should set lhs.witness = a.witness and lhs.expression= 1*w

    //TODO: can we handle an arithmetic and not create a witness for a and b?
    let b_witness = generate_witness(rhs, evaluator);

    let q_witness = evaluator.add_witness_to_cs();
    let r_witness = evaluator.add_witness_to_cs();

    //TODO not in master...
    evaluator.gates.push(Gate::Directive(Directive::Quotient {
        a: a_witness,
        b: b_witness,
        q: q_witness,
        r: r_witness,
    }));
    //r<b
    let r_expr = Arithmetic::from(Linear::from_witness(r_witness));
    let r_var = InternalVar { expression: r_expr, witness: Some(r_witness), id: None };
    bound_check(&r_var, rhs, true, 32, evaluator); //TODO bit size! should be max(a.bit, b.bit)
                                                   //range check q<=a
    range_constraint(q_witness, 32, evaluator).unwrap_or_else(|err| {
        dbg!(err);
    }); //todo bit size should be a.bits
        // a-b*q-r = 0
    let div_eucl = add(
        &lhs.expression,
        -FieldElement::one(),
        &Arithmetic {
            mul_terms: vec![(FieldElement::one(), b_witness, q_witness)],
            linear_combinations: vec![(FieldElement::one(), r_witness)],
            q_c: FieldElement::zero(),
        },
    );

    evaluator.gates.push(Gate::Arithmetic(div_eucl));
    (q_witness, r_witness)
}

//Zero Equality gate: returns 1 if x is not null and 0 else
pub fn evaluate_zero_equality(x: &InternalVar, evaluator: &mut Evaluator) -> Witness {
    let x_witness = x.witness.unwrap(); //todo we need a witness because of the directive, but we should use an expression

    let m = evaluator.add_witness_to_cs(); //'inverse' of x
    evaluator.gates.push(Gate::Directive(Directive::Invert { x: x_witness, result: m }));

    //y=x*m         y is 1 if x is not null, and 0 else
    let y_witness = evaluator.add_witness_to_cs();
    evaluator.gates.push(Gate::Arithmetic(Arithmetic {
        mul_terms: vec![(FieldElement::one(), x_witness, m)],
        linear_combinations: vec![(FieldElement::one().neg(), y_witness)],
        q_c: FieldElement::zero(),
    }));

    //x=y*x
    let y_expr = from_witness(y_witness);
    let xy = mul(&from_witness(x_witness), &y_expr);
    evaluator.gates.push(Gate::Arithmetic(subtract(
        &xy,
        FieldElement::one(),
        &from_witness(x_witness),
    )));
    y_witness
}

/// Creates a new witness and constrains it to be the inverse of x
fn evaluate_inverse(x: InternalVar, evaluator: &mut Evaluator) -> Witness {
    // Create a fresh witness - n.b we could check if x is constant or not
    let inverse_witness = evaluator.add_witness_to_cs();
    let inverse_expr = from_witness(inverse_witness);
    let x_witness = x.get_or_generate_witness(evaluator); //TODO avoid creating witnesses here.
    evaluator
        .gates
        .push(Gate::Directive(Directive::Invert { x: x_witness, result: inverse_witness }));

    //x*inverse = 1
    Arithmetic::default();
    evaluator.gates.push(Gate::Arithmetic(add(
        &mul(&from_witness(x_witness), &inverse_expr),
        FieldElement::one(),
        &Arithmetic {
            mul_terms: Vec::new(),
            linear_combinations: Vec::new(),
            q_c: FieldElement::from(-1_i128),
        },
    )));
    inverse_witness
}

pub fn is_const(expr: &Arithmetic) -> bool {
    expr.mul_terms.is_empty() && expr.linear_combinations.is_empty()
}

//a*b
pub fn mul(a: &Arithmetic, b: &Arithmetic) -> Arithmetic {
    if !(a.mul_terms.is_empty() && b.mul_terms.is_empty()) {
        todo!("PANIC");
    }

    let mut output = Arithmetic {
        mul_terms: Vec::new(),
        linear_combinations: Vec::new(),
        q_c: FieldElement::zero(),
    };

    //TODO to optimise...
    for lc in &a.linear_combinations {
        let single = single_mul(lc.1, b);
        output = add(&output, lc.0, &single);
    }

    //linear terms
    let mut i1 = 0; //a
    let mut i2 = 0; //b
    while i1 < a.linear_combinations.len() && i2 < b.linear_combinations.len() {
        let coef_a = b.q_c * a.linear_combinations[i1].0;
        let coef_b = a.q_c * b.linear_combinations[i2].0;
        match a.linear_combinations[i1].1.cmp(&b.linear_combinations[i2].1) {
            Ordering::Greater => {
                if coef_b != FieldElement::zero() {
                    output.linear_combinations.push((coef_b, b.linear_combinations[i2].1));
                }
                if i2 + 1 >= b.linear_combinations.len() {
                    i1 += 1;
                } else {
                    i2 += 1;
                }
            }
            Ordering::Less => {
                if coef_a != FieldElement::zero() {
                    output.linear_combinations.push((coef_a, a.linear_combinations[i1].1));
                }
                if i1 + 1 >= a.linear_combinations.len() {
                    i2 += 1;
                } else {
                    i1 += 1;
                }
            }
            Ordering::Equal => {
                if coef_a + coef_b != FieldElement::zero() {
                    output.linear_combinations.push((coef_a + coef_b, a.linear_combinations[i1].1));
                }
                if (i1 + 1 >= a.linear_combinations.len())
                    && (i2 + 1 >= b.linear_combinations.len())
                {
                    i1 += 1;
                    i2 += 1;
                } else {
                    if i1 + 1 < a.linear_combinations.len() {
                        i1 += 1;
                    }
                    if i2 + 1 < a.linear_combinations.len() {
                        i2 += 1;
                    }
                }
            }
        }
    }
    //Constant term:
    output.q_c = a.q_c * b.q_c;
    output
}

// returns a - k*b
pub fn subtract(a: &Arithmetic, k: FieldElement, b: &Arithmetic) -> Arithmetic {
    add(a, k.neg(), b)
}

// returns a + k*b
pub fn add(a: &Arithmetic, k: FieldElement, b: &Arithmetic) -> Arithmetic {
    let mut output = Arithmetic::default();

    //linear combinations
    let mut i1 = 0; //a
    let mut i2 = 0; //b
    while i1 < a.linear_combinations.len() && i2 < b.linear_combinations.len() {
        match a.linear_combinations[i1].1.cmp(&b.linear_combinations[i2].1) {
            Ordering::Greater => {
                let coef = b.linear_combinations[i2].0 * k;
                if coef != FieldElement::zero() {
                    output.linear_combinations.push((coef, b.linear_combinations[i2].1));
                }
                i2 += 1;
            }
            Ordering::Less => {
                output.linear_combinations.push(a.linear_combinations[i1]);
                i1 += 1;
            }
            Ordering::Equal => {
                let coef = a.linear_combinations[i1].0 + b.linear_combinations[i2].0 * k;
                if coef != FieldElement::zero() {
                    output.linear_combinations.push((coef, a.linear_combinations[i1].1));
                }
                i2 += 1;
                i1 += 1;
            }
        }
    }
    while i1 < a.linear_combinations.len() {
        output.linear_combinations.push(a.linear_combinations[i1]);
        i1 += 1;
    }
    while i2 < b.linear_combinations.len() {
        let coef = b.linear_combinations[i2].0 * k;
        if coef != FieldElement::zero() {
            output.linear_combinations.push((coef, b.linear_combinations[i2].1));
        }
        i2 += 1;
    }

    //mul terms

    i1 = 0; //a
    i2 = 0; //b

    while i1 < a.mul_terms.len() && i2 < b.mul_terms.len() {
        match (a.mul_terms[i1].1, a.mul_terms[i1].2).cmp(&(b.mul_terms[i2].1, b.mul_terms[i2].2)) {
            Ordering::Greater => {
                let coef = b.mul_terms[i2].0 * k;
                if coef != FieldElement::zero() {
                    output.mul_terms.push((coef, b.mul_terms[i2].1, b.mul_terms[i2].2));
                }
                i2 += 1;
            }
            Ordering::Less => {
                output.mul_terms.push(a.mul_terms[i1]);
                i1 += 1;
            }
            Ordering::Equal => {
                let coef = a.mul_terms[i1].0 + b.mul_terms[i2].0 * k;
                if coef != FieldElement::zero() {
                    output.mul_terms.push((coef, a.mul_terms[i1].1, a.mul_terms[i1].2));
                }
                i2 += 1;
                i1 += 1;
            }
        }
    }
    while i1 < a.mul_terms.len() {
        output.mul_terms.push(a.mul_terms[i1]);
        i1 += 1;
    }

    while i2 < b.mul_terms.len() {
        let coef = b.mul_terms[i2].0 * k;
        if coef != FieldElement::zero() {
            output.mul_terms.push((coef, b.mul_terms[i2].1, b.mul_terms[i2].2));
        }
        i2 += 1;
    }

    output.q_c = a.q_c + k * b.q_c;
    output
}

// returns w*b.linear_combinations
pub fn single_mul(w: Witness, b: &Arithmetic) -> Arithmetic {
    let mut output = Arithmetic::default();
    let mut i1 = 0;
    while i1 < b.linear_combinations.len() {
        if (w, b.linear_combinations[i1].1) < (b.linear_combinations[i1].1, w) {
            output.mul_terms.push((b.linear_combinations[i1].0, w, b.linear_combinations[i1].1));
        } else {
            output.mul_terms.push((b.linear_combinations[i1].0, b.linear_combinations[i1].1, w));
        }
        i1 += 1;
    }
    output
}

pub fn boolean(witness: Witness) -> Arithmetic {
    Arithmetic {
        mul_terms: vec![(FieldElement::one(), witness, witness)],
        linear_combinations: vec![(-FieldElement::one(), witness)],
        q_c: FieldElement::zero(),
    }
}

//contrain witness a to be num_bits-size integer, i.e between 0 and 2^num_bits-1
pub fn range_constraint(
    witness: Witness,
    num_bits: u32,
    evaluator: &mut Evaluator,
) -> Result<(), RuntimeErrorKind> {
    if num_bits == 1 {
        // Add a bool gate
        let bool_constraint = boolean(witness);
        evaluator.gates.push(Gate::Arithmetic(bool_constraint));
    } else if num_bits == FieldElement::max_num_bits() {
        // Don't apply any constraints if the range is for the maximum number of bits
        let message = format!(
            "All Witnesses are by default u{}. Applying this type does not apply any constraints.",
            FieldElement::max_num_bits()
        );
        return Err(RuntimeErrorKind::UnstructuredError { message });
    } else if num_bits % 2 == 1 {
        // Note if the number of bits is odd, then Barretenberg will panic
        // new witnesses; r is constrained to num_bits-1 and b is 1 bit
        let r_witness = evaluator.add_witness_to_cs();
        let b_witness = evaluator.add_witness_to_cs();
        evaluator.gates.push(Gate::Directive(Directive::Oddrange {
            a: witness,
            b: b_witness,
            r: r_witness,
            bit_size: num_bits,
        }));
        range_constraint(r_witness, num_bits - 1, evaluator).unwrap_or_else(|err| {
            dbg!(err);
        });
        range_constraint(b_witness, 1, evaluator).unwrap_or_else(|err| {
            dbg!(err);
        });
        //Add the constraint a = r + 2^N*b
        let mut f = FieldElement::from(2_i128);
        f = f.pow(&FieldElement::from((num_bits - 1) as i128));
        let res = add(&from_witness(r_witness), f, &from_witness(b_witness));
        let my_constraint = add(&res, -FieldElement::one(), &from_witness(witness));
        evaluator.gates.push(Gate::Arithmetic(my_constraint));
    } else {
        evaluator.gates.push(Gate::Range(witness, num_bits));
    }

    Ok(())
}

// Generate constraints that are satisfied iff
// a < b , when strict is true, or
// a <= b, when strict is false
// bits is the bit size of a and b (or an upper bound of the bit size)
///////////////
// a<=b is done by constraining b-a to a bit size of 'bits':
// if a<=b, 0 <= b-a <= b < 2^bits
// if a>b, b-a = p+b-a > p-2^bits >= 2^bits  (if log(p) >= bits + 1)
// n.b: we do NOT check here that a and b are indeed 'bits' size
// a < b <=> a+1<=b
fn bound_check(
    a: &InternalVar,
    b: &InternalVar,
    strict: bool,
    bits: u32,
    evaluator: &mut Evaluator,
) {
    //todo appeler bound_constrains et rajouter les gates a l'evaluator
    if bits > FieldElement::max_num_bits() - 1
    //TODO max_num_bits() is not log(p)?
    {
        todo!("ERROR");
    }
    let offset = if strict { FieldElement::one() } else { FieldElement::zero() };
    let mut sub_expression = add(&b.expression, -FieldElement::one(), &a.expression); //a-b
    sub_expression.q_c += offset; //a-b+offset
    let w = evaluator.add_witness_to_cs(); //range_check requires a witness - TODO may be this can be avoided?
    evaluator.gates.push(Gate::Arithmetic(&sub_expression - &Arithmetic::from(&w)));
    range_constraint(w, bits, evaluator).unwrap_or_else(|err| {
        dbg!(err);
    });
}

pub fn is_unit(arith: &Arithmetic) -> Option<Witness> {
    if arith.mul_terms.is_empty()
        && arith.linear_combinations.len() == 1
        && arith.linear_combinations[0].0 == FieldElement::one()
        && arith.q_c == FieldElement::zero()
    {
        return Some(arith.linear_combinations[0].1);
    }
    if arith.mul_terms.is_empty() && arith.linear_combinations.len() == 1 {
        //todo!("should be simplified");
    }
    None
}
pub fn from_witness(witness: Witness) -> Arithmetic {
    Arithmetic {
        mul_terms: Vec::new(),
        linear_combinations: vec![(FieldElement::one(), witness)],
        q_c: FieldElement::zero(),
    }
}<|MERGE_RESOLUTION|>--- conflicted
+++ resolved
@@ -318,48 +318,9 @@
                     self.distinct(binary.lhs, binary.rhs, &l_c, &r_c, ctx, evaluator),
                 ),
             },
-<<<<<<< HEAD
-            Operation::Load(array_idx) => {
-                //retrieves the value from the map if address is known at compile time:
-                //address = l_c and should be constant
-                if let Some(val) = l_c.to_const() {
-                    let address = mem::Memory::as_u32(val);
-                    if self.memory_map.contains_key(&address) {
-                        InternalVar::from(self.memory_map[&address].expression.clone())
-                    } else {
-                        //if not found, then it must be a witness (else it is non-initialised memory)
-                        let array = &ctx.mem.arrays[array_idx as usize];
-                        let index = (address - array.adr) as usize;
-                        if array.values.len() > index {
-                            array.values[index].clone()
-                        } else {
-                            InternalVar::from(self.memory_witness[&array_idx][index])
-                        }
-                    }
-                } else {
-                    todo!("dynamic arrays are not implemented yet");
-                }
-            }
-
-            Operation::Store(_) => {
-                //maps the address to the rhs if address is known at compile time
-                if let Some(val) = r_c.to_const() {
-                    let address = mem::Memory::as_u32(val);
-                    self.memory_map.insert(address, l_c);
-                    //we do not generate constraint, so no output.
-                    InternalVar::default()
-                } else {
-                    todo!("dynamic arrays are not implemented yet");
-                }
-            }
-        };
-        output.id = Some(ins.id);
-        self.arith_cache.insert(ins.id, output);
-=======
             BinaryOp::Shl | BinaryOp::Shr => unreachable!(),
             i @ BinaryOp::Assign => unreachable!("Invalid Instruction: {:?}", i),
         }
->>>>>>> 2bc0f676
     }
 
     pub fn print_circuit(gates: &[Gate]) {
@@ -616,10 +577,6 @@
         cfg: &SsaContext,
         evaluator: &mut Evaluator,
     ) -> Arithmetic {
-        if opcode == OPCODE::ToBits {
-            todo!();
-        }
-
         let outputs;
         match opcode {
             OPCODE::ToBits => {
