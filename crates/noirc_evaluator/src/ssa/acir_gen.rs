use super::mem::{MemArray, Memory};
use super::node::{Instruction, Operation, BinaryOp};
use acvm::FieldElement;

use super::node::NodeId;
use acvm::acir::opcode::{InputSize, OutputSize};
use acvm::acir::OPCODE;

use num_traits::{One, Zero};
use std::cmp::Ordering;
use std::collections::HashMap;
use std::ops::{Mul, Neg};
//use crate::acir::native_types::{Arithmetic, Witness};
use crate::ssa::context::SsaContext;
use crate::ssa::node::Node;
use crate::ssa::{mem, node};
use crate::Evaluator;
use crate::Gate;
use crate::RuntimeErrorKind;
use acvm::acir::circuit::gate::{Directive, GadgetCall, GadgetInput};
use acvm::acir::native_types::{Arithmetic, Linear, Witness};
use num_bigint::BigUint;

#[derive(Default)]
pub struct Acir {
    pub arith_cache: HashMap<NodeId, InternalVar>,
    pub memory_map: HashMap<u32, InternalVar>, //maps memory adress to expression
    pub memory_witness: HashMap<u32, Vec<Witness>>, //map arrays to their witness...temporary
}

#[derive(Default, Clone, Debug)]
pub struct InternalVar {
    expression: Arithmetic,
    //value: FieldElement,     //not used for now
    witness: Option<Witness>,
    id: Option<NodeId>,
}
impl InternalVar {
    pub fn is_equal(&self, b: &InternalVar) -> bool {
        (self.id.is_some() && self.id == b.id)
            || (self.witness.is_some() && self.witness == b.witness)
            || self.expression == b.expression
    }

    fn new(expression: Arithmetic, witness: Option<Witness>, id: NodeId) -> InternalVar {
        InternalVar {
            expression,
            witness,
            id: Some(id),
        }
    }

    pub fn to_const(&self) -> Option<FieldElement> {
        if self.expression.mul_terms.is_empty() && self.expression.linear_combinations.is_empty() {
            return Some(self.expression.q_c);
        }
        None
    }

    pub fn get_or_generate_witness(&mut self, evaluator: &mut Evaluator) -> Witness {
        self.witness
            .unwrap_or_else(|| generate_witness(self, evaluator))
    }
}

impl From<Arithmetic> for InternalVar {
    fn from(arith: Arithmetic) -> InternalVar {
        let w = is_unit(&arith);
        InternalVar {
            expression: arith,
            witness: w,
            id: None,
        }
    }
}

impl From<Witness> for InternalVar {
    fn from(w: Witness) -> InternalVar {
        InternalVar {
            expression: from_witness(w),
            witness: Some(w),
            id: None,
        }
    }
}

impl From<FieldElement> for InternalVar {
    fn from(f: FieldElement) -> InternalVar {
        InternalVar {
            expression: Arithmetic {
                mul_terms: Vec::new(),
                linear_combinations: Vec::new(),
                q_c: f,
            },
            witness: None,
            id: None,
        }
    }
}

impl Acir {
    //This function stores the substitution with the arithmetic expression in the cache
    //When an instruction performs arithmetic operation, its output can be represented as an arithmetic expression of its arguments
    //Substitute a nodeobj as an arithmetic expression
    fn substitute(
        &mut self,
        id: NodeId,
        evaluator: &mut Evaluator,
        ctx: &SsaContext,
    ) -> InternalVar {
        if self.arith_cache.contains_key(&id) {
            return self.arith_cache[&id].clone();
        }
        let var = match ctx.try_get_node(id) {
            Some(node::NodeObj::Const(c)) => {
                let f_value = FieldElement::from_be_bytes_reduce(&c.value.to_bytes_be()); //TODO const should be a field
                let expr = Arithmetic {
                    mul_terms: Vec::new(),
                    linear_combinations: Vec::new(),
                    q_c: f_value, //TODO handle other types
                };
                InternalVar::new(expr, None, id)
            }
            Some(node::NodeObj::Obj(v)) => match v.get_type() {
                node::ObjectType::Pointer(_) => InternalVar::default(),
                _ => {
                    let w = v.witness.unwrap_or_else(|| evaluator.add_witness_to_cs());
                    let expr = Arithmetic::from(&w);
                    InternalVar::new(expr, Some(w), id)
                }
            },
            _ => {
                let w = evaluator.add_witness_to_cs();
                let expr = Arithmetic::from(&w);
                InternalVar::new(expr, Some(w), id)
            }
        };

        self.arith_cache.insert(id, var.clone());
        var
    }

    pub fn evaluate_instruction(
        &mut self,
        ins: &Instruction,
        evaluator: &mut Evaluator,
        ctx: &SsaContext,
    ) {
        if ins.operator == Operation::Nop {
            return;
        }
<<<<<<< HEAD
        let mut output = match ins.operator {
            Operation::Binary(node::Binary { lhs, rhs, operator }) => {
                let l_c = self.substitute(lhs, evaluator, ctx);
                let r_c = self.substitute(rhs, evaluator, ctx);

                match operator {
                    BinaryOp::Add | BinaryOp::SafeAdd => {
                        InternalVar::from(add(&l_c.expression, FieldElement::one(), &r_c.expression))
                    }
                    BinaryOp::Sub { max_rhs_value } | BinaryOp::SafeSub { max_rhs_value } => {
                        //we need the type of rhs and its max value, then:
                        //lhs-rhs+k*2^bit_size where k=ceil(max_value/2^bit_size)
                        let bit_size = ctx[rhs].size_in_bits();
                        let r_big = BigUint::one() << bit_size;
                        let mut k = &max_rhs_value / &r_big;
                        if &max_rhs_value % &r_big != BigUint::zero() {
                            k = &k + BigUint::one();
                        }
                        k = &k * r_big;
                        let f = FieldElement::from_be_bytes_reduce(&k.to_bytes_be());
                        let mut output = add(
                            &l_c.expression,
                            FieldElement::from(-1_i128),
                            &r_c.expression,
                        );
                        output.q_c += f;
                        output.into()
                    }
                    BinaryOp::Mul | BinaryOp::SafeMul => {
                        InternalVar::from(evaluate_mul(&l_c, &r_c, evaluator))
                    }
                    BinaryOp::Udiv => {
                        let (q_wit, _) = evaluate_udiv(&l_c, &r_c, evaluator);
                        InternalVar::from(q_wit)
                    }
                    BinaryOp::Sdiv => InternalVar::from(evaluate_sdiv(&l_c, &r_c, evaluator).0),
                    BinaryOp::Urem => {
                        let (_, r_wit) = evaluate_udiv(&l_c, &r_c, evaluator);
                        InternalVar::from(r_wit)
                    }
                    BinaryOp::Srem => InternalVar::from(evaluate_sdiv(&l_c, &r_c, evaluator).1),
                    BinaryOp::Div => InternalVar::from(mul(
                        &l_c.expression,
                        &from_witness(evaluate_inverse(&r_c.expression, evaluator)),
                    )),
                    BinaryOp::Eq => {
                        InternalVar::from(self.evaluate_eq(lhs, rhs, &l_c, &r_c, ctx, evaluator))
                    }
                    BinaryOp::Ne => {
                        InternalVar::from(self.evaluate_neq(lhs, rhs, &l_c, &r_c, ctx, evaluator))
                    }
                    BinaryOp::Ult => todo!(),
                    BinaryOp::Ule => todo!(),
                    BinaryOp::Slt => todo!(),
                    BinaryOp::Sle => todo!(),
                    BinaryOp::Lt => todo!(),
                    BinaryOp::Lte => evaluate_cmp(&l_c, &r_c, 32, evaluator).into(), //TODO we need the bit_size from the instruction
                    BinaryOp::And => {
                        InternalVar::from(evaluate_and(l_c, r_c, ins.res_type.bits(), evaluator))
                    }
                    BinaryOp::Or => todo!(),
                    BinaryOp::Xor => {
                        InternalVar::from(evaluate_xor(l_c, r_c, ins.res_type.bits(), evaluator))
                    }
                    BinaryOp::Constrain(op) => match op {
                        node::ConstrainOp::Eq => {
                            InternalVar::from(self.equalize(lhs, rhs, &l_c, &r_c, ctx, evaluator))
                        }
                        node::ConstrainOp::Neq => {
                            InternalVar::from(self.distinct(lhs, rhs, &l_c, &r_c, ctx, evaluator))
                        }
                    },
                    i @ BinaryOp::Assign => unreachable!("Invalid Instruction: {:?}", i),
                }
=======
        let l_c = self.substitute(ins.lhs, evaluator, ctx);
        let mut r_c = self.substitute(ins.rhs, evaluator, ctx);
        let mut output = match ins.operator {
            Operation::Add | Operation::SafeAdd => {
                InternalVar::from(add(&l_c.expression, FieldElement::one(), &r_c.expression))
            }
            Operation::Sub | Operation::SafeSub => {
                if ins.res_type == node::ObjectType::NativeField {
                    InternalVar::from(subtract(
                        &l_c.expression,
                        FieldElement::one(),
                        &r_c.expression,
                    ))
                } else {
                    //we need the type of rhs and its max value, then:
                    //lhs-rhs+k*2^bit_size where k=ceil(max_value/2^bit_size)
                    let bit_size = ctx[ins.rhs].size_in_bits();
                    let r_big = BigUint::one() << bit_size;
                    let mut k = &ins.max_value / &r_big;
                    if &ins.max_value % &r_big != BigUint::zero() {
                        k = &k + BigUint::one();
                    }
                    k = &k * r_big;
                    let f = FieldElement::from_be_bytes_reduce(&k.to_bytes_be());
                    let mut sub_expr =
                        subtract(&l_c.expression, FieldElement::one(), &r_c.expression);
                    sub_expr.q_c += f;
                    let mut sub_var = sub_expr.into();
                    //TODO: uses interval analysis for more precise check
                    if let Some(lhs_const) = l_c.to_const() {
                        if ins.max_value <= BigUint::from_bytes_be(&lhs_const.to_bytes()) {
                            sub_var = InternalVar::from(subtract(
                                &l_c.expression,
                                FieldElement::one(),
                                &r_c.expression,
                            ));
                        }
                    }
                    sub_var
                }
            }
            Operation::Mul | Operation::SafeMul => {
                InternalVar::from(evaluate_mul(&l_c, &r_c, evaluator))
>>>>>>> a6d1f015
            }
            Operation::Not(_) => todo!(),
            Operation::Cast(value) => self.substitute(value, evaluator, ctx),
            i @ Operation::Jne(..)
            | i @ Operation::Jeq(..)
            | i @ Operation::Jmp(_)
            | i @ Operation::Phi { .. } => {
                unreachable!("Invalid instruction: {:?}", i);
            }
<<<<<<< HEAD
            Operation::Truncate { value, bit_size, max_bit_size } => {
                let value = self.substitute(value, evaluator, ctx);
=======
            Operation::Sdiv => InternalVar::from(evaluate_sdiv(&l_c, &r_c, evaluator).0),
            Operation::Urem => {
                let (_, r_wit) = evaluate_udiv(&l_c, &r_c, evaluator);
                InternalVar::from(r_wit)
            }
            Operation::Srem => InternalVar::from(evaluate_sdiv(&l_c, &r_c, evaluator).1),
            Operation::Div => InternalVar::from(mul(
                &l_c.expression,
                &from_witness(evaluate_inverse(&mut r_c, evaluator)),
            )),
            Operation::Eq => {
                InternalVar::from(self.evaluate_eq(ins.lhs, ins.rhs, &l_c, &r_c, ctx, evaluator))
            }
            Operation::Ne => {
                InternalVar::from(self.evaluate_neq(ins.lhs, ins.rhs, &l_c, &r_c, ctx, evaluator))
            }
            Operation::Ugt => {
                let s = ctx[ins.lhs].size_in_bits();
                evaluate_cmp(&r_c, &l_c, s, false, evaluator).into()
            }
            Operation::Uge => {
                let s = ctx[ins.lhs].size_in_bits();
                let w = evaluate_cmp(&l_c, &r_c, s, false, evaluator);
                Arithmetic {
                    mul_terms: Vec::new(),
                    linear_combinations: vec![(-FieldElement::one(), w)],
                    q_c: FieldElement::one(),
                }
                .into()
            }
            Operation::Ult => {
                let s = ctx[ins.lhs].size_in_bits();
                evaluate_cmp(&l_c, &r_c, s, false, evaluator).into()
            }
            Operation::Ule => {
                let s = ctx[ins.lhs].size_in_bits();
                let w = evaluate_cmp(&r_c, &l_c, s, false, evaluator);
                Arithmetic {
                    mul_terms: Vec::new(),
                    linear_combinations: vec![(-FieldElement::one(), w)],
                    q_c: FieldElement::one(),
                }
                .into()
            }
            Operation::Sgt => {
                let s = ctx[ins.lhs].size_in_bits();
                evaluate_cmp(&r_c, &l_c, s, true, evaluator).into()
            }
            Operation::Sge => {
                let s = ctx[ins.lhs].size_in_bits();
                let w = evaluate_cmp(&l_c, &r_c, s, true, evaluator);
                Arithmetic {
                    mul_terms: Vec::new(),
                    linear_combinations: vec![(-FieldElement::one(), w)],
                    q_c: FieldElement::one(),
                }
                .into()
            }
            Operation::Slt => {
                let s = ctx[ins.lhs].size_in_bits();
                evaluate_cmp(&l_c, &r_c, s, true, evaluator).into()
            }
            Operation::Sle => {
                let s = ctx[ins.lhs].size_in_bits();
                let w = evaluate_cmp(&r_c, &l_c, s, true, evaluator);
                Arithmetic {
                    mul_terms: Vec::new(),
                    linear_combinations: vec![(-FieldElement::one(), w)],
                    q_c: FieldElement::one(),
                }
                .into()
            }
            Operation::Lt => todo!(),
            Operation::Gt => unreachable!(),
            Operation::Lte => unreachable!(),
            Operation::Gte => unreachable!(),
            Operation::And => {
                InternalVar::from(evaluate_and(l_c, r_c, ins.res_type.bits(), evaluator))
            }
            Operation::Not => todo!(),
            Operation::Or => InternalVar::from(evaluate_or(l_c, r_c, ins.res_type.bits())),
            Operation::Xor => {
                InternalVar::from(evaluate_xor(l_c, r_c, ins.res_type.bits(), evaluator))
            }
            Operation::Cast => l_c.clone(),
            Operation::Ass
            | Operation::Jne
            | Operation::Jeq
            | Operation::Jmp
            | Operation::Phi
            | Operation::Res => {
                unreachable!("invalid instruction");
            }
            Operation::Trunc => {
                assert!(is_const(&r_c.expression));
>>>>>>> a6d1f015
                InternalVar::from(evaluate_truncate(
                    value,
                    bit_size,
                    max_bit_size,
                    evaluator,
                ))
            }
            Operation::Intrinsic(opcode) => {
                InternalVar::from(self.evaluate_opcode(ins, opcode, ctx, evaluator))
            }
            Operation::Call(_) => unreachable!("call instruction should have been inlined"),
            Operation::Ret => todo!(), //return from main
            Operation::Nop => InternalVar::default(),
            Operation::Load { array, index } => {
                //retrieves the value from the map if address is known at compile time:
                //address = l_c and should be constant
                let l_c = self.substitute(index, evaluator, ctx);
                if let Some(val) = l_c.to_const() {
                    let address = mem::Memory::as_u32(val);
                    if self.memory_map.contains_key(&address) {
                        InternalVar::from(self.memory_map[&address].expression.clone())
                    } else {
                        //if not found, then it must be a witness (else it is non-initialised memory)
<<<<<<< HEAD
                        let mem_array = &ctx.mem.arrays[array as usize];
                        let index = (address - mem_array.adr) as usize;
                        let w = if mem_array.witness.len() > index {
                            mem_array.witness[index]
                        } else {
                            self.memory_witness[&array][index]
                        };
                        InternalVar::from(w)
=======
                        let array = &ctx.mem.arrays[array_idx as usize];
                        let index = (address - array.adr) as usize;
                        if array.values.len() > index {
                            array.values[index].clone()
                        } else {
                            InternalVar::from(self.memory_witness[&array_idx][index])
                        }
>>>>>>> a6d1f015
                    }
                } else {
                    todo!("dynamic arrays are not implemented yet");
                }
            }

            Operation::Store { array, index, value } => {
                //maps the address to the rhs if address is known at compile time
                let index = self.substitute(index, evaluator, ctx);
                let value = self.substitute(value, evaluator, ctx);

                if let Some(index) = index.to_const() {
                    let address = mem::Memory::as_u32(index);
                    self.memory_map.insert(address, value);
                    dbg!(&self.memory_map);
                    //we do not generate constraint, so no output.
                    InternalVar::default()
                } else {
                    todo!("dynamic arrays are not implemented yet");
                }
            }
        };
        output.id = Some(ins.id);
        self.arith_cache.insert(ins.id, output);
    }

    pub fn print_circuit(gates: &[Gate]) {
        for gate in gates {
            println!("{:?}", gate);
        }
    }

    //Load array values into InternalVars
    //If create_witness is true, we create witnesses for values that do not have witness
    pub fn load_array(
        &mut self,
        array: &MemArray,
        array_index: u32,
        create_witness: bool,
        evaluator: &mut Evaluator,
    ) -> Vec<InternalVar> {
        (0..array.len)
            .map(|i| {
                let address = array.adr + i;
                if let Some(memory) = self.memory_map.get_mut(&address) {
                    if create_witness && memory.witness.is_none() {
                        let (_, w) =
                            evaluator.create_intermediate_variable(memory.expression.clone());
                        self.memory_map.get_mut(&address).unwrap().witness = Some(w);
                    }
                    self.memory_map[&address].clone()
                } else if let Some(memory) = self.memory_witness.get(&array_index) {
                    let w = memory[i as usize];
                    w.into()
                } else {
                    array.values[i as usize].clone()
                }
            })
            .collect()
    }

    pub fn evaluate_neq(
        &mut self,
        lhs: NodeId,
        rhs: NodeId,
        l_c: &InternalVar,
        r_c: &InternalVar,
        ctx: &SsaContext,
        evaluator: &mut Evaluator,
    ) -> Arithmetic {
        if let (Some(a), Some(b)) = (Memory::deref(ctx, lhs), Memory::deref(ctx, rhs)) {
            let array_a = &ctx.mem.arrays[a as usize];
            let array_b = &ctx.mem.arrays[b as usize];

            if array_a.len == array_b.len {
                let mut x =
                    InternalVar::from(self.zero_eq_array_sum(array_a, a, array_b, b, evaluator));
                x.witness = Some(generate_witness(&x, evaluator));
                from_witness(evaluate_zero_equality(&x, evaluator))
            } else {
                //If length are different, then the arrays are different
                Arithmetic {
                    mul_terms: Vec::new(),
                    linear_combinations: Vec::new(),
                    q_c: FieldElement::one(),
                }
            }
        } else {
            let mut x = InternalVar::from(subtract(
                &l_c.expression,
                FieldElement::one(),
                &r_c.expression,
            ));
            x.witness = Some(generate_witness(&x, evaluator));
            from_witness(evaluate_zero_equality(&x, evaluator))
        }
    }

    pub fn evaluate_eq(
        &mut self,
        lhs: NodeId,
        rhs: NodeId,
        l_c: &InternalVar,
        r_c: &InternalVar,
        ctx: &SsaContext,
        evaluator: &mut Evaluator,
    ) -> Arithmetic {
        subtract(
            &Arithmetic {
                mul_terms: Vec::new(),
                linear_combinations: Vec::new(),
                q_c: FieldElement::one(),
            },
            FieldElement::one(),
            &self.evaluate_neq(lhs, rhs, l_c, r_c, ctx, evaluator),
        )
    }

    //Constraint lhs to be different than rhs
    pub fn distinct(
        &mut self,
        lhs: NodeId,
        rhs: NodeId,
        l_c: &InternalVar,
        r_c: &InternalVar,
        ctx: &SsaContext,
        evaluator: &mut Evaluator,
    ) -> Arithmetic {
        if let (Some(a), Some(b)) = (Memory::deref(ctx, lhs), Memory::deref(ctx, rhs)) {
            let array_a = &ctx.mem.arrays[a as usize];
            let array_b = &ctx.mem.arrays[b as usize];
            //If length are different, then the arrays are different
            if array_a.len == array_b.len {
                let sum = self.zero_eq_array_sum(array_a, a, array_b, b, evaluator);
                evaluate_inverse(&mut InternalVar::from(sum), evaluator);
            }
        } else {
            let diff = subtract(&l_c.expression, FieldElement::one(), &r_c.expression);
            evaluate_inverse(&mut InternalVar::from(diff), evaluator);
        }
        Arithmetic::default()
    }

    //Constraint lhs to be equal to rhs
    pub fn equalize(
        &mut self,
        lhs: NodeId,
        rhs: NodeId,
        l_c: &InternalVar,
        r_c: &InternalVar,
        ctx: &SsaContext,
        evaluator: &mut Evaluator,
    ) -> Arithmetic {
        if let (Some(a), Some(b)) = (Memory::deref(ctx, lhs), Memory::deref(ctx, rhs)) {
            let a_values = self.load_array(&ctx.mem.arrays[a as usize], a, false, evaluator);
            let b_values = self.load_array(&ctx.mem.arrays[b as usize], b, false, evaluator);
            assert!(a_values.len() == b_values.len());
            for (a_iter, b_iter) in a_values.into_iter().zip(b_values) {
                let array_diff =
                    subtract(&a_iter.expression, FieldElement::one(), &b_iter.expression);
                evaluator.gates.push(Gate::Arithmetic(array_diff));
            }
            Arithmetic::default()
        } else {
            let output = add(
                &l_c.expression,
                FieldElement::from(-1_i128),
                &r_c.expression,
            );
            evaluator.gates.push(Gate::Arithmetic(output.clone()));
            output
        }
    }

    //Generates gates for the expression: \sum_i(zero_eq(A[i]-B[i]))
    //N.b. We assumes the lenghts of a and b are the same but it is not checked inside the function.
    fn zero_eq_array_sum(
        &mut self,
        a: &MemArray,
        a_idx: u32,
        b: &MemArray,
        b_idx: u32,
        evaluator: &mut Evaluator,
    ) -> Arithmetic {
        let mut sum = Arithmetic::default();

        let a_values = self.load_array(a, a_idx, false, evaluator);
        let b_values = self.load_array(b, b_idx, false, evaluator);

        for (a_iter, b_iter) in a_values.into_iter().zip(b_values) {
            let diff_expr = subtract(&a_iter.expression, FieldElement::one(), &b_iter.expression);

            let diff_witness = evaluator.add_witness_to_cs();
            let diff_var = InternalVar {
                //in cache??
                expression: diff_expr.clone(),
                witness: Some(diff_witness),
                id: None,
            };
            evaluator.gates.push(Gate::Arithmetic(subtract(
                &diff_expr,
                FieldElement::one(),
                &from_witness(diff_witness),
            )));
            //TODO: avoid creating witnesses for diff
            sum = add(
                &sum,
                FieldElement::one(),
                &from_witness(evaluate_zero_equality(&diff_var, evaluator)),
            );
        }
        sum
    }

    //Transform the arguments of intrinsic functions into witnesses
    pub fn prepare_inputs(
        &self,
        args: &[NodeId],
        cfg: &SsaContext,
        evaluator: &mut Evaluator,
    ) -> Vec<GadgetInput> {
        let mut inputs: Vec<GadgetInput> = Vec::new();

        for a in args {
            let l_obj = cfg.try_get_node(*a).unwrap();
            match l_obj {
                node::NodeObj::Obj(v) => {
                    match l_obj.get_type() {
                        node::ObjectType::Pointer(a) => {
                            let array = &cfg.mem.arrays[a as usize];
                            let num_bits = array.element_type.bits();
                            for i in 0..array.len {
                                let address = array.adr + i;
                                if self.memory_map.contains_key(&address) {
                                    if let Some(wit) = self.memory_map[&address].witness {
                                        inputs.push(GadgetInput {
                                            witness: wit,
                                            num_bits,
                                        });
                                    } else {
                                        //TODO we should store the witnesses somewhere, else if the inputs are re-used
                                        //we will duplicate the witnesses.
                                        let (_, w) = evaluator.create_intermediate_variable(
                                            self.memory_map[&address].expression.clone(),
                                        );
                                        inputs.push(GadgetInput {
                                            witness: w,
                                            num_bits,
                                        });
                                    }
                                } else {
                                    inputs.push(GadgetInput {
                                        witness: array.values[i as usize].witness.unwrap(),
                                        num_bits,
                                    });
                                }
                            }
                        }
                        _ => {
                            if let Some(w) = v.witness {
                                inputs.push(GadgetInput {
                                    witness: w,
                                    num_bits: v.size_in_bits(),
                                });
                            } else {
                                todo!("generate a witness");
                            }
                        }
                    }
                }
                _ => {
                    dbg!(&l_obj);
                    unreachable!("invalid input")
                }
            }
        }
        inputs
    }

    pub fn evaluate_opcode(
        &mut self,
        ins: &Instruction,
        opcode: OPCODE,
        cfg: &SsaContext,
        evaluator: &mut Evaluator,
    ) -> Arithmetic {
        let inputs;
        let outputs;
        let signature = opcode.definition();

        match opcode {
            OPCODE::ToBits => todo!(),
            _ => {
                match (signature.input_size, signature.output_size) {
                    (InputSize::Variable, OutputSize(y)) => {
                        inputs = self.prepare_inputs(&ins.get_arguments(), cfg, evaluator);
                        outputs = self.prepare_outputs(ins.id, y as u32, cfg, evaluator);
                    }
                    (InputSize::Fixed(x), OutputSize(y)) => match x {
                        1 => {
                            inputs = self.prepare_inputs(&[ins.lhs], cfg, evaluator);
                            outputs = self.prepare_outputs(ins.id, y as u32, cfg, evaluator);
                        }
                        2 => {
                            inputs = self.prepare_inputs(&[ins.lhs, ins.rhs], cfg, evaluator);
                            outputs = self.prepare_outputs(ins.id, y as u32, cfg, evaluator);
                        }
                        _ => {
                            todo!();
                        }
                    },
                }
                let call_gate = GadgetCall {
                    name: opcode,
                    inputs,                   //witness + bit size
                    outputs: outputs.clone(), //witness
                };
                evaluator.gates.push(Gate::GadgetCall(call_gate));
            }
        }

        if outputs.len() == 1 {
            return from_witness(outputs[0]);
        }
        //if there are more than one witness returned, the result is inside ins.res_type as a pointer to an array
        Arithmetic::default()
    }

    pub fn prepare_outputs(
        &mut self,
        pointer: NodeId,
        output_nb: u32,
        ctx: &SsaContext,
        evaluator: &mut Evaluator,
    ) -> Vec<Witness> {
        // Create fresh variables that will link to the output
        let mut outputs = Vec::with_capacity(output_nb as usize);
        for _ in 0..output_nb {
            let witness = evaluator.add_witness_to_cs();
            outputs.push(witness);
        }

        let l_obj = ctx.try_get_node(pointer).unwrap();
        if let node::ObjectType::Pointer(a) = l_obj.get_type() {
            self.memory_witness.insert(a, outputs.clone()); //TODO can we avoid the clone?
        }
        outputs
    }
}

pub fn evaluate_sdiv(
    _lhs: &InternalVar,
    _rhs: &InternalVar,
    _evaluator: &mut Evaluator,
) -> (Arithmetic, Arithmetic) {
    todo!();
}

//Returns 1 if lhs < rhs
pub fn evaluate_cmp(
    lhs: &InternalVar,
    rhs: &InternalVar,
    bit_size: u32,
    signed: bool,
    evaluator: &mut Evaluator,
) -> Witness {
    //TODO use quad_decomposition gate for barretenberg
    let mut sub_expr = subtract(&lhs.expression, FieldElement::one(), &rhs.expression);
    let two_pow = BigUint::one() << (bit_size + 1);
    sub_expr.q_c += FieldElement::from_be_bytes_reduce(&two_pow.to_bytes_be());
    let bits = split(&sub_expr.into(), bit_size + 2, evaluator);
    if signed {
        bits[(bit_size - 1) as usize]
    } else {
        bits[(bit_size) as usize]
    }
}

//Performs bit decomposition
pub fn split(lhs: &InternalVar, bit_size: u32, evaluator: &mut Evaluator) -> Vec<Witness> {
    assert!(bit_size < FieldElement::max_num_bits());
    let mut bits = Arithmetic::default();
    let mut two_pow = FieldElement::one();
    let two = FieldElement::from(2_i128);
    let mut result = Vec::new();
    for _ in 0..bit_size {
        let bit_witness = evaluator.add_witness_to_cs();
        result.push(bit_witness);
        let bit_expr = from_witness(bit_witness);
        bits = add(&bits, two_pow, &bit_expr);
        two_pow = two_pow.mul(two);
        evaluator.gates.push(Gate::Arithmetic(subtract(
            &mul(&bit_expr, &bit_expr),
            FieldElement::one(),
            &bit_expr,
        )));
    }
    let a_witness = generate_witness(lhs, evaluator);
    evaluator.gates.push(Gate::Directive(Directive::Split {
        a: a_witness,
        b: result.clone(),
        bit_size,
    }));
    evaluator.gates.push(Gate::Arithmetic(subtract(
        &from_witness(a_witness),
        FieldElement::one(),
        &bits,
    )));

    result
}

pub fn evaluate_and(
    lhs: InternalVar,
    rhs: InternalVar,
    bit_size: u32,
    evaluator: &mut Evaluator,
) -> Arithmetic {
    let result = evaluator.add_witness_to_cs();
    let a_witness = generate_witness(&lhs, evaluator);
    let b_witness = generate_witness(&rhs, evaluator);
    //TODO checks the cost of the gate vs bit_size (cf. #164)
    evaluator
        .gates
        .push(Gate::And(acvm::acir::circuit::gate::AndGate {
            a: a_witness,
            b: b_witness,
            result,
            num_bits: bit_size,
        }));
    Arithmetic::from(Linear::from_witness(result))
}

pub fn evaluate_xor(
    lhs: InternalVar,
    rhs: InternalVar,
    bit_size: u32,
    evaluator: &mut Evaluator,
) -> Arithmetic {
    let result = evaluator.add_witness_to_cs();

    let a_witness = generate_witness(&lhs, evaluator);
    let b_witness = generate_witness(&rhs, evaluator);
    //TODO checks the cost of the gate vs bit_size (cf. #164)
    evaluator
        .gates
        .push(Gate::Xor(acvm::acir::circuit::gate::XorGate {
            a: a_witness,
            b: b_witness,
            result,
            num_bits: bit_size,
        }));
    from_witness(result)
}

pub fn evaluate_or(lhs: InternalVar, rhs: InternalVar, bit_size: u32) -> Arithmetic {
    if bit_size != 1 {
        unreachable!("OR is only supported with boolean operands");
    }
    let sum = add(&lhs.expression, FieldElement::one(), &rhs.expression);
    let mul = mul(&lhs.expression, &rhs.expression);
    subtract(&sum, FieldElement::one(), &mul)
}

//truncate lhs (a number whose value requires max_bits) into a rhs-bits number: i.e it returns b such that lhs mod 2^rhs is b
pub fn evaluate_truncate(
    lhs: InternalVar,
    rhs: u32,
    max_bits: u32,
    evaluator: &mut Evaluator,
) -> Witness {
    assert!(max_bits > rhs);
    //1. Generate witnesses a,b,c
    //TODO: we should truncate the arithmetic expression (and so avoid having to create a witness)
    // if lhs is not a witness, but this requires a new truncate directive...TODO
    let a_witness = generate_witness(&lhs, evaluator);
    let b_witness = evaluator.add_witness_to_cs();
    let c_witness = evaluator.add_witness_to_cs();
    evaluator.gates.push(Gate::Directive(Directive::Truncate {
        a: a_witness,
        b: b_witness,
        c: c_witness,
        bit_size: rhs,
    }));

    range_constraint(b_witness, rhs, evaluator).unwrap_or_else(|err| {
        dbg!(err);
    }); //TODO propagate the error using ?
    range_constraint(c_witness, max_bits - rhs, evaluator).unwrap_or_else(|err| {
        dbg!(err);
    });

    //2. Add the constraint a = b+2^Nc
    let mut f = FieldElement::from(2_i128);
    f = f.pow(&FieldElement::from(rhs as i128));
    let b_arith = from_witness(b_witness);
    let c_arith = from_witness(c_witness);
    let res = add(&b_arith, f, &c_arith); //b+2^Nc
    let a = &Arithmetic::from(Linear::from_witness(a_witness));
    let my_constraint = add(&res, -FieldElement::one(), a);
    evaluator.gates.push(Gate::Arithmetic(my_constraint));
    b_witness
}

pub fn generate_witness(lhs: &InternalVar, evaluator: &mut Evaluator) -> Witness {
    if let Some(witness) = lhs.witness {
        return witness;
    }

    if is_const(&lhs.expression) {
        todo!("Panic");
    }
    if lhs.expression.mul_terms.is_empty() && lhs.expression.linear_combinations.len() == 1 {
        //TODO check if this case can be optimised
    }
    let (_, w) = evaluator.create_intermediate_variable(lhs.expression.clone());
    w //TODO  set lhs.witness = w
}

pub fn evaluate_mul(lhs: &InternalVar, rhs: &InternalVar, evaluator: &mut Evaluator) -> Arithmetic {
    if is_const(&lhs.expression) {
        return &rhs.expression * &lhs.expression.q_c;
    }
    if is_const(&rhs.expression) {
        return &lhs.expression * &rhs.expression.q_c;
    }
    //No multiplicative term
    if lhs.expression.mul_terms.is_empty() && rhs.expression.mul_terms.is_empty() {
        return mul(&lhs.expression, &rhs.expression);
    }
    //Generate intermediate variable
    //create new witness a and a gate: a = lhs
    let a = evaluator.add_witness_to_cs();
    evaluator
        .gates
        .push(Gate::Arithmetic(&lhs.expression - &Arithmetic::from(&a)));
    //create new witness b and gate b = rhs
    let mut b = a;
    if !lhs.is_equal(rhs) {
        b = evaluator.add_witness_to_cs();
        evaluator
            .gates
            .push(Gate::Arithmetic(&rhs.expression - &Arithmetic::from(&b)));
    }
    //return arith(mul=a*b)
    mul(&Arithmetic::from(&a), &Arithmetic::from(&b)) //TODO  &lhs.expression * &rhs.expression
}

pub fn evaluate_udiv(
    lhs: &InternalVar,
    rhs: &InternalVar,
    evaluator: &mut Evaluator,
) -> (Witness, Witness) {
    //a = q*b+r, a= lhs, et b= rhs
    //result = q
    //n.b a et b MUST have proper bit size
    //we need to know a bit size (so that q has the same)

    //generate witnesses

    //TODO: can we handle an arithmetic and not create a witness for a and b?
    let a_witness = generate_witness(lhs, evaluator); //TODO we should set lhs.witness = a.witness and lhs.expression= 1*w

    //TODO: can we handle an arithmetic and not create a witness for a and b?
    let b_witness = generate_witness(rhs, evaluator);

    let q_witness = evaluator.add_witness_to_cs();
    let r_witness = evaluator.add_witness_to_cs();

    //TODO not in master...
    evaluator.gates.push(Gate::Directive(Directive::Quotient {
        a: a_witness,
        b: b_witness,
        q: q_witness,
        r: r_witness,
    }));
    //r<b
    let r_expr = Arithmetic::from(Linear::from_witness(r_witness));
    let r_var = InternalVar {
        expression: r_expr,
        witness: Some(r_witness),
        id: None,
    };
    bound_check(&r_var, rhs, true, 32, evaluator); //TODO bit size! should be max(a.bit, b.bit)
                                                   //range check q<=a
    range_constraint(q_witness, 32, evaluator).unwrap_or_else(|err| {
        dbg!(err);
    }); //todo bit size should be a.bits
        // a-b*q-r = 0
    let div_eucl = add(
        &lhs.expression,
        -FieldElement::one(),
        &Arithmetic {
            mul_terms: vec![(FieldElement::one(), b_witness, q_witness)],
            linear_combinations: vec![(FieldElement::one(), r_witness)],
            q_c: FieldElement::zero(),
        },
    );

    evaluator.gates.push(Gate::Arithmetic(div_eucl));
    (q_witness, r_witness)
}

//Zero Equality gate: returns 1 if x is not null and 0 else
pub fn evaluate_zero_equality(x: &InternalVar, evaluator: &mut Evaluator) -> Witness {
    let x_witness = x.witness.unwrap(); //todo we need a witness because of the directive, but we should use an expression

    let m = evaluator.add_witness_to_cs(); //'inverse' of x
    evaluator.gates.push(Gate::Directive(Directive::Invert {
        x: x_witness,
        result: m,
    }));

    //y=x*m         y is 1 if x is not null, and 0 else
    let y_witness = evaluator.add_witness_to_cs();
    evaluator.gates.push(Gate::Arithmetic(Arithmetic {
        mul_terms: vec![(FieldElement::one(), x_witness, m)],
        linear_combinations: vec![(FieldElement::one().neg(), y_witness)],
        q_c: FieldElement::zero(),
    }));

    //x=y*x
    let y_expr = from_witness(y_witness);
    let xy = mul(&from_witness(x_witness), &y_expr);
    evaluator.gates.push(Gate::Arithmetic(subtract(
        &xy,
        FieldElement::one(),
        &from_witness(x_witness),
    )));
    y_witness
}

/// Creates a new witness and constrains it to be the inverse of x
pub fn evaluate_inverse(x: &mut InternalVar, evaluator: &mut Evaluator) -> Witness {
    // Create a fresh witness - n.b we could check if x is constant or not
    let inverse_witness = evaluator.add_witness_to_cs();
    let inverse_expr = from_witness(inverse_witness);
    let x_witness = x.get_or_generate_witness(evaluator); //TODO avoid creating witnesses here.
    evaluator.gates.push(Gate::Directive(Directive::Invert {
        x: x_witness,
        result: inverse_witness,
    }));

    //x*inverse = 1
    Arithmetic::default();
    evaluator.gates.push(Gate::Arithmetic(add(
        &mul(&from_witness(x_witness), &inverse_expr),
        FieldElement::one(),
        &Arithmetic {
            mul_terms: Vec::new(),
            linear_combinations: Vec::new(),
            q_c: FieldElement::from(-1_i128),
        },
    )));
    inverse_witness
}

pub fn is_const(expr: &Arithmetic) -> bool {
    expr.mul_terms.is_empty() && expr.linear_combinations.is_empty()
}

//a*b
pub fn mul(a: &Arithmetic, b: &Arithmetic) -> Arithmetic {
    if !(a.mul_terms.is_empty() && b.mul_terms.is_empty()) {
        todo!("PANIC");
    }

    let mut output = Arithmetic {
        mul_terms: Vec::new(),
        linear_combinations: Vec::new(),
        q_c: FieldElement::zero(),
    };

    //TODO to optimise...
    for lc in &a.linear_combinations {
        let single = single_mul(lc.1, b);
        output = add(&output, lc.0, &single);
    }

    //linear terms
    let mut i1 = 0; //a
    let mut i2 = 0; //b
    while i1 < a.linear_combinations.len() && i2 < b.linear_combinations.len() {
        let coef_a = b.q_c * a.linear_combinations[i1].0;
        let coef_b = a.q_c * b.linear_combinations[i2].0;
        match a.linear_combinations[i1]
            .1
            .cmp(&b.linear_combinations[i2].1)
        {
            Ordering::Greater => {
                if coef_b != FieldElement::zero() {
                    output
                        .linear_combinations
                        .push((coef_b, b.linear_combinations[i2].1));
                }
                if i2 + 1 >= b.linear_combinations.len() {
                    i1 += 1;
                } else {
                    i2 += 1;
                }
            }
            Ordering::Less => {
                if coef_a != FieldElement::zero() {
                    output
                        .linear_combinations
                        .push((coef_a, a.linear_combinations[i1].1));
                }
                if i1 + 1 >= a.linear_combinations.len() {
                    i2 += 1;
                } else {
                    i1 += 1;
                }
            }
            Ordering::Equal => {
                if coef_a + coef_b != FieldElement::zero() {
                    output
                        .linear_combinations
                        .push((coef_a + coef_b, a.linear_combinations[i1].1));
                }
                if (i1 + 1 >= a.linear_combinations.len())
                    && (i2 + 1 >= b.linear_combinations.len())
                {
                    i1 += 1;
                    i2 += 1;
                } else {
                    if i1 + 1 < a.linear_combinations.len() {
                        i1 += 1;
                    }
                    if i2 + 1 < a.linear_combinations.len() {
                        i2 += 1;
                    }
                }
            }
        }
    }
    //Constant term:
    output.q_c = a.q_c * b.q_c;
    output
}

// returns a - k*b
pub fn subtract(a: &Arithmetic, k: FieldElement, b: &Arithmetic) -> Arithmetic {
    add(a, k.neg(), b)
}

// returns a + k*b
pub fn add(a: &Arithmetic, k: FieldElement, b: &Arithmetic) -> Arithmetic {
    let mut output = Arithmetic::default();

    //linear combinations
    let mut i1 = 0; //a
    let mut i2 = 0; //b
    while i1 < a.linear_combinations.len() && i2 < b.linear_combinations.len() {
        match a.linear_combinations[i1]
            .1
            .cmp(&b.linear_combinations[i2].1)
        {
            Ordering::Greater => {
                let coef = b.linear_combinations[i2].0 * k;
                if coef != FieldElement::zero() {
                    output
                        .linear_combinations
                        .push((coef, b.linear_combinations[i2].1));
                }
                i2 += 1;
            }
            Ordering::Less => {
                output.linear_combinations.push(a.linear_combinations[i1]);
                i1 += 1;
            }
            Ordering::Equal => {
                let coef = a.linear_combinations[i1].0 + b.linear_combinations[i2].0 * k;
                if coef != FieldElement::zero() {
                    output
                        .linear_combinations
                        .push((coef, a.linear_combinations[i1].1));
                }
                i2 += 1;
                i1 += 1;
            }
        }
    }
    while i1 < a.linear_combinations.len() {
        output.linear_combinations.push(a.linear_combinations[i1]);
        i1 += 1;
    }
    while i2 < b.linear_combinations.len() {
        let coef = b.linear_combinations[i2].0 * k;
        if coef != FieldElement::zero() {
            output
                .linear_combinations
                .push((coef, b.linear_combinations[i2].1));
        }
        i2 += 1;
    }

    //mul terms

    i1 = 0; //a
    i2 = 0; //b

    while i1 < a.mul_terms.len() && i2 < b.mul_terms.len() {
        match (a.mul_terms[i1].1, a.mul_terms[i1].2).cmp(&(b.mul_terms[i2].1, b.mul_terms[i2].2)) {
            Ordering::Greater => {
                let coef = b.mul_terms[i2].0 * k;
                if coef != FieldElement::zero() {
                    output
                        .mul_terms
                        .push((coef, b.mul_terms[i2].1, b.mul_terms[i2].2));
                }
                i2 += 1;
            }
            Ordering::Less => {
                output.mul_terms.push(a.mul_terms[i1]);
                i1 += 1;
            }
            Ordering::Equal => {
                let coef = a.mul_terms[i1].0 + b.mul_terms[i2].0 * k;
                if coef != FieldElement::zero() {
                    output
                        .mul_terms
                        .push((coef, a.mul_terms[i1].1, a.mul_terms[i1].2));
                }
                i2 += 1;
                i1 += 1;
            }
        }
    }
    while i1 < a.mul_terms.len() {
        output.mul_terms.push(a.mul_terms[i1]);
        i1 += 1;
    }

    while i2 < b.mul_terms.len() {
        let coef = b.mul_terms[i2].0 * k;
        if coef != FieldElement::zero() {
            output
                .mul_terms
                .push((coef, b.mul_terms[i2].1, b.mul_terms[i2].2));
        }
        i2 += 1;
    }

    output.q_c = a.q_c + k * b.q_c;
    output
}

// returns w*b.linear_combinations
pub fn single_mul(w: Witness, b: &Arithmetic) -> Arithmetic {
    let mut output = Arithmetic::default();
    let mut i1 = 0;
    while i1 < b.linear_combinations.len() {
        if (w, b.linear_combinations[i1].1) < (b.linear_combinations[i1].1, w) {
            output
                .mul_terms
                .push((b.linear_combinations[i1].0, w, b.linear_combinations[i1].1));
        } else {
            output
                .mul_terms
                .push((b.linear_combinations[i1].0, b.linear_combinations[i1].1, w));
        }
        i1 += 1;
    }
    output
}

pub fn boolean(witness: Witness) -> Arithmetic {
    Arithmetic {
        mul_terms: vec![(FieldElement::one(), witness, witness)],
        linear_combinations: vec![(-FieldElement::one(), witness)],
        q_c: FieldElement::zero(),
    }
}

//contrain witness a to be num_bits-size integer, i.e between 0 and 2^num_bits-1
pub fn range_constraint(
    witness: Witness,
    num_bits: u32,
    evaluator: &mut Evaluator,
) -> Result<(), RuntimeErrorKind> {
    if num_bits == 1 {
        // Add a bool gate
        let bool_constraint = boolean(witness);
        evaluator.gates.push(Gate::Arithmetic(bool_constraint));
    } else if num_bits == FieldElement::max_num_bits() {
        // Don't apply any constraints if the range is for the maximum number of bits
        let message = format!(
            "All Witnesses are by default u{}. Applying this type does not apply any constraints.",
            FieldElement::max_num_bits()
        );
        return Err(RuntimeErrorKind::UnstructuredError { message });
    } else if num_bits % 2 == 1 {
        // Note if the number of bits is odd, then Barretenberg will panic
        // new witnesses; r is constrained to num_bits-1 and b is 1 bit
        let r_witness = evaluator.add_witness_to_cs();
        let b_witness = evaluator.add_witness_to_cs();
        evaluator.gates.push(Gate::Directive(Directive::Oddrange {
            a: witness,
            b: b_witness,
            r: r_witness,
            bit_size: num_bits,
        }));
        range_constraint(r_witness, num_bits - 1, evaluator).unwrap_or_else(|err| {
            dbg!(err);
        });
        range_constraint(b_witness, 1, evaluator).unwrap_or_else(|err| {
            dbg!(err);
        });
        //Add the constraint a = r + 2^N*b
        let mut f = FieldElement::from(2_i128);
        f = f.pow(&FieldElement::from((num_bits - 1) as i128));
        let res = add(&from_witness(r_witness), f, &from_witness(b_witness));
        let my_constraint = add(&res, -FieldElement::one(), &from_witness(witness));
        evaluator.gates.push(Gate::Arithmetic(my_constraint));
    } else {
        evaluator.gates.push(Gate::Range(witness, num_bits));
    }

    Ok(())
}

// Generate constraints that are satisfied iff
// a < b , when strict is true, or
// a <= b, when strict is false
// bits is the bit size of a and b (or an upper bound of the bit size)
///////////////
// a<=b is done by constraining b-a to a bit size of 'bits':
// if a<=b, 0 <= b-a <= b < 2^bits
// if a>b, b-a = p+b-a > p-2^bits >= 2^bits  (if log(p) >= bits + 1)
// n.b: we do NOT check here that a and b are indeed 'bits' size
// a < b <=> a+1<=b
fn bound_check(
    a: &InternalVar,
    b: &InternalVar,
    strict: bool,
    bits: u32,
    evaluator: &mut Evaluator,
) {
    //todo appeler bound_constrains et rajouter les gates a l'evaluator
    if bits > FieldElement::max_num_bits() - 1
    //TODO max_num_bits() is not log(p)?
    {
        todo!("ERROR");
    }
    let offset = if strict {
        FieldElement::one()
    } else {
        FieldElement::zero()
    };
    let mut sub_expression = add(&b.expression, -FieldElement::one(), &a.expression); //a-b
    sub_expression.q_c += offset; //a-b+offset
    let w = evaluator.add_witness_to_cs(); //range_check requires a witness - TODO may be this can be avoided?
    evaluator
        .gates
        .push(Gate::Arithmetic(&sub_expression - &Arithmetic::from(&w)));
    range_constraint(w, bits, evaluator).unwrap_or_else(|err| {
        dbg!(err);
    });
}

pub fn is_unit(arith: &Arithmetic) -> Option<Witness> {
    if arith.mul_terms.is_empty()
        && arith.linear_combinations.len() == 1
        && arith.linear_combinations[0].0 == FieldElement::one()
        && arith.q_c == FieldElement::zero()
    {
        return Some(arith.linear_combinations[0].1);
    }
    if arith.mul_terms.is_empty() && arith.linear_combinations.len() == 1 {
        //todo!("should be simplified");
    }
    None
}
pub fn from_witness(witness: Witness) -> Arithmetic {
    Arithmetic {
        mul_terms: Vec::new(),
        linear_combinations: vec![(FieldElement::one(), witness)],
        q_c: FieldElement::zero(),
    }
}<|MERGE_RESOLUTION|>--- conflicted
+++ resolved
@@ -1,10 +1,10 @@
 use super::mem::{MemArray, Memory};
-use super::node::{Instruction, Operation, BinaryOp};
+use super::node::{BinaryOp, ConstrainOp, Instruction, Operation};
+use acvm::acir::OpCode;
 use acvm::FieldElement;
 
 use super::node::NodeId;
 use acvm::acir::opcode::{InputSize, OutputSize};
-use acvm::acir::OPCODE;
 
 use num_traits::{One, Zero};
 use std::cmp::Ordering;
@@ -35,6 +35,7 @@
     witness: Option<Witness>,
     id: Option<NodeId>,
 }
+
 impl InternalVar {
     pub fn is_equal(&self, b: &InternalVar) -> bool {
         (self.id.is_some() && self.id == b.id)
@@ -43,11 +44,7 @@
     }
 
     fn new(expression: Arithmetic, witness: Option<Witness>, id: NodeId) -> InternalVar {
-        InternalVar {
-            expression,
-            witness,
-            id: Some(id),
-        }
+        InternalVar { expression, witness, id: Some(id) }
     }
 
     pub fn to_const(&self) -> Option<FieldElement> {
@@ -66,21 +63,13 @@
 impl From<Arithmetic> for InternalVar {
     fn from(arith: Arithmetic) -> InternalVar {
         let w = is_unit(&arith);
-        InternalVar {
-            expression: arith,
-            witness: w,
-            id: None,
-        }
+        InternalVar { expression: arith, witness: w, id: None }
     }
 }
 
 impl From<Witness> for InternalVar {
     fn from(w: Witness) -> InternalVar {
-        InternalVar {
-            expression: from_witness(w),
-            witness: Some(w),
-            id: None,
-        }
+        InternalVar { expression: from_witness(w), witness: Some(w), id: None }
     }
 }
 
@@ -149,34 +138,52 @@
         if ins.operator == Operation::Nop {
             return;
         }
-<<<<<<< HEAD
+
         let mut output = match ins.operator {
             Operation::Binary(node::Binary { lhs, rhs, operator }) => {
                 let l_c = self.substitute(lhs, evaluator, ctx);
                 let r_c = self.substitute(rhs, evaluator, ctx);
 
                 match operator {
-                    BinaryOp::Add | BinaryOp::SafeAdd => {
-                        InternalVar::from(add(&l_c.expression, FieldElement::one(), &r_c.expression))
-                    }
+                    BinaryOp::Add | BinaryOp::SafeAdd => InternalVar::from(add(
+                        &l_c.expression,
+                        FieldElement::one(),
+                        &r_c.expression,
+                    )),
                     BinaryOp::Sub { max_rhs_value } | BinaryOp::SafeSub { max_rhs_value } => {
-                        //we need the type of rhs and its max value, then:
-                        //lhs-rhs+k*2^bit_size where k=ceil(max_value/2^bit_size)
-                        let bit_size = ctx[rhs].size_in_bits();
-                        let r_big = BigUint::one() << bit_size;
-                        let mut k = &max_rhs_value / &r_big;
-                        if &max_rhs_value % &r_big != BigUint::zero() {
-                            k = &k + BigUint::one();
+                        if ins.res_type == node::ObjectType::NativeField {
+                            InternalVar::from(subtract(
+                                &l_c.expression,
+                                FieldElement::one(),
+                                &r_c.expression,
+                            ))
+                        } else {
+                            //we need the type of rhs and its max value, then:
+                            //lhs-rhs+k*2^bit_size where k=ceil(max_value/2^bit_size)
+                            let bit_size = ctx[rhs].size_in_bits();
+                            let r_big = BigUint::one() << bit_size;
+                            let mut k = &max_rhs_value / &r_big;
+                            if &max_rhs_value % &r_big != BigUint::zero() {
+                                k = &k + BigUint::one();
+                            }
+                            k = &k * r_big;
+                            let f = FieldElement::from_be_bytes_reduce(&k.to_bytes_be());
+                            let mut sub_expr =
+                                subtract(&l_c.expression, FieldElement::one(), &r_c.expression);
+                            sub_expr.q_c += f;
+                            let mut sub_var = sub_expr.into();
+                            //TODO: uses interval analysis for more precise check
+                            if let Some(lhs_const) = l_c.to_const() {
+                                if max_rhs_value <= BigUint::from_bytes_be(&lhs_const.to_bytes()) {
+                                    sub_var = InternalVar::from(subtract(
+                                        &l_c.expression,
+                                        FieldElement::one(),
+                                        &r_c.expression,
+                                    ));
+                                }
+                            }
+                            sub_var
                         }
-                        k = &k * r_big;
-                        let f = FieldElement::from_be_bytes_reduce(&k.to_bytes_be());
-                        let mut output = add(
-                            &l_c.expression,
-                            FieldElement::from(-1_i128),
-                            &r_c.expression,
-                        );
-                        output.q_c += f;
-                        output.into()
                     }
                     BinaryOp::Mul | BinaryOp::SafeMul => {
                         InternalVar::from(evaluate_mul(&l_c, &r_c, evaluator))
@@ -193,7 +200,7 @@
                     BinaryOp::Srem => InternalVar::from(evaluate_sdiv(&l_c, &r_c, evaluator).1),
                     BinaryOp::Div => InternalVar::from(mul(
                         &l_c.expression,
-                        &from_witness(evaluate_inverse(&r_c.expression, evaluator)),
+                        &from_witness(evaluate_inverse(&mut r_c, evaluator)),
                     )),
                     BinaryOp::Eq => {
                         InternalVar::from(self.evaluate_eq(lhs, rhs, &l_c, &r_c, ctx, evaluator))
@@ -201,224 +208,94 @@
                     BinaryOp::Ne => {
                         InternalVar::from(self.evaluate_neq(lhs, rhs, &l_c, &r_c, ctx, evaluator))
                     }
-                    BinaryOp::Ult => todo!(),
-                    BinaryOp::Ule => todo!(),
-                    BinaryOp::Slt => todo!(),
-                    BinaryOp::Sle => todo!(),
+                    BinaryOp::Ult => {
+                        let size = ctx[lhs].size_in_bits();
+                        evaluate_cmp(&l_c, &r_c, size, false, evaluator).into()
+                    }
+                    BinaryOp::Ule => {
+                        let size = ctx[lhs].size_in_bits();
+                        let w = evaluate_cmp(&r_c, &l_c, size, false, evaluator);
+                        Arithmetic {
+                            mul_terms: Vec::new(),
+                            linear_combinations: vec![(-FieldElement::one(), w)],
+                            q_c: FieldElement::one(),
+                        }
+                        .into()
+                    }
+                    BinaryOp::Slt => {
+                        let s = ctx[lhs].size_in_bits();
+                        evaluate_cmp(&l_c, &r_c, s, true, evaluator).into()
+                    }
+                    BinaryOp::Sle => {
+                        let s = ctx[lhs].size_in_bits();
+                        let w = evaluate_cmp(&r_c, &l_c, s, true, evaluator);
+                        Arithmetic {
+                            mul_terms: Vec::new(),
+                            linear_combinations: vec![(-FieldElement::one(), w)],
+                            q_c: FieldElement::one(),
+                        }
+                        .into()
+                    }
                     BinaryOp::Lt => todo!(),
-                    BinaryOp::Lte => evaluate_cmp(&l_c, &r_c, 32, evaluator).into(), //TODO we need the bit_size from the instruction
+                    BinaryOp::Lte => {
+                        let size = ctx[lhs].size_in_bits();
+                        // TODO: Should this be signed?
+                        evaluate_cmp(&l_c, &r_c, size, false, evaluator).into()
+                    }
                     BinaryOp::And => {
                         InternalVar::from(evaluate_and(l_c, r_c, ins.res_type.bits(), evaluator))
                     }
-                    BinaryOp::Or => todo!(),
+                    BinaryOp::Or => InternalVar::from(evaluate_or(l_c, r_c, ins.res_type.bits())),
                     BinaryOp::Xor => {
                         InternalVar::from(evaluate_xor(l_c, r_c, ins.res_type.bits(), evaluator))
                     }
                     BinaryOp::Constrain(op) => match op {
-                        node::ConstrainOp::Eq => {
+                        ConstrainOp::Eq => {
                             InternalVar::from(self.equalize(lhs, rhs, &l_c, &r_c, ctx, evaluator))
                         }
-                        node::ConstrainOp::Neq => {
+                        ConstrainOp::Neq => {
                             InternalVar::from(self.distinct(lhs, rhs, &l_c, &r_c, ctx, evaluator))
                         }
                     },
                     i @ BinaryOp::Assign => unreachable!("Invalid Instruction: {:?}", i),
                 }
-=======
-        let l_c = self.substitute(ins.lhs, evaluator, ctx);
-        let mut r_c = self.substitute(ins.rhs, evaluator, ctx);
-        let mut output = match ins.operator {
-            Operation::Add | Operation::SafeAdd => {
-                InternalVar::from(add(&l_c.expression, FieldElement::one(), &r_c.expression))
-            }
-            Operation::Sub | Operation::SafeSub => {
-                if ins.res_type == node::ObjectType::NativeField {
-                    InternalVar::from(subtract(
-                        &l_c.expression,
-                        FieldElement::one(),
-                        &r_c.expression,
-                    ))
-                } else {
-                    //we need the type of rhs and its max value, then:
-                    //lhs-rhs+k*2^bit_size where k=ceil(max_value/2^bit_size)
-                    let bit_size = ctx[ins.rhs].size_in_bits();
-                    let r_big = BigUint::one() << bit_size;
-                    let mut k = &ins.max_value / &r_big;
-                    if &ins.max_value % &r_big != BigUint::zero() {
-                        k = &k + BigUint::one();
-                    }
-                    k = &k * r_big;
-                    let f = FieldElement::from_be_bytes_reduce(&k.to_bytes_be());
-                    let mut sub_expr =
-                        subtract(&l_c.expression, FieldElement::one(), &r_c.expression);
-                    sub_expr.q_c += f;
-                    let mut sub_var = sub_expr.into();
-                    //TODO: uses interval analysis for more precise check
-                    if let Some(lhs_const) = l_c.to_const() {
-                        if ins.max_value <= BigUint::from_bytes_be(&lhs_const.to_bytes()) {
-                            sub_var = InternalVar::from(subtract(
-                                &l_c.expression,
-                                FieldElement::one(),
-                                &r_c.expression,
-                            ));
-                        }
-                    }
-                    sub_var
-                }
-            }
-            Operation::Mul | Operation::SafeMul => {
-                InternalVar::from(evaluate_mul(&l_c, &r_c, evaluator))
->>>>>>> a6d1f015
             }
             Operation::Not(_) => todo!(),
             Operation::Cast(value) => self.substitute(value, evaluator, ctx),
             i @ Operation::Jne(..)
             | i @ Operation::Jeq(..)
             | i @ Operation::Jmp(_)
-            | i @ Operation::Phi { .. } => {
+            | i @ Operation::Phi { .. }
+            | i @ Operation::Results(_) => {
                 unreachable!("Invalid instruction: {:?}", i);
             }
-<<<<<<< HEAD
             Operation::Truncate { value, bit_size, max_bit_size } => {
                 let value = self.substitute(value, evaluator, ctx);
-=======
-            Operation::Sdiv => InternalVar::from(evaluate_sdiv(&l_c, &r_c, evaluator).0),
-            Operation::Urem => {
-                let (_, r_wit) = evaluate_udiv(&l_c, &r_c, evaluator);
-                InternalVar::from(r_wit)
-            }
-            Operation::Srem => InternalVar::from(evaluate_sdiv(&l_c, &r_c, evaluator).1),
-            Operation::Div => InternalVar::from(mul(
-                &l_c.expression,
-                &from_witness(evaluate_inverse(&mut r_c, evaluator)),
-            )),
-            Operation::Eq => {
-                InternalVar::from(self.evaluate_eq(ins.lhs, ins.rhs, &l_c, &r_c, ctx, evaluator))
-            }
-            Operation::Ne => {
-                InternalVar::from(self.evaluate_neq(ins.lhs, ins.rhs, &l_c, &r_c, ctx, evaluator))
-            }
-            Operation::Ugt => {
-                let s = ctx[ins.lhs].size_in_bits();
-                evaluate_cmp(&r_c, &l_c, s, false, evaluator).into()
-            }
-            Operation::Uge => {
-                let s = ctx[ins.lhs].size_in_bits();
-                let w = evaluate_cmp(&l_c, &r_c, s, false, evaluator);
-                Arithmetic {
-                    mul_terms: Vec::new(),
-                    linear_combinations: vec![(-FieldElement::one(), w)],
-                    q_c: FieldElement::one(),
-                }
-                .into()
-            }
-            Operation::Ult => {
-                let s = ctx[ins.lhs].size_in_bits();
-                evaluate_cmp(&l_c, &r_c, s, false, evaluator).into()
-            }
-            Operation::Ule => {
-                let s = ctx[ins.lhs].size_in_bits();
-                let w = evaluate_cmp(&r_c, &l_c, s, false, evaluator);
-                Arithmetic {
-                    mul_terms: Vec::new(),
-                    linear_combinations: vec![(-FieldElement::one(), w)],
-                    q_c: FieldElement::one(),
-                }
-                .into()
-            }
-            Operation::Sgt => {
-                let s = ctx[ins.lhs].size_in_bits();
-                evaluate_cmp(&r_c, &l_c, s, true, evaluator).into()
-            }
-            Operation::Sge => {
-                let s = ctx[ins.lhs].size_in_bits();
-                let w = evaluate_cmp(&l_c, &r_c, s, true, evaluator);
-                Arithmetic {
-                    mul_terms: Vec::new(),
-                    linear_combinations: vec![(-FieldElement::one(), w)],
-                    q_c: FieldElement::one(),
-                }
-                .into()
-            }
-            Operation::Slt => {
-                let s = ctx[ins.lhs].size_in_bits();
-                evaluate_cmp(&l_c, &r_c, s, true, evaluator).into()
-            }
-            Operation::Sle => {
-                let s = ctx[ins.lhs].size_in_bits();
-                let w = evaluate_cmp(&r_c, &l_c, s, true, evaluator);
-                Arithmetic {
-                    mul_terms: Vec::new(),
-                    linear_combinations: vec![(-FieldElement::one(), w)],
-                    q_c: FieldElement::one(),
-                }
-                .into()
-            }
-            Operation::Lt => todo!(),
-            Operation::Gt => unreachable!(),
-            Operation::Lte => unreachable!(),
-            Operation::Gte => unreachable!(),
-            Operation::And => {
-                InternalVar::from(evaluate_and(l_c, r_c, ins.res_type.bits(), evaluator))
-            }
-            Operation::Not => todo!(),
-            Operation::Or => InternalVar::from(evaluate_or(l_c, r_c, ins.res_type.bits())),
-            Operation::Xor => {
-                InternalVar::from(evaluate_xor(l_c, r_c, ins.res_type.bits(), evaluator))
-            }
-            Operation::Cast => l_c.clone(),
-            Operation::Ass
-            | Operation::Jne
-            | Operation::Jeq
-            | Operation::Jmp
-            | Operation::Phi
-            | Operation::Res => {
-                unreachable!("invalid instruction");
-            }
-            Operation::Trunc => {
-                assert!(is_const(&r_c.expression));
->>>>>>> a6d1f015
-                InternalVar::from(evaluate_truncate(
-                    value,
-                    bit_size,
-                    max_bit_size,
-                    evaluator,
-                ))
-            }
-            Operation::Intrinsic(opcode) => {
-                InternalVar::from(self.evaluate_opcode(ins, opcode, ctx, evaluator))
+                InternalVar::from(evaluate_truncate(value, bit_size, max_bit_size, evaluator))
+            }
+            Operation::Intrinsic(opcode, args) => {
+                InternalVar::from(self.evaluate_opcode(ins.id, opcode, &args, ctx, evaluator))
             }
             Operation::Call(_) => unreachable!("call instruction should have been inlined"),
-            Operation::Ret => todo!(), //return from main
+            Operation::Return(_) => todo!(), //return from main
             Operation::Nop => InternalVar::default(),
             Operation::Load { array, index } => {
                 //retrieves the value from the map if address is known at compile time:
                 //address = l_c and should be constant
-                let l_c = self.substitute(index, evaluator, ctx);
-                if let Some(val) = l_c.to_const() {
-                    let address = mem::Memory::as_u32(val);
+                let index = self.substitute(index, evaluator, ctx);
+                if let Some(index) = index.to_const() {
+                    let address = mem::Memory::as_u32(index);
                     if self.memory_map.contains_key(&address) {
                         InternalVar::from(self.memory_map[&address].expression.clone())
                     } else {
                         //if not found, then it must be a witness (else it is non-initialised memory)
-<<<<<<< HEAD
                         let mem_array = &ctx.mem.arrays[array as usize];
                         let index = (address - mem_array.adr) as usize;
-                        let w = if mem_array.witness.len() > index {
-                            mem_array.witness[index]
+                        if mem_array.values.len() > index {
+                            mem_array.values[index].clone()
                         } else {
-                            self.memory_witness[&array][index]
-                        };
-                        InternalVar::from(w)
-=======
-                        let array = &ctx.mem.arrays[array_idx as usize];
-                        let index = (address - array.adr) as usize;
-                        if array.values.len() > index {
-                            array.values[index].clone()
-                        } else {
-                            InternalVar::from(self.memory_witness[&array_idx][index])
+                            InternalVar::from(self.memory_witness[&array][index])
                         }
->>>>>>> a6d1f015
                     }
                 } else {
                     todo!("dynamic arrays are not implemented yet");
@@ -654,20 +531,14 @@
                                 let address = array.adr + i;
                                 if self.memory_map.contains_key(&address) {
                                     if let Some(wit) = self.memory_map[&address].witness {
-                                        inputs.push(GadgetInput {
-                                            witness: wit,
-                                            num_bits,
-                                        });
+                                        inputs.push(GadgetInput { witness: wit, num_bits });
                                     } else {
                                         //TODO we should store the witnesses somewhere, else if the inputs are re-used
                                         //we will duplicate the witnesses.
                                         let (_, w) = evaluator.create_intermediate_variable(
                                             self.memory_map[&address].expression.clone(),
                                         );
-                                        inputs.push(GadgetInput {
-                                            witness: w,
-                                            num_bits,
-                                        });
+                                        inputs.push(GadgetInput { witness: w, num_bits });
                                     }
                                 } else {
                                     inputs.push(GadgetInput {
@@ -679,10 +550,7 @@
                         }
                         _ => {
                             if let Some(w) = v.witness {
-                                inputs.push(GadgetInput {
-                                    witness: w,
-                                    num_bits: v.size_in_bits(),
-                                });
+                                inputs.push(GadgetInput { witness: w, num_bits: v.size_in_bits() });
                             } else {
                                 todo!("generate a witness");
                             }
@@ -700,45 +568,28 @@
 
     pub fn evaluate_opcode(
         &mut self,
-        ins: &Instruction,
-        opcode: OPCODE,
+        instruction_id: NodeId,
+        opcode: OpCode,
+        args: &[NodeId],
         cfg: &SsaContext,
         evaluator: &mut Evaluator,
     ) -> Arithmetic {
-        let inputs;
-        let outputs;
+        if opcode == OpCode::ToBits {
+            todo!();
+        }
+
+        let inputs = self.prepare_inputs(args, cfg, evaluator);
+
         let signature = opcode.definition();
-
-        match opcode {
-            OPCODE::ToBits => todo!(),
-            _ => {
-                match (signature.input_size, signature.output_size) {
-                    (InputSize::Variable, OutputSize(y)) => {
-                        inputs = self.prepare_inputs(&ins.get_arguments(), cfg, evaluator);
-                        outputs = self.prepare_outputs(ins.id, y as u32, cfg, evaluator);
-                    }
-                    (InputSize::Fixed(x), OutputSize(y)) => match x {
-                        1 => {
-                            inputs = self.prepare_inputs(&[ins.lhs], cfg, evaluator);
-                            outputs = self.prepare_outputs(ins.id, y as u32, cfg, evaluator);
-                        }
-                        2 => {
-                            inputs = self.prepare_inputs(&[ins.lhs, ins.rhs], cfg, evaluator);
-                            outputs = self.prepare_outputs(ins.id, y as u32, cfg, evaluator);
-                        }
-                        _ => {
-                            todo!();
-                        }
-                    },
-                }
-                let call_gate = GadgetCall {
-                    name: opcode,
-                    inputs,                   //witness + bit size
-                    outputs: outputs.clone(), //witness
-                };
-                evaluator.gates.push(Gate::GadgetCall(call_gate));
-            }
-        }
+        let output_size = signature.output_size.0 as u32;
+        let outputs = self.prepare_outputs(instruction_id, output_size, cfg, evaluator);
+
+        let call_gate = GadgetCall {
+            name: opcode,
+            inputs,                   //witness + bit size
+            outputs: outputs.clone(), //witness
+        };
+        evaluator.gates.push(Gate::GadgetCall(call_gate));
 
         if outputs.len() == 1 {
             return from_witness(outputs[0]);
@@ -997,11 +848,7 @@
     }));
     //r<b
     let r_expr = Arithmetic::from(Linear::from_witness(r_witness));
-    let r_var = InternalVar {
-        expression: r_expr,
-        witness: Some(r_witness),
-        id: None,
-    };
+    let r_var = InternalVar { expression: r_expr, witness: Some(r_witness), id: None };
     bound_check(&r_var, rhs, true, 32, evaluator); //TODO bit size! should be max(a.bit, b.bit)
                                                    //range check q<=a
     range_constraint(q_witness, 32, evaluator).unwrap_or_else(|err| {
