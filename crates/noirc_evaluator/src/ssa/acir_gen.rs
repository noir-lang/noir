use crate::ssa::{
    context::SsaContext,
    node::{Instruction, Operation},
};
use crate::{Evaluator, RuntimeErrorKind};
use acvm::{
    acir::native_types::{Expression, Witness},
    FieldElement,
};

mod operations;

mod internal_var;
pub(crate) use internal_var::InternalVar;
mod constraints;
mod internal_var_cache;
use internal_var_cache::InternalVarCache;
// Expose this to the crate as we need to apply range constraints when
// converting the ABI(main parameters) to Noir types
pub(crate) use constraints::range_constraint;
mod memory_map;
use memory_map::MemoryMap;

#[derive(Default)]
pub struct Acir {
    memory_map: MemoryMap,
    var_cache: InternalVarCache,
}

impl Acir {
    /// Generate ACIR opcodes based on the given instruction
    pub fn acir_gen_instruction(
        &mut self,
        ins: &Instruction,
        evaluator: &mut Evaluator,
        ctx: &SsaContext,
    ) -> Result<(), RuntimeErrorKind> {
        use operations::{
            binary, condition, constrain, intrinsics, load, not, r#return, store, truncate,
        };

        let memory_map = &mut self.memory_map;
        let var_cache = &mut self.var_cache;

        let output = match &ins.operation {
            Operation::Binary(binary) => {
                binary::evaluate(binary, ins.res_type, var_cache, memory_map, evaluator, ctx)
            }
            Operation::Constrain(value, ..) => {
                constrain::evaluate(value, var_cache, evaluator, ctx)
            }
            Operation::Not(value) => not::evaluate(value, ins.res_type, var_cache, evaluator, ctx),
            Operation::Cast(value) => {
                self.var_cache.get_or_compute_internal_var(*value, evaluator, ctx)
            }
            Operation::Truncate { value, bit_size, max_bit_size } => {
                truncate::evaluate(value, *bit_size, *max_bit_size, var_cache, evaluator, ctx)
            }
            Operation::Intrinsic(opcode, args) => {
                intrinsics::evaluate(args, ins, *opcode, var_cache, memory_map, ctx, evaluator)
            }
            Operation::Return(node_ids) => {
                r#return::evaluate(node_ids, memory_map, var_cache, evaluator, ctx)?
            }
            Operation::Cond { condition, val_true: lhs, val_false: rhs } => {
                condition::evaluate(*condition, *lhs, *rhs, var_cache, evaluator, ctx)
            }
            Operation::Load { array_id, index } => {
<<<<<<< HEAD
                //retrieves the value from the map if address is known at compile time:
                //address = l_c and should be constant
                let index = self.substitute(*index, evaluator, ctx);
                if let Some(index) = index.to_const() {
                    let idx = mem::Memory::as_u32(index);
                    let mem_array = &ctx.mem[*array_id];
                    let absolute_adr = mem_array.absolute_adr(idx);
                    if self.memory_map.contains_key(&absolute_adr) {
                        InternalVar::from(self.memory_map[&absolute_adr].expression.clone())
                    } else {
                        unreachable!("Could not find value at index {}", index);
                    }
                } else {
                    unimplemented!("dynamic arrays are not implemented yet");
                }
=======
                load::evaluate(*array_id, *index, memory_map, var_cache, evaluator, ctx)
>>>>>>> 932943a0
            }
            Operation::Store { array_id, index, value } => {
                store::evaluate(*array_id, *index, *value, memory_map, var_cache, evaluator, ctx)
            }
<<<<<<< HEAD
        };
        output.id = Some(ins.id);
        self.arith_cache.insert(ins.id, output);
        Ok(())
    }

    fn get_predicate(
        &mut self,
        binary: &node::Binary,
        evaluator: &mut Evaluator,
        ctx: &SsaContext,
    ) -> InternalVar {
        if let Some(pred) = binary.predicate {
            self.substitute(pred, evaluator, ctx)
        } else {
            InternalVar::from(Expression::one())
        }
    }

    fn evaluate_binary(
        &mut self,
        binary: &node::Binary,
        res_type: ObjectType,
        evaluator: &mut Evaluator,
        ctx: &SsaContext,
    ) -> InternalVar {
        let l_c = self.substitute(binary.lhs, evaluator, ctx);
        let r_c = self.substitute(binary.rhs, evaluator, ctx);
        let r_size = ctx[binary.rhs].size_in_bits();
        let l_size = ctx[binary.lhs].size_in_bits();
        let max_size = u32::max(r_size, l_size);

        match &binary.operator {
            BinaryOp::Add | BinaryOp::SafeAdd => {
                InternalVar::from(add(&l_c.expression, FieldElement::one(), &r_c.expression))
            }
            BinaryOp::Sub { max_rhs_value } | BinaryOp::SafeSub { max_rhs_value } => {
                if res_type == node::ObjectType::NativeField {
                    InternalVar::from(subtract(
                        &l_c.expression,
                        FieldElement::one(),
                        &r_c.expression,
                    ))
                } else {
                    //we need the type of rhs and its max value, then:
                    //lhs-rhs+k*2^bit_size where k=ceil(max_value/2^bit_size)
                    let bit_size = r_size;
                    let r_big = BigUint::one() << bit_size;
                    let mut k = max_rhs_value / &r_big;
                    if max_rhs_value % &r_big != BigUint::zero() {
                        k = &k + BigUint::one();
                    }
                    k = &k * r_big;
                    let f = FieldElement::from_be_bytes_reduce(&k.to_bytes_be());
                    let mut sub_expr =
                        subtract(&l_c.expression, FieldElement::one(), &r_c.expression);
                    sub_expr.q_c += f;
                    let mut sub_var = sub_expr.into();
                    //TODO: uses interval analysis for more precise check
                    if let Some(lhs_const) = l_c.to_const() {
                        if max_rhs_value <= &BigUint::from_bytes_be(&lhs_const.to_be_bytes()) {
                            sub_var = InternalVar::from(subtract(
                                &l_c.expression,
                                FieldElement::one(),
                                &r_c.expression,
                            ));
                        }
                    }
                    sub_var
                }
            }
            BinaryOp::Mul | BinaryOp::SafeMul => {
                InternalVar::from(mul_with_witness(evaluator, &l_c.expression, &r_c.expression))
            }
            BinaryOp::Udiv => {
                let predicate = self.get_predicate(binary, evaluator, ctx);
                let (q_wit, _) = evaluate_udiv(&l_c, &r_c, max_size, &predicate, evaluator);
                InternalVar::from(q_wit)
            }
            BinaryOp::Sdiv => InternalVar::from(evaluate_sdiv(&l_c, &r_c, evaluator).0),
            BinaryOp::Urem => {
                let predicate = self.get_predicate(binary, evaluator, ctx);
                let (_, r_wit) = evaluate_udiv(&l_c, &r_c, max_size, &predicate, evaluator);
                InternalVar::from(r_wit)
            }
            BinaryOp::Srem => InternalVar::from(evaluate_sdiv(&l_c, &r_c, evaluator).1),
            BinaryOp::Div => {
                let predicate = self.get_predicate(binary, evaluator, ctx);
                let inverse = from_witness(evaluate_inverse(r_c, &predicate, evaluator));
                InternalVar::from(mul_with_witness(evaluator, &l_c.expression, &inverse))
            }
            BinaryOp::Eq => InternalVar::from(
                self.evaluate_eq(binary.lhs, binary.rhs, &l_c, &r_c, ctx, evaluator),
            ),
            BinaryOp::Ne => InternalVar::from(
                self.evaluate_neq(binary.lhs, binary.rhs, &l_c, &r_c, ctx, evaluator),
            ),
            BinaryOp::Ult => {
                let size = ctx[binary.lhs].get_type().bits();
                evaluate_cmp(&l_c, &r_c, size, false, evaluator).into()
            }
            BinaryOp::Ule => {
                let size = ctx[binary.lhs].get_type().bits();
                let e = evaluate_cmp(&r_c, &l_c, size, false, evaluator);
                subtract(&Expression::one(), FieldElement::one(), &e).into()
            }
            BinaryOp::Slt => {
                let s = ctx[binary.lhs].get_type().bits();
                evaluate_cmp(&l_c, &r_c, s, true, evaluator).into()
            }
            BinaryOp::Sle => {
                let s = ctx[binary.lhs].get_type().bits();
                let e = evaluate_cmp(&r_c, &l_c, s, true, evaluator);
                subtract(&Expression::one(), FieldElement::one(), &e).into()
            }
            BinaryOp::Lt => unimplemented!(
                "Field comparison is not implemented yet, try to cast arguments to integer type"
            ),
            BinaryOp::Lte => unimplemented!(
                "Field comparison is not implemented yet, try to cast arguments to integer type"
            ),
            BinaryOp::And => InternalVar::from(evaluate_bitwise(
                l_c,
                r_c,
                res_type.bits(),
                evaluator,
                BinaryOp::And,
            )),
            BinaryOp::Or => InternalVar::from(evaluate_bitwise(
                l_c,
                r_c,
                res_type.bits(),
                evaluator,
                BinaryOp::Or,
            )),
            BinaryOp::Xor => InternalVar::from(evaluate_bitwise(
                l_c,
                r_c,
                res_type.bits(),
                evaluator,
                BinaryOp::Xor,
            )),
            BinaryOp::Shl | BinaryOp::Shr => unreachable!(),
            i @ BinaryOp::Assign => unreachable!("Invalid Instruction: {:?}", i),
        }
    }

    pub fn print_circuit(opcodes: &[AcirOpcode]) {
        for opcode in opcodes {
            println!("{opcode:?}");
        }
    }

    //Load array values into InternalVars
    //If create_witness is true, we create witnesses for values that do not have witness
    pub fn load_array(
        &mut self,
        array: &MemArray,
        create_witness: bool,
        evaluator: &mut Evaluator,
    ) -> Vec<InternalVar> {
        (0..array.len)
            .map(|i| {
                let address = array.adr + i;
                if let Some(memory) = self.memory_map.get_mut(&address) {
                    if create_witness && memory.witness.is_none() {
                        let w = evaluator.create_intermediate_variable(memory.expression.clone());
                        self.memory_map.get_mut(&address).unwrap().witness = Some(w);
                    }
                    self.memory_map[&address].clone()
                } else {
                    unreachable!();
                }
            })
            .collect()
    }

    //Map the outputs into the array
    fn map_array(&mut self, a: ArrayId, outputs: &[Witness], ctx: &SsaContext) {
        let array = &ctx.mem[a];
        let adr = array.adr;
        for i in 0..array.len {
            if i < outputs.len() as u32 {
                let var = InternalVar::from(outputs[i as usize]);
                self.memory_map.insert(adr + i, var);
            } else {
                let var = InternalVar::from(Expression::zero());
                self.memory_map.insert(adr + i, var);
            }
        }
    }

    pub fn evaluate_neq(
        &mut self,
        lhs: NodeId,
        rhs: NodeId,
        l_c: &InternalVar,
        r_c: &InternalVar,
        ctx: &SsaContext,
        evaluator: &mut Evaluator,
    ) -> Expression {
        if let (Some(a), Some(b)) = (Memory::deref(ctx, lhs), Memory::deref(ctx, rhs)) {
            let array_a = &ctx.mem[a];
            let array_b = &ctx.mem[b];

            if array_a.len == array_b.len {
                let mut x = InternalVar::from(self.zero_eq_array_sum(array_a, array_b, evaluator));
                x.generate_witness(evaluator);
                from_witness(evaluate_zero_equality(&x, evaluator))
            } else {
                //If length are different, then the arrays are different
                Expression::one()
            }
        } else {
            if let (Some(l), Some(r)) = (l_c.to_const(), r_c.to_const()) {
                if l == r {
                    return Expression::default();
                } else {
                    return Expression::one();
                }
            }
            let mut x =
                InternalVar::from(subtract(&l_c.expression, FieldElement::one(), &r_c.expression));
            x.generate_witness(evaluator);
            from_witness(evaluate_zero_equality(&x, evaluator))
        }
    }

    pub fn evaluate_eq(
        &mut self,
        lhs: NodeId,
        rhs: NodeId,
        l_c: &InternalVar,
        r_c: &InternalVar,
        ctx: &SsaContext,
        evaluator: &mut Evaluator,
    ) -> Expression {
        let neq = self.evaluate_neq(lhs, rhs, l_c, r_c, ctx, evaluator);
        subtract(&Expression::one(), FieldElement::one(), &neq)
    }

    //Generates gates for the expression: \sum_i(zero_eq(A[i]-B[i]))
    //N.b. We assumes the lengths of a and b are the same but it is not checked inside the function.
    fn zero_eq_array_sum(
        &mut self,
        a: &MemArray,
        b: &MemArray,
        evaluator: &mut Evaluator,
    ) -> Expression {
        let mut sum = Expression::default();

        let a_values = self.load_array(a, false, evaluator);
        let b_values = self.load_array(b, false, evaluator);

        for (a_iter, b_iter) in a_values.into_iter().zip(b_values) {
            let diff_expr = subtract(&a_iter.expression, FieldElement::one(), &b_iter.expression);

            let diff_witness = evaluator.add_witness_to_cs();
            let diff_var = InternalVar {
                //in cache??
                expression: diff_expr.clone(),
                witness: Some(diff_witness),
                id: None,
            };
            evaluator.opcodes.push(AcirOpcode::Arithmetic(subtract(
                &diff_expr,
                FieldElement::one(),
                &from_witness(diff_witness),
            )));
            //TODO: avoid creating witnesses for diff
            sum = add(
                &sum,
                FieldElement::one(),
                &from_witness(evaluate_zero_equality(&diff_var, evaluator)),
            );
        }
        sum
    }

    //Transform the arguments of intrinsic functions into witnesses
    pub fn prepare_inputs(
        &mut self,
        args: &[NodeId],
        cfg: &SsaContext,
        evaluator: &mut Evaluator,
    ) -> Vec<FunctionInput> {
        let mut inputs: Vec<FunctionInput> = Vec::new();

        for a in args {
            let l_obj = cfg.try_get_node(*a).unwrap();
            match l_obj {
                node::NodeObject::Obj(v) => match l_obj.get_type() {
                    node::ObjectType::Pointer(a) => {
                        let array = &cfg.mem[a];
                        let num_bits = array.element_type.bits();
                        for i in 0..array.len {
                            let address = array.adr + i;
                            if self.memory_map.contains_key(&address) {
                                if let Some(wit) = self.memory_map[&address].witness {
                                    inputs.push(FunctionInput { witness: wit, num_bits });
                                } else {
                                    let mut var = self.memory_map[&address].clone();
                                    if var.expression.is_const() {
                                        let w = evaluator.create_intermediate_variable(
                                            self.memory_map[&address].expression.clone(),
                                        );
                                        var.witness = Some(w);
                                    }
                                    let w = var.generate_witness(evaluator);
                                    self.memory_map.insert(address, var);

                                    inputs.push(FunctionInput { witness: w, num_bits });
                                }
                            } else {
                                unreachable!();
                            }
                        }
                    }
                    _ => {
                        if let Some(w) = v.witness {
                            inputs.push(FunctionInput { witness: w, num_bits: v.size_in_bits() });
                        } else {
                            todo!("generate a witness");
                        }
                    }
                },
                _ => {
                    if self.arith_cache.contains_key(a) {
                        let mut var = self.arith_cache[a].clone();
                        let witness =
                            var.witness.unwrap_or_else(|| var.generate_witness(evaluator));
                        inputs.push(FunctionInput { witness, num_bits: l_obj.size_in_bits() });
                    } else {
                        unreachable!("invalid input: {:?}", l_obj)
                    }
                }
            }
        }
        inputs
    }

    pub fn evaluate_opcode(
        &mut self,
        instruction_id: NodeId,
        opcode: builtin::Opcode,
        args: &[NodeId],
        res_type: ObjectType,
        ctx: &SsaContext,
        evaluator: &mut Evaluator,
    ) -> Expression {
        let outputs;
        match opcode {
            Opcode::ToBits => {
                let bit_size = ctx.get_as_constant(args[1]).unwrap().to_u128() as u32;
                let l_c = self.substitute(args[0], evaluator, ctx);
                outputs = to_radix_base(&l_c, 2, bit_size, evaluator);
                if let node::ObjectType::Pointer(a) = res_type {
                    self.map_array(a, &outputs, ctx);
                }
            }
            Opcode::ToRadix => {
                let radix = ctx.get_as_constant(args[1]).unwrap().to_u128() as u32;
                let limb_size = ctx.get_as_constant(args[2]).unwrap().to_u128() as u32;
                let l_c = self.substitute(args[0], evaluator, ctx);
                outputs = to_radix_base(&l_c, radix, limb_size, evaluator);
                if let node::ObjectType::Pointer(a) = res_type {
                    self.map_array(a, &outputs, ctx);
                }
            }
            Opcode::LowLevel(op) => {
                let inputs = self.prepare_inputs(args, ctx, evaluator);
                let output_count = op.definition().output_size.0 as u32;
                outputs = self.prepare_outputs(instruction_id, output_count, ctx, evaluator);

                let call_gate = BlackBoxFuncCall {
                    name: op,
                    inputs,                   //witness + bit size
                    outputs: outputs.clone(), //witness
                };
                evaluator.opcodes.push(AcirOpcode::BlackBoxFuncCall(call_gate));
=======
            Operation::Nop => None,
            i @ Operation::Jne(..)
            | i @ Operation::Jeq(..)
            | i @ Operation::Jmp(_)
            | i @ Operation::Phi { .. }
            | i @ Operation::Call { .. }
            | i @ Operation::Result { .. } => {
                unreachable!("Invalid instruction: {:?}", i);
>>>>>>> 932943a0
            }
        };

        // If the operation returned an `InternalVar`
        // then we add it to the `InternalVar` cache
        if let Some(mut output) = output {
            output.set_id(ins.id);
            self.var_cache.update(ins.id, output);
        }

        Ok(())
    }
}

// Creates an Expression from a Witness.
//
// This is infallible since an expression is
// a multi-variate polynomial and a Witness
// can be seen as a univariate polynomial
//
// TODO: Possibly remove this small shim.
// TODO: Lets first see how the rest of the code looks after
// TODO further refactor.
fn expression_from_witness(witness: Witness) -> Expression {
    Expression::from(&witness)
}

/// Returns a `FieldElement` if the expression represents
/// a constant polynomial
///
// TODO we should have a method in ACVM
// TODO which returns the constant term if its a constant
// TODO expression. ie `self.expression.to_const()`
fn const_from_expression(expression: &Expression) -> Option<FieldElement> {
    expression.is_const().then_some(expression.q_c)
}

// Returns a `Witness` if the `Expression` can be represented as a degree-1
// univariate polynomial. Otherwise, Return None.
//
// Note that `Witness` is only capable of expressing polynomials of the form
// f(x) = x and not polynomials of the form f(x) = mx+c , so this method has
// extra checks to ensure that m=1 and c=0
//
// TODO: move to ACVM repo
fn optional_expression_to_witness(arith: &Expression) -> Option<Witness> {
    let is_deg_one_univariate = expression_is_deg_one_univariate(arith);

    if is_deg_one_univariate {
        // If we get here, we know that our expression is of the form `f(x) = mx+c`
        // We want to now restrict ourselves to expressions of the form f(x) = x
        // ie where the constant term is 0 and the coefficient in front of the variable is
        // one.
        let coefficient = arith.linear_combinations[0].0;
        let variable = arith.linear_combinations[0].1;
        let constant = arith.q_c;

        let coefficient_is_one = coefficient.is_one();
        let constant_term_is_zero = constant.is_zero();

        if coefficient_is_one && constant_term_is_zero {
            return Some(variable);
        }
    }

    None
}

/// Converts an `Expression` into a `Witness`
/// - If the `Expression` is a degree-1 univariate polynomial
/// then this conversion is a simple coercion.
/// - Otherwise, we create a new `Witness` and set it to be equal to the
/// `Expression`.
pub(crate) fn expression_to_witness(expr: Expression, evaluator: &mut Evaluator) -> Witness {
    match optional_expression_to_witness(&expr) {
        Some(witness) => witness,
        None => evaluator.create_intermediate_variable(expr),
    }
}
// Returns true if highest degree term in the expression is one.
//
// - `mul_term` in an expression contains degree-2 terms
// - `linear_combinations` contains degree-1 terms
// Hence, it is sufficient to check that there are no `mul_terms`
//
// Examples:
// -  f(x,y) = x + y would return true
// -  f(x,y) = xy would return false, the degree here is 2
// -  f(x,y) = 0 would return true, the degree is 0
//
// TODO: move to ACVM repo
fn expression_is_degree_1(expression: &Expression) -> bool {
    expression.mul_terms.is_empty()
}
// Returns true if the expression can be seen as a degree-1 univariate polynomial
//
// - `mul_terms` in an expression can be univariate, however unless the coefficient
// is zero, it is always degree-2.
// - `linear_combinations` contains the sum of degree-1 terms, these terms do not
// need to contain the same variable and so it can be multivariate. However, we
// have thus far only checked if `linear_combinations` contains one term, so this
// method will return false, if the `Expression` has not been simplified.
//
// Hence, we check in the simplest case if an expression is a degree-1 univariate,
// by checking if it contains no `mul_terms` and it contains one `linear_combination` term.
//
// Examples:
// - f(x,y) = x would return true
// - f(x,y) = x + 6 would return true
// - f(x,y) = 2*y + 6 would return true
// - f(x,y) = x + y would return false
// - f(x,y) = x + x should return true, but we return false *** (we do not simplify)
// - f(x,y) = 5 would return false
// TODO move to ACVM repo
// TODO: ACVM has a method called is_linear, we should change this to `max_degree_one`
fn expression_is_deg_one_univariate(expression: &Expression) -> bool {
    let has_one_univariate_term = expression.linear_combinations.len() == 1;
    expression_is_degree_1(expression) && has_one_univariate_term
}<|MERGE_RESOLUTION|>--- conflicted
+++ resolved
@@ -66,411 +66,11 @@
                 condition::evaluate(*condition, *lhs, *rhs, var_cache, evaluator, ctx)
             }
             Operation::Load { array_id, index } => {
-<<<<<<< HEAD
-                //retrieves the value from the map if address is known at compile time:
-                //address = l_c and should be constant
-                let index = self.substitute(*index, evaluator, ctx);
-                if let Some(index) = index.to_const() {
-                    let idx = mem::Memory::as_u32(index);
-                    let mem_array = &ctx.mem[*array_id];
-                    let absolute_adr = mem_array.absolute_adr(idx);
-                    if self.memory_map.contains_key(&absolute_adr) {
-                        InternalVar::from(self.memory_map[&absolute_adr].expression.clone())
-                    } else {
-                        unreachable!("Could not find value at index {}", index);
-                    }
-                } else {
-                    unimplemented!("dynamic arrays are not implemented yet");
-                }
-=======
                 load::evaluate(*array_id, *index, memory_map, var_cache, evaluator, ctx)
->>>>>>> 932943a0
             }
             Operation::Store { array_id, index, value } => {
                 store::evaluate(*array_id, *index, *value, memory_map, var_cache, evaluator, ctx)
             }
-<<<<<<< HEAD
-        };
-        output.id = Some(ins.id);
-        self.arith_cache.insert(ins.id, output);
-        Ok(())
-    }
-
-    fn get_predicate(
-        &mut self,
-        binary: &node::Binary,
-        evaluator: &mut Evaluator,
-        ctx: &SsaContext,
-    ) -> InternalVar {
-        if let Some(pred) = binary.predicate {
-            self.substitute(pred, evaluator, ctx)
-        } else {
-            InternalVar::from(Expression::one())
-        }
-    }
-
-    fn evaluate_binary(
-        &mut self,
-        binary: &node::Binary,
-        res_type: ObjectType,
-        evaluator: &mut Evaluator,
-        ctx: &SsaContext,
-    ) -> InternalVar {
-        let l_c = self.substitute(binary.lhs, evaluator, ctx);
-        let r_c = self.substitute(binary.rhs, evaluator, ctx);
-        let r_size = ctx[binary.rhs].size_in_bits();
-        let l_size = ctx[binary.lhs].size_in_bits();
-        let max_size = u32::max(r_size, l_size);
-
-        match &binary.operator {
-            BinaryOp::Add | BinaryOp::SafeAdd => {
-                InternalVar::from(add(&l_c.expression, FieldElement::one(), &r_c.expression))
-            }
-            BinaryOp::Sub { max_rhs_value } | BinaryOp::SafeSub { max_rhs_value } => {
-                if res_type == node::ObjectType::NativeField {
-                    InternalVar::from(subtract(
-                        &l_c.expression,
-                        FieldElement::one(),
-                        &r_c.expression,
-                    ))
-                } else {
-                    //we need the type of rhs and its max value, then:
-                    //lhs-rhs+k*2^bit_size where k=ceil(max_value/2^bit_size)
-                    let bit_size = r_size;
-                    let r_big = BigUint::one() << bit_size;
-                    let mut k = max_rhs_value / &r_big;
-                    if max_rhs_value % &r_big != BigUint::zero() {
-                        k = &k + BigUint::one();
-                    }
-                    k = &k * r_big;
-                    let f = FieldElement::from_be_bytes_reduce(&k.to_bytes_be());
-                    let mut sub_expr =
-                        subtract(&l_c.expression, FieldElement::one(), &r_c.expression);
-                    sub_expr.q_c += f;
-                    let mut sub_var = sub_expr.into();
-                    //TODO: uses interval analysis for more precise check
-                    if let Some(lhs_const) = l_c.to_const() {
-                        if max_rhs_value <= &BigUint::from_bytes_be(&lhs_const.to_be_bytes()) {
-                            sub_var = InternalVar::from(subtract(
-                                &l_c.expression,
-                                FieldElement::one(),
-                                &r_c.expression,
-                            ));
-                        }
-                    }
-                    sub_var
-                }
-            }
-            BinaryOp::Mul | BinaryOp::SafeMul => {
-                InternalVar::from(mul_with_witness(evaluator, &l_c.expression, &r_c.expression))
-            }
-            BinaryOp::Udiv => {
-                let predicate = self.get_predicate(binary, evaluator, ctx);
-                let (q_wit, _) = evaluate_udiv(&l_c, &r_c, max_size, &predicate, evaluator);
-                InternalVar::from(q_wit)
-            }
-            BinaryOp::Sdiv => InternalVar::from(evaluate_sdiv(&l_c, &r_c, evaluator).0),
-            BinaryOp::Urem => {
-                let predicate = self.get_predicate(binary, evaluator, ctx);
-                let (_, r_wit) = evaluate_udiv(&l_c, &r_c, max_size, &predicate, evaluator);
-                InternalVar::from(r_wit)
-            }
-            BinaryOp::Srem => InternalVar::from(evaluate_sdiv(&l_c, &r_c, evaluator).1),
-            BinaryOp::Div => {
-                let predicate = self.get_predicate(binary, evaluator, ctx);
-                let inverse = from_witness(evaluate_inverse(r_c, &predicate, evaluator));
-                InternalVar::from(mul_with_witness(evaluator, &l_c.expression, &inverse))
-            }
-            BinaryOp::Eq => InternalVar::from(
-                self.evaluate_eq(binary.lhs, binary.rhs, &l_c, &r_c, ctx, evaluator),
-            ),
-            BinaryOp::Ne => InternalVar::from(
-                self.evaluate_neq(binary.lhs, binary.rhs, &l_c, &r_c, ctx, evaluator),
-            ),
-            BinaryOp::Ult => {
-                let size = ctx[binary.lhs].get_type().bits();
-                evaluate_cmp(&l_c, &r_c, size, false, evaluator).into()
-            }
-            BinaryOp::Ule => {
-                let size = ctx[binary.lhs].get_type().bits();
-                let e = evaluate_cmp(&r_c, &l_c, size, false, evaluator);
-                subtract(&Expression::one(), FieldElement::one(), &e).into()
-            }
-            BinaryOp::Slt => {
-                let s = ctx[binary.lhs].get_type().bits();
-                evaluate_cmp(&l_c, &r_c, s, true, evaluator).into()
-            }
-            BinaryOp::Sle => {
-                let s = ctx[binary.lhs].get_type().bits();
-                let e = evaluate_cmp(&r_c, &l_c, s, true, evaluator);
-                subtract(&Expression::one(), FieldElement::one(), &e).into()
-            }
-            BinaryOp::Lt => unimplemented!(
-                "Field comparison is not implemented yet, try to cast arguments to integer type"
-            ),
-            BinaryOp::Lte => unimplemented!(
-                "Field comparison is not implemented yet, try to cast arguments to integer type"
-            ),
-            BinaryOp::And => InternalVar::from(evaluate_bitwise(
-                l_c,
-                r_c,
-                res_type.bits(),
-                evaluator,
-                BinaryOp::And,
-            )),
-            BinaryOp::Or => InternalVar::from(evaluate_bitwise(
-                l_c,
-                r_c,
-                res_type.bits(),
-                evaluator,
-                BinaryOp::Or,
-            )),
-            BinaryOp::Xor => InternalVar::from(evaluate_bitwise(
-                l_c,
-                r_c,
-                res_type.bits(),
-                evaluator,
-                BinaryOp::Xor,
-            )),
-            BinaryOp::Shl | BinaryOp::Shr => unreachable!(),
-            i @ BinaryOp::Assign => unreachable!("Invalid Instruction: {:?}", i),
-        }
-    }
-
-    pub fn print_circuit(opcodes: &[AcirOpcode]) {
-        for opcode in opcodes {
-            println!("{opcode:?}");
-        }
-    }
-
-    //Load array values into InternalVars
-    //If create_witness is true, we create witnesses for values that do not have witness
-    pub fn load_array(
-        &mut self,
-        array: &MemArray,
-        create_witness: bool,
-        evaluator: &mut Evaluator,
-    ) -> Vec<InternalVar> {
-        (0..array.len)
-            .map(|i| {
-                let address = array.adr + i;
-                if let Some(memory) = self.memory_map.get_mut(&address) {
-                    if create_witness && memory.witness.is_none() {
-                        let w = evaluator.create_intermediate_variable(memory.expression.clone());
-                        self.memory_map.get_mut(&address).unwrap().witness = Some(w);
-                    }
-                    self.memory_map[&address].clone()
-                } else {
-                    unreachable!();
-                }
-            })
-            .collect()
-    }
-
-    //Map the outputs into the array
-    fn map_array(&mut self, a: ArrayId, outputs: &[Witness], ctx: &SsaContext) {
-        let array = &ctx.mem[a];
-        let adr = array.adr;
-        for i in 0..array.len {
-            if i < outputs.len() as u32 {
-                let var = InternalVar::from(outputs[i as usize]);
-                self.memory_map.insert(adr + i, var);
-            } else {
-                let var = InternalVar::from(Expression::zero());
-                self.memory_map.insert(adr + i, var);
-            }
-        }
-    }
-
-    pub fn evaluate_neq(
-        &mut self,
-        lhs: NodeId,
-        rhs: NodeId,
-        l_c: &InternalVar,
-        r_c: &InternalVar,
-        ctx: &SsaContext,
-        evaluator: &mut Evaluator,
-    ) -> Expression {
-        if let (Some(a), Some(b)) = (Memory::deref(ctx, lhs), Memory::deref(ctx, rhs)) {
-            let array_a = &ctx.mem[a];
-            let array_b = &ctx.mem[b];
-
-            if array_a.len == array_b.len {
-                let mut x = InternalVar::from(self.zero_eq_array_sum(array_a, array_b, evaluator));
-                x.generate_witness(evaluator);
-                from_witness(evaluate_zero_equality(&x, evaluator))
-            } else {
-                //If length are different, then the arrays are different
-                Expression::one()
-            }
-        } else {
-            if let (Some(l), Some(r)) = (l_c.to_const(), r_c.to_const()) {
-                if l == r {
-                    return Expression::default();
-                } else {
-                    return Expression::one();
-                }
-            }
-            let mut x =
-                InternalVar::from(subtract(&l_c.expression, FieldElement::one(), &r_c.expression));
-            x.generate_witness(evaluator);
-            from_witness(evaluate_zero_equality(&x, evaluator))
-        }
-    }
-
-    pub fn evaluate_eq(
-        &mut self,
-        lhs: NodeId,
-        rhs: NodeId,
-        l_c: &InternalVar,
-        r_c: &InternalVar,
-        ctx: &SsaContext,
-        evaluator: &mut Evaluator,
-    ) -> Expression {
-        let neq = self.evaluate_neq(lhs, rhs, l_c, r_c, ctx, evaluator);
-        subtract(&Expression::one(), FieldElement::one(), &neq)
-    }
-
-    //Generates gates for the expression: \sum_i(zero_eq(A[i]-B[i]))
-    //N.b. We assumes the lengths of a and b are the same but it is not checked inside the function.
-    fn zero_eq_array_sum(
-        &mut self,
-        a: &MemArray,
-        b: &MemArray,
-        evaluator: &mut Evaluator,
-    ) -> Expression {
-        let mut sum = Expression::default();
-
-        let a_values = self.load_array(a, false, evaluator);
-        let b_values = self.load_array(b, false, evaluator);
-
-        for (a_iter, b_iter) in a_values.into_iter().zip(b_values) {
-            let diff_expr = subtract(&a_iter.expression, FieldElement::one(), &b_iter.expression);
-
-            let diff_witness = evaluator.add_witness_to_cs();
-            let diff_var = InternalVar {
-                //in cache??
-                expression: diff_expr.clone(),
-                witness: Some(diff_witness),
-                id: None,
-            };
-            evaluator.opcodes.push(AcirOpcode::Arithmetic(subtract(
-                &diff_expr,
-                FieldElement::one(),
-                &from_witness(diff_witness),
-            )));
-            //TODO: avoid creating witnesses for diff
-            sum = add(
-                &sum,
-                FieldElement::one(),
-                &from_witness(evaluate_zero_equality(&diff_var, evaluator)),
-            );
-        }
-        sum
-    }
-
-    //Transform the arguments of intrinsic functions into witnesses
-    pub fn prepare_inputs(
-        &mut self,
-        args: &[NodeId],
-        cfg: &SsaContext,
-        evaluator: &mut Evaluator,
-    ) -> Vec<FunctionInput> {
-        let mut inputs: Vec<FunctionInput> = Vec::new();
-
-        for a in args {
-            let l_obj = cfg.try_get_node(*a).unwrap();
-            match l_obj {
-                node::NodeObject::Obj(v) => match l_obj.get_type() {
-                    node::ObjectType::Pointer(a) => {
-                        let array = &cfg.mem[a];
-                        let num_bits = array.element_type.bits();
-                        for i in 0..array.len {
-                            let address = array.adr + i;
-                            if self.memory_map.contains_key(&address) {
-                                if let Some(wit) = self.memory_map[&address].witness {
-                                    inputs.push(FunctionInput { witness: wit, num_bits });
-                                } else {
-                                    let mut var = self.memory_map[&address].clone();
-                                    if var.expression.is_const() {
-                                        let w = evaluator.create_intermediate_variable(
-                                            self.memory_map[&address].expression.clone(),
-                                        );
-                                        var.witness = Some(w);
-                                    }
-                                    let w = var.generate_witness(evaluator);
-                                    self.memory_map.insert(address, var);
-
-                                    inputs.push(FunctionInput { witness: w, num_bits });
-                                }
-                            } else {
-                                unreachable!();
-                            }
-                        }
-                    }
-                    _ => {
-                        if let Some(w) = v.witness {
-                            inputs.push(FunctionInput { witness: w, num_bits: v.size_in_bits() });
-                        } else {
-                            todo!("generate a witness");
-                        }
-                    }
-                },
-                _ => {
-                    if self.arith_cache.contains_key(a) {
-                        let mut var = self.arith_cache[a].clone();
-                        let witness =
-                            var.witness.unwrap_or_else(|| var.generate_witness(evaluator));
-                        inputs.push(FunctionInput { witness, num_bits: l_obj.size_in_bits() });
-                    } else {
-                        unreachable!("invalid input: {:?}", l_obj)
-                    }
-                }
-            }
-        }
-        inputs
-    }
-
-    pub fn evaluate_opcode(
-        &mut self,
-        instruction_id: NodeId,
-        opcode: builtin::Opcode,
-        args: &[NodeId],
-        res_type: ObjectType,
-        ctx: &SsaContext,
-        evaluator: &mut Evaluator,
-    ) -> Expression {
-        let outputs;
-        match opcode {
-            Opcode::ToBits => {
-                let bit_size = ctx.get_as_constant(args[1]).unwrap().to_u128() as u32;
-                let l_c = self.substitute(args[0], evaluator, ctx);
-                outputs = to_radix_base(&l_c, 2, bit_size, evaluator);
-                if let node::ObjectType::Pointer(a) = res_type {
-                    self.map_array(a, &outputs, ctx);
-                }
-            }
-            Opcode::ToRadix => {
-                let radix = ctx.get_as_constant(args[1]).unwrap().to_u128() as u32;
-                let limb_size = ctx.get_as_constant(args[2]).unwrap().to_u128() as u32;
-                let l_c = self.substitute(args[0], evaluator, ctx);
-                outputs = to_radix_base(&l_c, radix, limb_size, evaluator);
-                if let node::ObjectType::Pointer(a) = res_type {
-                    self.map_array(a, &outputs, ctx);
-                }
-            }
-            Opcode::LowLevel(op) => {
-                let inputs = self.prepare_inputs(args, ctx, evaluator);
-                let output_count = op.definition().output_size.0 as u32;
-                outputs = self.prepare_outputs(instruction_id, output_count, ctx, evaluator);
-
-                let call_gate = BlackBoxFuncCall {
-                    name: op,
-                    inputs,                   //witness + bit size
-                    outputs: outputs.clone(), //witness
-                };
-                evaluator.opcodes.push(AcirOpcode::BlackBoxFuncCall(call_gate));
-=======
             Operation::Nop => None,
             i @ Operation::Jne(..)
             | i @ Operation::Jeq(..)
@@ -479,7 +79,6 @@
             | i @ Operation::Call { .. }
             | i @ Operation::Result { .. } => {
                 unreachable!("Invalid instruction: {:?}", i);
->>>>>>> 932943a0
             }
         };
 
