--- conflicted
+++ resolved
@@ -316,15 +316,6 @@
             BinaryOp::And => InternalVar::from(evaluate_and(l_c, r_c, res_type.bits(), evaluator)),
             BinaryOp::Or => InternalVar::from(evaluate_or(l_c, r_c, res_type.bits(), evaluator)),
             BinaryOp::Xor => InternalVar::from(evaluate_xor(l_c, r_c, res_type.bits(), evaluator)),
-<<<<<<< HEAD
-            BinaryOp::Constrain(op) => match op {
-                ConstrainOp::Eq => InternalVar::from(
-                    self.equalize(binary.lhs, binary.rhs, &l_c, &r_c, ctx, evaluator),
-                ),
-                ConstrainOp::Neq => InternalVar::from(
-                    self.distinct(binary.lhs, binary.rhs, &l_c, &r_c, ctx, evaluator),
-                ),
-            },
             BinaryOp::Cond(a) => {
                 let cond = self.substitute(*a, evaluator, ctx);
                 let sub = subtract(&l_c.expression, FieldElement::one(), &r_c.expression);
@@ -335,8 +326,6 @@
                 );
                 result.into()
             }
-=======
->>>>>>> e413b823
             BinaryOp::Shl | BinaryOp::Shr => unreachable!(),
             i @ BinaryOp::Assign => unreachable!("Invalid Instruction: {:?}", i),
         }
@@ -977,11 +966,11 @@
     expr.mul_terms.is_empty() && expr.linear_combinations.is_empty()
 }
 
-pub fn mul_with_witness(evaluator: &mut Evaluator, a: &Arithmetic, b: &Arithmetic) -> Arithmetic {
+pub fn mul_with_witness(evaluator: &mut Evaluator, a: &Expression, b: &Expression) -> Expression {
     let a_arith;
     let a2 = if !a.mul_terms.is_empty() {
         let a_witness = evaluator.add_witness_to_cs();
-        a_arith = Arithmetic::from(&a_witness);
+        a_arith = Expression::from(&a_witness);
         evaluator.gates.push(Gate::Arithmetic(a - &a_arith));
         &a_arith
     } else {
@@ -990,7 +979,7 @@
     let b_arith;
     let b2 = if !b.mul_terms.is_empty() {
         let b_witness = evaluator.add_witness_to_cs();
-        b_arith = Arithmetic::from(&b_witness);
+        b_arith = Expression::from(&b_witness);
         evaluator.gates.push(Gate::Arithmetic(b - &b_arith));
         &b_arith
     } else {
@@ -999,25 +988,13 @@
     mul(a2, b2)
 }
 //a*b
-<<<<<<< HEAD
-pub fn mul(a: &Arithmetic, b: &Arithmetic) -> Arithmetic {
-=======
 
 pub fn mul(a: &Expression, b: &Expression) -> Expression {
->>>>>>> e413b823
     if !(a.mul_terms.is_empty() && b.mul_terms.is_empty()) {
         unreachable!("Can only multiply linear terms");
     }
-<<<<<<< HEAD
-    let mut output = Arithmetic {
-        mul_terms: Vec::new(),
-        linear_combinations: Vec::new(),
-        q_c: a.q_c * b.q_c, //constant term
-    };
-=======
 
     let mut output = Expression::from_field(a.q_c * b.q_c);
->>>>>>> e413b823
 
     //TODO to optimise...
     for lc in &a.linear_combinations {
