use crate::Evaluator;
use crate::{
    errors::RuntimeError,
    ssa::{
        builtin,
        context::SsaContext,
        node::{Instruction, Operation},
    },
};
<<<<<<< HEAD
use crate::{Evaluator, RuntimeErrorKind};
use acvm::acir::native_types::{Expression, Witness};
=======
use acvm::{
    acir::native_types::{Expression, Witness},
    FieldElement,
};
>>>>>>> 3f897f62

mod operations;

mod internal_var;
pub(crate) use internal_var::InternalVar;
mod constraints;
mod internal_var_cache;
use internal_var_cache::InternalVarCache;
// Expose this to the crate as we need to apply range constraints when
// converting the ABI(main parameters) to Noir types
pub(crate) use constraints::range_constraint;
mod acir_mem;
use acir_mem::AcirMem;

#[derive(Default)]
pub struct Acir {
    memory: AcirMem,
    var_cache: InternalVarCache,
}

impl Acir {
    /// Generate ACIR opcodes based on the given instruction
    pub fn acir_gen_instruction(
        &mut self,
        ins: &Instruction,
        evaluator: &mut Evaluator,
        ctx: &SsaContext,
        show_output: bool,
    ) -> Result<(), RuntimeError> {
        use operations::{
            binary, condition, constrain, intrinsics, load, not, r#return, store, truncate,
        };

        let acir_mem = &mut self.memory;
        let var_cache = &mut self.var_cache;

        let output = match &ins.operation {
            Operation::Binary(binary) => {
                binary::evaluate(binary, ins.res_type, var_cache, acir_mem, evaluator, ctx)
            }
            Operation::Constrain(value, ..) => {
                constrain::evaluate(value, var_cache, evaluator, ctx)
            }
            Operation::Not(value) => not::evaluate(value, ins.res_type, var_cache, evaluator, ctx),
            Operation::Cast(value) => {
                self.var_cache.get_or_compute_internal_var(*value, evaluator, ctx)
            }
            Operation::Truncate { value, bit_size, max_bit_size } => {
                truncate::evaluate(value, *bit_size, *max_bit_size, var_cache, evaluator, ctx)
            }
            Operation::Intrinsic(opcode, args) => {
                let opcode = match opcode {
                    builtin::Opcode::Println(print_info) => {
                        builtin::Opcode::Println(builtin::PrintlnInfo {
                            is_string_output: print_info.is_string_output,
                            show_output,
                        })
                    }
                    _ => *opcode,
                };
                intrinsics::evaluate(args, ins, opcode, var_cache, acir_mem, ctx, evaluator)
            }
            Operation::Return(node_ids) => {
                r#return::evaluate(node_ids, acir_mem, var_cache, evaluator, ctx)?
            }
            Operation::Cond { condition, val_true: lhs, val_false: rhs } => {
                condition::evaluate(*condition, *lhs, *rhs, var_cache, evaluator, ctx)
            }
            Operation::Load { array_id, index, location } => Some(load::evaluate(
                *array_id, *index, acir_mem, var_cache, *location, evaluator, ctx,
            )?),
            Operation::Store { .. } => {
                store::evaluate(&ins.operation, acir_mem, var_cache, evaluator, ctx)
            }
            Operation::Nop => None,
            i @ Operation::Jne(..)
            | i @ Operation::Jeq(..)
            | i @ Operation::Jmp(_)
            | i @ Operation::Phi { .. }
            | i @ Operation::Call { .. }
            | i @ Operation::Result { .. } => {
                unreachable!("Invalid instruction: {:?}", i);
            }
        };

        // If the operation returned an `InternalVar`
        // then we add it to the `InternalVar` cache
        if let Some(mut output) = output {
            output.set_id(ins.id);
            self.var_cache.update(ins.id, output);
        }

        Ok(())
    }
}

/// Converts an `Expression` into a `Witness`
/// - If the `Expression` is a degree-1 univariate polynomial
/// then this conversion is a simple coercion.
/// - Otherwise, we create a new `Witness` and set it to be equal to the
/// `Expression`.
pub(crate) fn expression_to_witness(expr: Expression, evaluator: &mut Evaluator) -> Witness {
    expr.to_witness().unwrap_or_else(|| evaluator.create_intermediate_variable(expr))
}<|MERGE_RESOLUTION|>--- conflicted
+++ resolved
@@ -7,15 +7,7 @@
         node::{Instruction, Operation},
     },
 };
-<<<<<<< HEAD
-use crate::{Evaluator, RuntimeErrorKind};
 use acvm::acir::native_types::{Expression, Witness};
-=======
-use acvm::{
-    acir::native_types::{Expression, Witness},
-    FieldElement,
-};
->>>>>>> 3f897f62
 
 mod operations;
 
