--- conflicted
+++ resolved
@@ -59,7 +59,6 @@
                 truncate::evaluate(value, *bit_size, *max_bit_size, var_cache, evaluator, ctx)
             }
             Operation::Intrinsic(opcode, args) => {
-<<<<<<< HEAD
                 let opcode = match opcode {
                     builtin::Opcode::Println(print_info) => {
                         builtin::Opcode::Println(builtin::PrintlnInfo {
@@ -69,10 +68,7 @@
                     }
                     _ => *opcode,
                 };
-                intrinsics::evaluate(args, ins, opcode, var_cache, memory_map, ctx, evaluator)
-=======
-                intrinsics::evaluate(args, ins, *opcode, var_cache, acir_mem, ctx, evaluator)
->>>>>>> 766b57d8
+                intrinsics::evaluate(args, ins, opcode, var_cache, acir_mem, ctx, evaluator)
             }
             Operation::Return(node_ids) => {
                 r#return::evaluate(node_ids, acir_mem, var_cache, evaluator, ctx)?
