--- conflicted
+++ resolved
@@ -72,19 +72,7 @@
 
 impl From<FieldElement> for InternalVar {
     fn from(f: FieldElement) -> InternalVar {
-<<<<<<< HEAD
         InternalVar { expression: Arithmetic::from_field(f), witness: None, id: None }
-=======
-        InternalVar {
-            expression: Expression {
-                mul_terms: Vec::new(),
-                linear_combinations: Vec::new(),
-                q_c: f,
-            },
-            witness: None,
-            id: None,
-        }
->>>>>>> 70e1b03f
     }
 }
 
@@ -104,15 +92,7 @@
         let var = match ctx.try_get_node(id) {
             Some(node::NodeObj::Const(c)) => {
                 let f_value = FieldElement::from_be_bytes_reduce(&c.value.to_bytes_be()); //TODO const should be a field
-<<<<<<< HEAD
                 let expr = Arithmetic::from_field(f_value);
-=======
-                let expr = Expression {
-                    mul_terms: Vec::new(),
-                    linear_combinations: Vec::new(),
-                    q_c: f_value, //TODO handle other types
-                };
->>>>>>> 70e1b03f
                 InternalVar::new(expr, None, id)
             }
             Some(node::NodeObj::Obj(v)) => match v.get_type() {
@@ -400,15 +380,7 @@
                 from_witness(evaluate_zero_equality(&x, evaluator))
             } else {
                 //If length are different, then the arrays are different
-<<<<<<< HEAD
                 Arithmetic::one()
-=======
-                Expression {
-                    mul_terms: Vec::new(),
-                    linear_combinations: Vec::new(),
-                    q_c: FieldElement::one(),
-                }
->>>>>>> 70e1b03f
             }
         } else {
             let mut x =
@@ -426,78 +398,9 @@
         r_c: &InternalVar,
         ctx: &SsaContext,
         evaluator: &mut Evaluator,
-<<<<<<< HEAD
     ) -> Arithmetic {
         let neq = self.evaluate_neq(lhs, rhs, l_c, r_c, ctx, evaluator);
         subtract(&Arithmetic::one(), FieldElement::one(), &neq)
-=======
-    ) -> Expression {
-        subtract(
-            &Expression {
-                mul_terms: Vec::new(),
-                linear_combinations: Vec::new(),
-                q_c: FieldElement::one(),
-            },
-            FieldElement::one(),
-            &self.evaluate_neq(lhs, rhs, l_c, r_c, ctx, evaluator),
-        )
-    }
-
-    //Constraint lhs to be different than rhs
-    pub fn distinct(
-        &mut self,
-        lhs: NodeId,
-        rhs: NodeId,
-        l_c: &InternalVar,
-        r_c: &InternalVar,
-        ctx: &SsaContext,
-        evaluator: &mut Evaluator,
-    ) -> Expression {
-        if let (Some(a), Some(b)) = (Memory::deref(ctx, lhs), Memory::deref(ctx, rhs)) {
-            let array_a = &ctx.mem[a];
-            let array_b = &ctx.mem[b];
-            //If length are different, then the arrays are different
-            if array_a.len == array_b.len {
-                let sum = self.zero_eq_array_sum(array_a, array_b, evaluator);
-                evaluate_inverse(InternalVar::from(sum), evaluator);
-            }
-        } else {
-            let diff = subtract(&l_c.expression, FieldElement::one(), &r_c.expression);
-            evaluate_inverse(InternalVar::from(diff), evaluator);
-        }
-        Expression::default()
-    }
-
-    //Constraint lhs to be equal to rhs
-    pub fn equalize(
-        &mut self,
-        lhs: NodeId,
-        rhs: NodeId,
-        l_c: &InternalVar,
-        r_c: &InternalVar,
-        ctx: &SsaContext,
-        evaluator: &mut Evaluator,
-    ) -> Expression {
-        if let (Some(a), Some(b)) = (Memory::deref(ctx, lhs), Memory::deref(ctx, rhs)) {
-            let a_values = self.load_array(&ctx.mem[a], false, evaluator);
-            let b_values = self.load_array(&ctx.mem[b], false, evaluator);
-            assert!(a_values.len() == b_values.len());
-            for (a_iter, b_iter) in a_values.into_iter().zip(b_values) {
-                let array_diff =
-                    subtract(&a_iter.expression, FieldElement::one(), &b_iter.expression);
-                evaluator.gates.push(Gate::Arithmetic(array_diff));
-            }
-            Expression::default()
-        } else {
-            let output = add(&l_c.expression, FieldElement::from(-1_i128), &r_c.expression);
-            if is_const(&output) {
-                assert_eq!(output.q_c, FieldElement::zero());
-            } else {
-                evaluator.gates.push(Gate::Arithmetic(output.clone()));
-            }
-            output
-        }
->>>>>>> 70e1b03f
     }
 
     //Generates gates for the expression: \sum_i(zero_eq(A[i]-B[i]))
@@ -758,19 +661,7 @@
     let two = FieldElement::from(2_i128);
     for (a_iter, b_iter) in a_bits.into_iter().zip(b.bits().iter().rev()) {
         if *b_iter {
-<<<<<<< HEAD
             let c = subtract(&Arithmetic::one(), FieldElement::one(), &from_witness(a_iter));
-=======
-            let c = subtract(
-                &Expression {
-                    mul_terms: Vec::new(),
-                    linear_combinations: Vec::new(),
-                    q_c: FieldElement::one(),
-                },
-                FieldElement::one(),
-                &from_witness(a_iter),
-            );
->>>>>>> 70e1b03f
             result = add(&result, k, &c);
         } else {
             result = add(&result, k, &from_witness(a_iter));
@@ -1056,15 +947,7 @@
     evaluator.gates.push(Gate::Arithmetic(add(
         &mul(&from_witness(x_witness), &inverse_expr),
         FieldElement::one(),
-<<<<<<< HEAD
         &Arithmetic::from_field(FieldElement::from(-1_i128)),
-=======
-        &Expression {
-            mul_terms: Vec::new(),
-            linear_combinations: Vec::new(),
-            q_c: FieldElement::from(-1_i128),
-        },
->>>>>>> 70e1b03f
     )));
     inverse_witness
 }
@@ -1080,15 +963,7 @@
         todo!("PANIC");
     }
 
-<<<<<<< HEAD
     let mut output = Arithmetic::from_field(a.q_c * b.q_c);
-=======
-    let mut output = Expression {
-        mul_terms: Vec::new(),
-        linear_combinations: Vec::new(),
-        q_c: a.q_c * b.q_c, //constant term
-    };
->>>>>>> 70e1b03f
 
     //TODO to optimise...
     for lc in &a.linear_combinations {
