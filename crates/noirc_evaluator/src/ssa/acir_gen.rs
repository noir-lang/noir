--- conflicted
+++ resolved
@@ -1,105 +1,29 @@
 use crate::ssa::{
-<<<<<<< HEAD
     context::SsaContext,
     mem::{MemArray, Memory},
     node::{BinaryOp, Instruction, Node, NodeId, NodeObject, ObjectType, Operation},
-=======
-    builtin::Opcode,
-    context::SsaContext,
-    mem::{ArrayId, MemArray, Memory},
-    node::{BinaryOp, Instruction, Node, NodeId, ObjectType, Operation},
->>>>>>> b8c582f2
     {builtin, mem, node},
 };
 use crate::{Evaluator, RuntimeErrorKind};
 use acvm::{
-<<<<<<< HEAD
     acir::circuit::opcodes::{BlackBoxFuncCall, FunctionInput, Opcode as AcirOpcode},
     acir::native_types::{Expression, Witness},
-=======
-    acir::circuit::{
-        directives::Directive,
-        opcodes::{BlackBoxFuncCall, FunctionInput, Opcode as AcirOpcode},
-    },
-    acir::native_types::{Expression, Linear, Witness},
->>>>>>> b8c582f2
     FieldElement,
 };
 use num_bigint::BigUint;
 use num_traits::{One, Zero};
-<<<<<<< HEAD
 use std::collections::HashMap;
-=======
-use std::{
-    cmp::Ordering,
-    collections::HashMap,
-    ops::{Mul, Neg},
-};
-
-#[derive(Default)]
-pub struct Acir {
-    pub arith_cache: HashMap<NodeId, InternalVar>,
-    pub memory_map: HashMap<u32, InternalVar>, //maps memory address to expression
-}
-
-#[derive(Default, Clone, Debug)]
-pub struct InternalVar {
-    expression: Expression,
-    //value: FieldElement,     //not used for now
-    witness: Option<Witness>,
-    id: Option<NodeId>,
-}
-
-impl InternalVar {
-    fn new(expression: Expression, witness: Option<Witness>, id: NodeId) -> InternalVar {
-        InternalVar { expression, witness, id: Some(id) }
-    }
-
-    pub fn to_const(&self) -> Option<FieldElement> {
-        if self.expression.mul_terms.is_empty() && self.expression.linear_combinations.is_empty() {
-            return Some(self.expression.q_c);
-        }
-        None
-    }
-
-    pub fn generate_witness(&mut self, evaluator: &mut Evaluator) -> Witness {
-        if let Some(witness) = self.witness {
-            return witness;
-        }
-
-        if self.expression.is_const() {
-            todo!("Panic");
-        }
-        let witness = InternalVar::expression_to_witness(self.expression.clone(), evaluator);
-        self.witness = Some(witness);
-        witness
-    }
-
-    pub fn expression_to_witness(expr: Expression, evaluator: &mut Evaluator) -> Witness {
-        if expr.mul_terms.is_empty()
-            && expr.linear_combinations.len() == 1
-            && expr.q_c == FieldElement::zero()
-            && expr.linear_combinations[0].0 == FieldElement::one()
-        {
-            return expr.linear_combinations[0].1;
-        }
-        evaluator.create_intermediate_variable(expr)
-    }
-}
->>>>>>> b8c582f2
 
 mod internal_var;
 pub(crate) use internal_var::InternalVar;
-
 mod constraints;
+use constraints::to_radix_base;
 // Expose this to the crate as we need to apply range constraints when
 // converting the ABI(main parameters) to Noir types
 pub(crate) use constraints::range_constraint;
 mod intrinsics;
 mod memory_map;
 use memory_map::MemoryMap;
-
-use self::constraints::to_radix_base;
 
 #[derive(Default)]
 pub struct Acir {
