use crate::ssa::{
    context::SsaContext,
    node::{NodeId, ObjectType},
};
use acvm::{acir::BlackBoxFunc, FieldElement};
use num_bigint::BigUint;
use num_traits::{One, Zero};

/// Opcode here refers to either a black box function
/// defined in ACIR, or a function which has its
/// function signature defined in Noir, but its
/// function definition is implemented in the compiler.
#[derive(Clone, Debug, Hash, Copy, PartialEq, Eq)]
pub(crate) enum Opcode {
    LowLevel(BlackBoxFunc),
    ToBits(Endian),
    ToRadix(Endian),
    Println,
    Trace,
    Sort,
}

impl std::fmt::Display for Opcode {
    fn fmt(&self, f: &mut std::fmt::Formatter<'_>) -> std::fmt::Result {
        write!(f, "{}", self.name())
    }
}

impl Opcode {
    /// Searches for an `Opcode` using its
    /// string equivalent name.
    ///
    /// Returns `None` if there is no string that
    /// corresponds to any of the opcodes.
    pub(crate) fn lookup(op_name: &str) -> Option<Opcode> {
        match op_name {
            "to_le_bits" => Some(Opcode::ToBits(Endian::Little)),
            "to_be_bits" => Some(Opcode::ToBits(Endian::Big)),
            "to_le_radix" => Some(Opcode::ToRadix(Endian::Little)),
            "to_be_radix" => Some(Opcode::ToRadix(Endian::Big)),
            "println" => Some(Opcode::Println),
            "trace" => Some(Opcode::Trace),
            "arraysort" => Some(Opcode::Sort),
            _ => BlackBoxFunc::lookup(op_name).map(Opcode::LowLevel),
        }
    }

    fn name(&self) -> &str {
        match self {
            Opcode::LowLevel(op) => op.name(),
            Opcode::ToBits(endianness) => {
                if *endianness == Endian::Little {
                    "to_le_bits"
                } else {
                    "to_be_bits"
                }
            }
            Opcode::ToRadix(endianness) => {
                if *endianness == Endian::Little {
                    "to_le_radix"
                } else {
                    "to_be_radix"
                }
            }
            Opcode::Println => "println",
            Opcode::Trace => "trace",
            Opcode::Sort => "arraysort",
        }
    }

    pub(crate) fn get_max_value(&self) -> BigUint {
        match self {
            Opcode::LowLevel(op) => {
                match op {
                    // Pointers do not overflow
                    BlackBoxFunc::SHA256
                    | BlackBoxFunc::Blake2s
                    | BlackBoxFunc::Pedersen
                    | BlackBoxFunc::FixedBaseScalarMul => BigUint::zero(),
                    // Verify returns zero or one
                    BlackBoxFunc::SchnorrVerify
                    | BlackBoxFunc::EcdsaSecp256k1
                    | BlackBoxFunc::MerkleMembership => BigUint::one(),
                    BlackBoxFunc::HashToField128Security => ObjectType::NativeField.max_size(),
                    BlackBoxFunc::AES => {
                        todo!("ICE: AES is unimplemented")
                    }
                    BlackBoxFunc::Keccak256 => {
                        todo!("ICE: Keccak256 is unimplemented")
                    }
                    BlackBoxFunc::RANGE | BlackBoxFunc::AND | BlackBoxFunc::XOR => {
                        unimplemented!("ICE: these opcodes do not have Noir builtin functions")
                    }
                }
            }
            Opcode::ToBits(_)
            | Opcode::ToRadix(_)
            | Opcode::Println
            | Opcode::Trace
            | Opcode::Sort => BigUint::zero(), //pointers do not overflow
        }
    }

    /// Returns the number of elements that the `Opcode` should return
    /// and the type.
    pub(crate) fn get_result_type(&self, args: &[NodeId], ctx: &SsaContext) -> (u32, ObjectType) {
        match self {
            Opcode::LowLevel(op) => {
                match op {
                    BlackBoxFunc::AES => todo!("ICE: AES is unimplemented"),
                    BlackBoxFunc::Keccak256 => {
                        todo!("ICE: Keccak256 is unimplemented")
                    }
                    BlackBoxFunc::SHA256 | BlackBoxFunc::Blake2s => (32, ObjectType::Unsigned(8)),
                    BlackBoxFunc::HashToField128Security => (1, ObjectType::NativeField),
                    // See issue #775 on changing this to return a boolean
                    BlackBoxFunc::MerkleMembership
                    | BlackBoxFunc::SchnorrVerify
                    | BlackBoxFunc::EcdsaSecp256k1 => (1, ObjectType::NativeField),
                    BlackBoxFunc::Pedersen => (2, ObjectType::NativeField),
                    BlackBoxFunc::FixedBaseScalarMul => (2, ObjectType::NativeField),
                    BlackBoxFunc::RANGE | BlackBoxFunc::AND | BlackBoxFunc::XOR => {
                        unreachable!("ICE: these opcodes do not have Noir builtin functions")
                    }
                }
            }
            Opcode::ToBits(_) => (FieldElement::max_num_bits(), ObjectType::Boolean),
            Opcode::ToRadix(_) => (FieldElement::max_num_bits(), ObjectType::NativeField),
            Opcode::Println => (0, ObjectType::NotAnObject),
            Opcode::Trace => (0, ObjectType::NotAnObject),
            Opcode::Sort => {
                let a = super::mem::Memory::deref(ctx, args[0]).unwrap();
                (ctx.mem[a].len, ctx.mem[a].element_type)
            }
        }
    }
}

<<<<<<< HEAD
=======
#[derive(Clone, Debug, Hash, Copy, PartialEq, Eq)]
pub(crate) struct PrintlnInfo {
    // We store strings as arrays and there is no differentiation between them in the SSA.
    // This bool simply states whether an array that is to be printed should be outputted as a utf8 string
    pub(crate) is_string_output: bool,
    // This is a flag used during `nargo test` to determine whether to display println output.
    pub(crate) show_output: bool,
}

>>>>>>> 70ede61d
#[derive(Clone, Copy, Debug, Hash, PartialEq, Eq)]
pub(crate) enum Endian {
    Big,
    Little,
}<|MERGE_RESOLUTION|>--- conflicted
+++ resolved
@@ -136,18 +136,6 @@
     }
 }
 
-<<<<<<< HEAD
-=======
-#[derive(Clone, Debug, Hash, Copy, PartialEq, Eq)]
-pub(crate) struct PrintlnInfo {
-    // We store strings as arrays and there is no differentiation between them in the SSA.
-    // This bool simply states whether an array that is to be printed should be outputted as a utf8 string
-    pub(crate) is_string_output: bool,
-    // This is a flag used during `nargo test` to determine whether to display println output.
-    pub(crate) show_output: bool,
-}
-
->>>>>>> 70ede61d
 #[derive(Clone, Copy, Debug, Hash, PartialEq, Eq)]
 pub(crate) enum Endian {
     Big,
