--- conflicted
+++ resolved
@@ -101,13 +101,8 @@
                     }
                 }
             }
-<<<<<<< HEAD
             Opcode::ToBits => (FieldElement::max_num_bits(), ObjectType::boolean()),
             Opcode::ToRadix => (FieldElement::max_num_bits(), ObjectType::native_field()),
-=======
-            Opcode::ToBits => (FieldElement::max_num_bits(), ObjectType::Boolean),
-            Opcode::ToRadix => (FieldElement::max_num_bits(), ObjectType::NativeField),
->>>>>>> d5d1be2f
             Opcode::Println(_) => (0, ObjectType::NotAnObject),
             Opcode::Sort => {
                 let a = super::mem::Memory::deref(ctx, args[0]).unwrap();
@@ -120,7 +115,7 @@
 #[derive(Clone, Debug, Hash, Copy, PartialEq, Eq)]
 pub struct PrintlnInfo {
     // We store strings as arrays and there is no differentiation between them in the SSA.
-    // This bool simply states whether an array that is to be printed should be outputted as a utf8 string
+    // This bool simply states whether an array that is to be printed should be outputted as a utf8 string.
     pub is_string_output: bool,
     // This is a flag used during `nargo test` to determine whether to display println output.
     pub show_output: bool,
