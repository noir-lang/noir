use crate::errors::{RuntimeError, RuntimeErrorKind};
use crate::ssa::{
    acir_gen::Acir,
    block::{BasicBlock, BlockId},
    conditional::{DecisionTree, TreeBuilder},
    function::{FuncIndex, SsaFunction},
    inline::StackFrame,
    mem::{ArrayId, Memory},
    node::{
        BinaryOp, FunctionKind, Instruction, Mark, Node, NodeId, NodeObject, ObjectType, Operation,
    },
    {block, builtin, flatten, function, inline, integer, node, optimizations},
};
use crate::Evaluator;
use acvm::FieldElement;
use iter_extended::vecmap;
use noirc_errors::Location;
use noirc_frontend::monomorphization::ast::{Definition, Expression, FuncId, Literal, Type};
use num_bigint::BigUint;
use std::collections::{HashMap, HashSet};

// This is a 'master' class for generating the SSA IR from the AST
// It contains all the data; the node objects representing the source code in the nodes arena
// and The CFG in the blocks arena
// everything else just reference objects from these two arena using their index.
pub(crate) struct SsaContext {
    pub(crate) first_block: BlockId,
    pub(crate) current_block: BlockId,
    blocks: arena::Arena<block::BasicBlock>,
    pub(crate) nodes: arena::Arena<node::NodeObject>,
    value_names: HashMap<NodeId, u32>,
    pub(crate) sealed_blocks: HashSet<BlockId>,
    pub(crate) mem: Memory,

    pub(crate) functions: HashMap<FuncId, function::SsaFunction>,
    pub(crate) opcode_ids: HashMap<builtin::Opcode, NodeId>,
    pub(crate) constants: HashMap<FieldElement, Vec<NodeId>>,

    //Adjacency Matrix of the call graph; list of rows where each row indicates the functions called by the function whose FuncIndex is the row number
    pub(crate) call_graph: Vec<Vec<u8>>,
    dummy_store: HashMap<ArrayId, NodeId>,
    dummy_load: HashMap<ArrayId, NodeId>,

    //debug information
    #[allow(dead_code)]
    locations: HashMap<NodeId, Location>,
}

impl Default for SsaContext {
    fn default() -> Self {
        let mut pc = SsaContext {
            first_block: BlockId::dummy(),
            current_block: BlockId::dummy(),
            blocks: arena::Arena::new(),
            nodes: arena::Arena::new(),
            value_names: HashMap::new(),
            sealed_blocks: HashSet::new(),
            mem: Memory::default(),
            functions: HashMap::new(),
            opcode_ids: HashMap::new(),
            call_graph: Vec::new(),
            dummy_store: HashMap::new(),
            dummy_load: HashMap::new(),
            locations: HashMap::new(),
            constants: HashMap::new(),
        };
        block::create_first_block(&mut pc);
        pc.one_with_type(ObjectType::boolean());
        pc.zero_with_type(ObjectType::boolean());
        pc
    }
}

impl SsaContext {
    pub(crate) fn zero(&self) -> NodeId {
        self.find_const_with_type(&FieldElement::zero(), ObjectType::boolean()).unwrap()
    }

    pub(crate) fn one(&self) -> NodeId {
        self.find_const_with_type(&FieldElement::one(), ObjectType::boolean()).unwrap()
    }

    pub(crate) fn zero_with_type(&mut self, obj_type: ObjectType) -> NodeId {
        self.get_or_create_const(FieldElement::zero(), obj_type)
    }

    pub(crate) fn one_with_type(&mut self, obj_type: ObjectType) -> NodeId {
        self.get_or_create_const(FieldElement::one(), obj_type)
    }

    pub(crate) fn is_one(&self, id: NodeId) -> bool {
        if id == NodeId::dummy() {
            return false;
        }
        let typ = self.object_type(id);
        if let Some(one) = self.find_const_with_type(&FieldElement::one(), typ) {
            id == one
        } else {
            false
        }
    }

    pub(crate) fn is_zero(&self, id: NodeId) -> bool {
        if id == NodeId::dummy() {
            return false;
        }
        let typ = self.object_type(id);
        if let Some(zero) = self.find_const_with_type(&FieldElement::zero(), typ) {
            id == zero
        } else {
            false
        }
    }

    pub(crate) fn get_dummy_store(&self, a: ArrayId) -> NodeId {
        self.dummy_store[&a]
    }

    pub(crate) fn get_dummy_load(&self, a: ArrayId) -> NodeId {
        self.dummy_load[&a]
    }

    #[allow(clippy::map_entry)]
    pub(crate) fn add_dummy_load(&mut self, a: ArrayId) {
        if !self.dummy_load.contains_key(&a) {
            let op_a = Operation::Load { array_id: a, index: NodeId::dummy(), location: None };
            let dummy_load = node::Instruction::new(op_a, self.mem[a].element_type, None);
            let id = self.add_instruction(dummy_load);
            self.dummy_load.insert(a, id);
        }
    }
    #[allow(clippy::map_entry)]
    pub(crate) fn add_dummy_store(&mut self, a: ArrayId) {
        if !self.dummy_store.contains_key(&a) {
            let op_a = Operation::Store {
                array_id: a,
                index: NodeId::dummy(),
                value: NodeId::dummy(),
                predicate: None,
                location: None,
            };
            let dummy_store = node::Instruction::new(op_a, ObjectType::NotAnObject, None);
            let id = self.add_instruction(dummy_store);
            self.dummy_store.insert(a, id);
        }
    }

    pub(crate) fn get_function_index(&self) -> FuncIndex {
        FuncIndex::new(self.functions.values().len())
    }

    pub(crate) fn insert_block(&mut self, block: BasicBlock) -> &mut BasicBlock {
        let id = self.blocks.insert(block);
        let block = &mut self.blocks[id];
        block.id = BlockId(id);
        block
    }

    //Display an object for debugging purposes
    fn id_to_string(&self, id: NodeId) -> String {
        let mut result = String::new();
        if let Some(var) = self.try_get_node(id) {
            result = format!("{var}");
        }
        if result.is_empty() {
            result = format!("unknown {:?}", id.0.into_raw_parts().0)
        }
        result
    }

    fn binary_to_string(&self, binary: &node::Binary) -> String {
        let lhs = self.id_to_string(binary.lhs);
        let rhs = self.id_to_string(binary.rhs);

        format!("{} {lhs}, {rhs}", binary.operator)
    }

    pub(crate) fn operation_to_string(&self, op: &Operation) -> String {
        let join = |args: &[NodeId]| vecmap(args, |arg| self.id_to_string(*arg)).join(", ");

        match op {
            Operation::Binary(binary) => self.binary_to_string(binary),
            Operation::Cast(value) => format!("cast {}", self.id_to_string(*value)),
            Operation::Truncate { value, bit_size, max_bit_size } => {
                format!(
                    "truncate {}, bit size = {bit_size}, max bit size = {max_bit_size}",
                    self.id_to_string(*value),
                )
            }
            Operation::Not(v) => format!("not {}", self.id_to_string(*v)),
            Operation::Constrain(v, ..) => format!("constrain {}", self.id_to_string(*v)),
            Operation::Jne(v, b) => format!("jne {}, {b:?}", self.id_to_string(*v)),
            Operation::Jeq(v, b) => format!("jeq {}, {b:?}", self.id_to_string(*v)),
            Operation::Jmp(b) => format!("jmp {b:?}"),
            Operation::Phi { root, block_args } => {
                let mut s = format!("phi {}", self.id_to_string(*root));
                for (value, block) in block_args {
                    s = format!(
                        "{s}, {} from block {}",
                        self.id_to_string(*value),
                        block.0.into_raw_parts().0
                    );
                }
                s
            }
            Operation::Cond { condition, val_true: lhs, val_false: rhs } => {
                let lhs = self.id_to_string(*lhs);
                let rhs = self.id_to_string(*rhs);
                format!("cond({}) {lhs}, {rhs}", self.id_to_string(*condition))
            }
            Operation::Load { array_id, index, .. } => {
                format!("load {array_id:?}, index {}", self.id_to_string(*index))
            }
            Operation::Store { array_id, index, value, predicate, .. } => {
                let pred_str = if let Some(predicate) = predicate {
                    format!(", predicate {}", self.id_to_string(*predicate))
                } else {
                    String::new()
                };
                format!(
                    "store {array_id:?}, index {}, value {}{}",
                    self.id_to_string(*index),
                    self.id_to_string(*value),
                    pred_str
                )
            }
            Operation::Intrinsic(opcode, args) => format!("intrinsic {opcode}({})", join(args)),
            Operation::Nop => "nop".into(),
            Operation::Call { func, arguments, returned_arrays, .. } => {
                let name = self.try_get_func_id(*func).map(|id| self.functions[&id].name.clone());
                let name = name.unwrap_or_else(|| self.id_to_string(*func));
                format!("call {name}({}) _ {returned_arrays:?}", join(arguments))
            }
            Operation::Return(values) => format!("return ({})", join(values)),
            Operation::Result { call_instruction, index } => {
                let call = self.id_to_string(*call_instruction);
                format!("result {index} of {call}")
            }
        }
    }

    pub(crate) fn print_block(&self, b: &block::BasicBlock) {
        println!("************* Block n.{}", b.id.0.into_raw_parts().0);
        println!("Assumption:{:?}", b.assumption);
        self.print_instructions(&b.instructions);
        if b.left.is_some() {
            println!("Next block: {}", b.left.unwrap().0.into_raw_parts().0);
        }
    }

    pub(crate) fn print_instructions(&self, instructions: &[NodeId]) {
        for id in instructions {
            self.print_node(*id)
        }
    }

    pub(crate) fn print_node(&self, id: NodeId) {
        println!("{}", self.node_to_string(id));
    }

    pub(crate) fn node_to_string(&self, id: NodeId) -> String {
        match self.try_get_node(id) {
            Some(NodeObject::Instr(ins)) => {
                let mut str_res = if ins.res_name.is_empty() {
                    format!("{:?}", id.0.into_raw_parts().0)
                } else {
                    ins.res_name.clone()
                };
                if let Mark::ReplaceWith(replacement) = ins.mark {
                    let new = self.node_to_string(replacement);
                    str_res = format!(
                        "{str_res} -REPLACED with ({}) {new},    original was",
                        replacement.0.into_raw_parts().0,
                    );
                } else if ins.is_deleted() {
                    str_res = format!("{str_res}: DELETED");
                }
                let ins_str = self.operation_to_string(&ins.operation);
                format!("{str_res}: {ins_str}")
            }
            Some(other) => format!("{other}"),
            None => format!("unknown {:?}", id.0.into_raw_parts().0),
        }
    }

    pub(crate) fn print(&self, text: &str) {
        println!("{text}");
        for (_, b) in self.blocks.iter() {
            self.print_block(b);
        }
    }

    pub(crate) fn remove_block(&mut self, block: BlockId) {
        self.blocks.remove(block.0);
    }

    /// Add an instruction to self.nodes and sets its id.
    /// This function does NOT push the instruction to the current block.
    /// See push_instruction for that.
    pub(crate) fn add_instruction(&mut self, instruction: node::Instruction) -> NodeId {
        let obj = NodeObject::Instr(instruction);
        let id = NodeId(self.nodes.insert(obj));
        match &mut self[id] {
            NodeObject::Instr(i) => i.id = id,
            _ => unreachable!(),
        }

        id
    }

    /// Adds the instruction to self.nodes and pushes it to the current block
    pub(crate) fn push_instruction(&mut self, instruction: node::Instruction) -> NodeId {
        let id = self.add_instruction(instruction);
        if let NodeObject::Instr(_) = &self[id] {
            self.get_current_block_mut().instructions.push(id);
        }
        id
    }

    /// Adds the instruction to self.nodes and insert it after phi instructions of the provided block
    pub(crate) fn insert_instruction_after_phi(
        &mut self,
        instruction: node::Instruction,
        block: BlockId,
    ) -> NodeId {
        let id = self.add_instruction(instruction);
        let mut pos = 0;
        for i in &self[block].instructions {
            if let Some(ins) = self.try_get_instruction(*i) {
                let op = ins.operation.opcode();
                if op != node::Opcode::Nop && op != node::Opcode::Phi {
                    break;
                }
            }
            pos += 1;
        }
        self[block].instructions.insert(pos, id);
        id
    }

    //add the instruction to the block, after the provided instruction
    pub(crate) fn push_instruction_after(
        &mut self,
        instruction_id: NodeId,
        block: BlockId,
        after: NodeId,
    ) -> NodeId {
        let mut pos = 0;
        for i in &self[block].instructions {
            if after == *i {
                break;
            }
            pos += 1;
        }
        self[block].instructions.insert(pos + 1, instruction_id);
        instruction_id
    }

    pub(crate) fn add_const(&mut self, constant: node::Constant) -> NodeId {
        let obj = NodeObject::Const(constant);
        let id = NodeId(self.nodes.insert(obj));
        match &mut self[id] {
            NodeObject::Const(c) => c.id = id,
            _ => unreachable!(),
        }

        id
    }

    pub(crate) fn ssa_func(&self, func_id: FuncId) -> Option<&SsaFunction> {
        self.functions.get(&func_id)
    }

    pub(crate) fn try_get_func_id(&self, id: NodeId) -> Option<FuncId> {
        match &self[id] {
            NodeObject::Function(FunctionKind::Normal(id), ..) => Some(*id),
            _ => None,
        }
    }

    pub(crate) fn try_get_ssa_func(&self, id: NodeId) -> Option<&SsaFunction> {
        self.try_get_func_id(id).and_then(|id| self.ssa_func(id))
    }

    pub(crate) fn dummy_id() -> arena::Index {
        arena::Index::from_raw_parts(std::usize::MAX, 0)
    }

    pub(crate) fn try_get_node(&self, id: NodeId) -> Option<&node::NodeObject> {
        self.nodes.get(id.0)
    }

    pub(crate) fn try_get_node_mut(&mut self, id: NodeId) -> Option<&mut node::NodeObject> {
        self.nodes.get_mut(id.0)
    }

    pub(crate) fn object_type(&self, id: NodeId) -> node::ObjectType {
        self[id].get_type()
    }

    //Returns the object value if it is a constant, None if not.
    pub(crate) fn get_as_constant(&self, id: NodeId) -> Option<FieldElement> {
        if let Some(node::NodeObject::Const(c)) = self.try_get_node(id) {
            return Some(FieldElement::from_be_bytes_reduce(&c.value.to_bytes_be()));
        }
        None
    }

    pub(crate) fn instruction(&self, id: NodeId) -> &node::Instruction {
        self.try_get_instruction(id).expect("Index not found or not an instruction")
    }

    pub(crate) fn instruction_mut(&mut self, id: NodeId) -> &mut node::Instruction {
        self.try_get_mut_instruction(id).expect("Index not found or not an instruction")
    }

    pub(crate) fn try_get_instruction(&self, id: NodeId) -> Option<&node::Instruction> {
        if let Some(NodeObject::Instr(i)) = self.try_get_node(id) {
            return Some(i);
        }
        None
    }

    pub(crate) fn try_get_mut_instruction(&mut self, id: NodeId) -> Option<&mut node::Instruction> {
        if let Some(NodeObject::Instr(i)) = self.try_get_node_mut(id) {
            return Some(i);
        }
        None
    }

    pub(crate) fn get_variable(&self, id: NodeId) -> Result<&node::Variable, RuntimeErrorKind> {
        match self.nodes.get(id.0) {
            Some(t) => match t {
                node::NodeObject::Variable(o) => Ok(o),
                _ => Err(RuntimeErrorKind::UnstructuredError {
                    message: "Not an object".to_string(),
                }),
            },
            _ => Err(RuntimeErrorKind::UnstructuredError { message: "Invalid id".to_string() }),
        }
    }

    pub(crate) fn get_mut_variable(
        &mut self,
        id: NodeId,
    ) -> Result<&mut node::Variable, RuntimeErrorKind> {
        match self.nodes.get_mut(id.0) {
            Some(t) => match t {
                node::NodeObject::Variable(o) => Ok(o),
                _ => Err(RuntimeErrorKind::UnstructuredError {
                    message: "Not an object".to_string(),
                }),
            },
            _ => Err(RuntimeErrorKind::UnstructuredError { message: "Invalid id".to_string() }),
        }
    }

    pub(crate) fn get_result_instruction_mut(
        &mut self,
        target: BlockId,
        call_instruction: NodeId,
        index: u32,
    ) -> Option<&mut Instruction> {
        for id in &self.blocks[target.0].instructions {
            if let Some(NodeObject::Instr(i)) = self.nodes.get(id.0) {
                if i.operation == (Operation::Result { call_instruction, index }) {
                    let id = *id;
                    return self.try_get_mut_instruction(id);
                }
            }
        }
        None
    }

    pub(crate) fn root_value(&self, id: NodeId) -> NodeId {
        self.get_variable(id).map(|v| v.root()).unwrap_or(id)
    }

    pub(crate) fn add_variable(&mut self, obj: node::Variable, root: Option<NodeId>) -> NodeId {
        let id = NodeId(self.nodes.insert(NodeObject::Variable(obj)));
        match &mut self[id] {
            node::NodeObject::Variable(v) => {
                v.id = id;
                v.root = root;
            }
            _ => unreachable!(),
        }
        id
    }

    pub(crate) fn update_variable_id_in_block(
        &mut self,
        var_id: NodeId,
        new_var: NodeId,
        new_value: NodeId,
        block_id: BlockId,
    ) {
        let root_id = self.root_value(var_id);
        let root = self.get_variable(root_id).unwrap();
        let root_name = root.name.clone();
        let cb = &mut self[block_id];
        cb.update_variable(var_id, new_value);
        let v_name = self.value_names.entry(var_id).or_insert(0);
        *v_name += 1;
        let variable_id = *v_name;

        if let Ok(new_var) = self.get_mut_variable(new_var) {
            new_var.name = format!("{root_name}{variable_id}");
        }
    }

    //Returns true if a may be distinct from b, and false else
    pub(crate) fn maybe_distinct(&self, a: NodeId, b: NodeId) -> bool {
        if a == NodeId::dummy() || b == NodeId::dummy() {
            return true;
        }
        if a == b {
            return false;
        }
        if let (Some(a_value), Some(b_value)) = (self.get_as_constant(a), self.get_as_constant(b)) {
            if a_value == b_value {
                return false;
            }
        }
        true
    }

    //Returns true if a may be equal to b, and false otherwise
    pub(crate) fn maybe_equal(&self, a: NodeId, b: NodeId) -> bool {
        if a == NodeId::dummy() || b == NodeId::dummy() {
            return true;
        }

        if a == b {
            return true;
        }
        if let (Some(a_value), Some(b_value)) = (self.get_as_constant(a), self.get_as_constant(b)) {
            if a_value != b_value {
                return false;
            }
        }
        true
    }

    //same as update_variable but using the var index instead of var
    pub(crate) fn update_variable_id(
        &mut self,
        var_id: NodeId,
        new_var: NodeId,
        new_value: NodeId,
    ) {
        self.update_variable_id_in_block(var_id, new_var, new_value, self.current_block);
    }

    pub(crate) fn new_instruction(
        &mut self,
        opcode: Operation,
        op_type: ObjectType,
    ) -> Result<NodeId, RuntimeError> {
        //Add a new instruction to the nodes arena
        let mut i = Instruction::new(opcode, op_type, Some(self.current_block));

        //Basic simplification - we ignore RunTimeErrors when creating an instruction
        //because they must be managed after handling conditionals. For instance if false { b } should not fail whatever b is doing.
        optimizations::simplify(self, &mut i).ok();

        if let Mark::ReplaceWith(replacement) = i.mark {
            return Ok(replacement);
        }
        Ok(self.push_instruction(i))
    }

    pub(crate) fn find_const_with_type(
        &self,
        value: &FieldElement,
        e_type: node::ObjectType,
    ) -> Option<NodeId> {
        // we look for the node in the constants map
        if let Some(ids) = self.constants.get(value) {
            for &id in ids {
                if self[id].get_type() == e_type {
                    return Some(id);
                }
            }
        }
        None
    }

    // Retrieve the object corresponding to the const value given in argument
    // If such object does not exist, we create one
    pub(crate) fn get_or_create_const(&mut self, x: FieldElement, t: node::ObjectType) -> NodeId {
        let value = BigUint::from_bytes_be(&x.to_be_bytes());
        if let Some(prev_const) = self.find_const_with_type(&x, t) {
            return prev_const;
        }

        let id = self.add_const(node::Constant {
            id: NodeId::dummy(),
            value,
            value_str: String::new(),
            value_type: t,
        });
        // Adds the id into the constants map
        let ids = self.constants.entry(x).or_default();
        ids.push(id);
        id
    }

    // Return the type of the operation result, based on the left hand type
    pub(crate) fn get_result_type(
        &self,
        op: &Operation,
        lhs_type: node::ObjectType,
    ) -> node::ObjectType {
        use {BinaryOp::*, Operation::*};
        match op {
            Binary(node::Binary { operator: Eq, .. })
            | Binary(node::Binary { operator: Ne, .. })
            | Binary(node::Binary { operator: Ult, .. })
            | Binary(node::Binary { operator: Ule, .. })
            | Binary(node::Binary { operator: Slt, .. })
            | Binary(node::Binary { operator: Sle, .. })
            | Binary(node::Binary { operator: Lt, .. })
            | Binary(node::Binary { operator: Lte, .. }) => ObjectType::boolean(),
            Operation::Jne(_, _)
            | Operation::Jeq(_, _)
            | Operation::Jmp(_)
            | Operation::Nop
            | Operation::Constrain(..)
            | Operation::Store { .. } => ObjectType::NotAnObject,
            Operation::Load { array_id, .. } => self.mem[*array_id].element_type,
            Operation::Cast(_) | Operation::Truncate { .. } => {
                unreachable!("cannot determine result type")
            }
            _ => lhs_type,
        }
    }

    pub(crate) fn new_array(
        &mut self,
        name: &str,
        element_type: ObjectType,
        len: u32,
        def: Option<Definition>,
    ) -> (NodeId, ArrayId) {
        let array_index = self.mem.create_new_array(len, element_type, name);
        self.add_dummy_load(array_index);
        self.add_dummy_store(array_index);
        //we create a variable pointing to this MemArray
        let new_var = node::Variable {
            id: NodeId::dummy(),
<<<<<<< HEAD
            obj_type: node::ObjectType::ArrayPointer(array_index),
=======
            obj_type: ObjectType::Pointer(array_index),
>>>>>>> a9019672
            name: name.to_string(),
            root: None,
            def: def.clone(),
            witness: None,
            parent_block: self.current_block,
        };
        if let Some(def) = def {
            self.mem[array_index].def = def;
        }
        (self.add_variable(new_var, None), array_index)
    }

    // Returns the value of the element array[index], if it exists in the memory_map
    pub(crate) fn get_indexed_value(&self, array_id: ArrayId, index: NodeId) -> Option<&NodeId> {
        if let Some(idx) = Memory::to_u32(self, index) {
            self.mem.get_value_from_map(array_id, idx)
        } else {
            None
        }
    }

    pub(crate) fn try_get_block_mut(&mut self, id: BlockId) -> Option<&mut block::BasicBlock> {
        self.blocks.get_mut(id.0)
    }

    pub(crate) fn get_current_block(&self) -> &block::BasicBlock {
        &self[self.current_block]
    }

    pub(crate) fn get_current_block_mut(&mut self) -> &mut block::BasicBlock {
        let current = self.current_block;
        &mut self[current]
    }

    pub(crate) fn iter_blocks(&self) -> impl Iterator<Item = &BasicBlock> {
        self.blocks.iter().map(|(_id, block)| block)
    }

    pub(crate) fn log(&self, show_log: bool, before: &str, after: &str) {
        if show_log {
            self.print(before);
            println!("{after}");
        }
    }

    //Optimize, flatten and truncate IR and then generates ACIR representation from it
    pub(crate) fn ir_to_acir(
        &mut self,
        evaluator: &mut Evaluator,
        enable_logging: bool,
        show_output: bool,
    ) -> Result<(), RuntimeError> {
        //SSA
        self.log(enable_logging, "SSA:", "\ninline functions");
        function::inline_all(self)?;

        //Optimization
        block::compute_dom(self);
        optimizations::full_cse(self, self.first_block, false)?;
        // The second cse is recommended because of opportunities occurring from the first one
        // we could use an optimization level that will run more cse pass
        optimizations::full_cse(self, self.first_block, false)?;
        //flattening
        self.log(enable_logging, "\nCSE:", "\nunrolling:");
        //Unrolling
        flatten::unroll_tree(self, self.first_block)?;
        //reduce conditionals
        let mut decision = DecisionTree::new(self);
        let builder = TreeBuilder::new(self.first_block);
        decision.make_decision_tree(self, builder)?;
        decision.reduce(self, decision.root)?;
        //Inlining
        self.log(enable_logging, "reduce", "\ninlining:");
        inline::inline_tree(self, self.first_block, &decision)?;

        block::merge_path(self, self.first_block, BlockId::dummy(), None)?;

        //The CFG is now fully flattened, so we keep only the first block.
        let mut to_remove = Vec::new();
        for b in &self.blocks {
            if b.0 != self.first_block.0 {
                to_remove.push(b.0);
            }
        }
        for b in to_remove {
            self.blocks.remove(b);
        }
        let first_block = self.first_block;
        self[first_block].dominated.clear();

        optimizations::cse(self, first_block, true)?;

        //Truncation
        integer::overflow_strategy(self)?;
        self.log(enable_logging, "\noverflow:", "");
        //ACIR
        let mut acir = Acir::default();
        acir.acir_gen(evaluator, self, &self[self.first_block], show_output)?;
        if enable_logging {
            print_acir_circuit(&evaluator.opcodes);
            println!("DONE");
            println!("ACIR opcodes generated : {}", evaluator.opcodes.len());
        }
        Ok(())
    }

    pub(crate) fn generate_empty_phi(&mut self, target_block: BlockId, phi_root: NodeId) -> NodeId {
        //Ensure there is not already a phi for the variable (n.b. probably not useful)
        for i in &self[target_block].instructions {
            match self.try_get_instruction(*i) {
                Some(Instruction { operation: Operation::Phi { root, .. }, .. })
                    if *root == phi_root =>
                {
                    return *i;
                }
                _ => (),
            }
        }

        let v_type = self.object_type(phi_root);
        let operation = Operation::Phi { root: phi_root, block_args: vec![] };
        let new_phi = Instruction::new(operation, v_type, Some(target_block));
        let phi_id = self.add_instruction(new_phi);
        self[target_block].instructions.insert(1, phi_id);
        phi_id
    }

    fn memcpy(&mut self, l_type: ObjectType, r_type: ObjectType) -> Result<(), RuntimeError> {
        if l_type == r_type {
            return Ok(());
        }

        if let (ObjectType::ArrayPointer(a), ObjectType::ArrayPointer(b)) = (l_type, r_type) {
            let len = self.mem[a].len;
            let e_type = self.mem[b].element_type;
            for i in 0..len {
                let idx_b = self.get_or_create_const(
                    FieldElement::from(i as i128),
                    ObjectType::unsigned_integer(32),
                );
                let idx_a = self.get_or_create_const(
                    FieldElement::from(i as i128),
                    ObjectType::unsigned_integer(32),
                );
                let op_b = Operation::Load { array_id: b, index: idx_b, location: None };
                let load = self.new_instruction(op_b, e_type)?;
                let op_a = Operation::Store {
                    array_id: a,
                    index: idx_a,
                    value: load,
                    predicate: None,
                    location: None,
                };
                self.new_instruction(op_a, l_type)?;
            }
        } else {
            unreachable!("invalid type, expected arrays, got {:?} and {:?}", l_type, r_type);
        }

        Ok(())
    }

    //This function handles assignment statements of the form lhs = rhs, depending on the nature of the arguments:
    // lhs can be: standard variable, array, array element (in which case we have an index)
    // rhs can be: standard variable, array, array element (depending on lhs type), call instruction, intrinsic, other instruction
    // For instance:
    // - if lhs and rhs are standard variables, we create a new ssa variable of lhs
    // - if lhs is an array element, we generate a store instruction
    // - if lhs and rhs are arrays, we perform a copy of rhs into lhs,
    // - if lhs is an array and rhs is a call instruction, we indicate in the call that lhs is the returned array (so that no copy is needed because the inlining will use it)
    // ...
    pub(crate) fn handle_assign(
        &mut self,
        lhs: NodeId,
        index: Option<NodeId>,
        rhs: NodeId,
        location: Option<Location>,
    ) -> Result<NodeId, RuntimeError> {
        let lhs_type = self.object_type(lhs);
        let rhs_type = self.object_type(rhs);

        let mut ret_array = None;
        if let Some(Instruction {
            operation: Operation::Result { call_instruction: func, index: idx },
            ..
        }) = self.try_get_instruction(rhs)
        {
            if index.is_none() {
                if let ObjectType::ArrayPointer(a) = lhs_type {
                    ret_array = Some((*func, a, *idx));
                }
            }
        }

        if let Some((func, a, idx)) = ret_array {
            if let Some(Instruction {
                operation: Operation::Call { returned_arrays, arguments, .. },
                ..
            }) = self.try_get_mut_instruction(func)
            {
                returned_arrays.push((a, idx));
                //Issue #579: we initialize the array, unless it is also in arguments in which case it is already initialized.
                let mut init = false;
                for i in arguments.clone() {
                    if let ObjectType::ArrayPointer(b) = self.object_type(i) {
                        if a == b {
                            init = true;
                        }
                    }
                }
                if !init {
                    let mut stack = StackFrame::new(self.current_block);
                    self.init_array(a, &mut stack);
                    let pos = self[self.current_block]
                        .instructions
                        .iter()
                        .position(|x| *x == func)
                        .unwrap();
                    let current_block = self.current_block;
                    for i in stack.stack {
                        self[current_block].instructions.insert(pos, i);
                    }
                }
            }
            if let Some(i) = self.try_get_mut_instruction(rhs) {
                i.mark = Mark::ReplaceWith(lhs);
            }
            return Ok(lhs);
        }

        if let Some(idx) = index {
            if let ObjectType::ArrayPointer(a) = lhs_type {
                //Store
                let op_a = Operation::Store {
                    array_id: a,
                    index: idx,
                    value: rhs,
                    predicate: None,
                    location,
                };
                return self.new_instruction(op_a, self.mem[a].element_type);
            } else {
                unreachable!("Index expression must be for an array");
            }
        } else if matches!(lhs_type, ObjectType::ArrayPointer(_)) {
            if let Some(Instruction {
                operation: Operation::Intrinsic(_, _),
                res_type: result_type,
                ..
            }) = self.try_get_mut_instruction(rhs)
            {
                *result_type = lhs_type;
                return Ok(lhs);
            } else {
                self.memcpy(lhs_type, rhs_type)?;
                return Ok(lhs);
            }
        }
        let lhs_obj = self.get_variable(lhs).unwrap();
        let new_var = node::Variable {
            id: lhs,
            obj_type: lhs_type,
            name: String::new(),
            root: None,
            def: lhs_obj.def.clone(),
            witness: None,
            parent_block: self.current_block,
        };
        let ls_root = lhs_obj.root();
        //ssa: we create a new variable a1 linked to a
        let new_var_id = self.add_variable(new_var, Some(ls_root));
        let op = Operation::Binary(node::Binary {
            lhs: new_var_id,
            rhs,
            operator: node::BinaryOp::Assign,
            predicate: None,
        });
        let result = self.new_instruction(op, rhs_type)?;
        self.update_variable_id(ls_root, new_var_id, result); //update the name and the value map
        Ok(new_var_id)
    }

    fn new_instruction_inline(
        &mut self,
        operation: node::Operation,
        op_type: node::ObjectType,
        stack_frame: &mut StackFrame,
    ) -> NodeId {
        let i = node::Instruction::new(operation, op_type, Some(stack_frame.block));
        let ins_id = self.add_instruction(i);
        stack_frame.push(ins_id);
        ins_id
    }

    fn init_array(&mut self, array_id: ArrayId, stack_frame: &mut StackFrame) {
        let len = self.mem[array_id].len as usize;
        let e_type = self.mem[array_id].element_type;
        let values = vec![self.zero_with_type(e_type); len];
        self.init_array_from_values(array_id, values, stack_frame);
    }

    pub(crate) fn init_array_from_values(
        &mut self,
        array_id: ArrayId,
        values: Vec<NodeId>,
        stack_frame: &mut StackFrame,
    ) {
        let len = self.mem[array_id].len as usize;
        let e_type = self.mem[array_id].element_type;
        assert_eq!(len, values.len());
        for (i, v) in values.iter().enumerate() {
            let index = self.get_or_create_const(
                FieldElement::from(i as i128),
                ObjectType::unsigned_integer(32),
            );
            let op_a =
                Operation::Store { array_id, index, value: *v, predicate: None, location: None };
            self.new_instruction_inline(op_a, e_type, stack_frame);
        }
    }

    pub(crate) fn memcpy_inline(
        &mut self,
        l_type: ObjectType,
        r_type: ObjectType,
        stack_frame: &mut StackFrame,
    ) {
        if l_type == r_type {
            return;
        }

        if let (ObjectType::ArrayPointer(a), ObjectType::ArrayPointer(b)) = (l_type, r_type) {
            let len = self.mem[a].len;
            let e_type = self.mem[b].element_type;
            for i in 0..len {
                let idx_b = self.get_or_create_const(
                    FieldElement::from(i as i128),
                    ObjectType::unsigned_integer(32),
                );
                let idx_a = self.get_or_create_const(
                    FieldElement::from(i as i128),
                    ObjectType::unsigned_integer(32),
                );
                let op_b = Operation::Load { array_id: b, index: idx_b, location: None };
                let load = self.new_instruction_inline(op_b, e_type, stack_frame);
                let op_a = Operation::Store {
                    array_id: a,
                    index: idx_a,
                    value: load,
                    predicate: None,
                    location: None,
                };
                self.new_instruction_inline(op_a, l_type, stack_frame);
            }
        } else {
            unreachable!("invalid type, expected arrays");
        }
    }

    pub(crate) fn handle_assign_inline(
        &mut self,
        lhs: NodeId,
        rhs: NodeId,
        stack_frame: &mut inline::StackFrame,
        block_id: BlockId,
    ) -> NodeId {
        let lhs_type = self.object_type(lhs);
        let rhs_type = self.object_type(rhs);
        if let ObjectType::ArrayPointer(a) = lhs_type {
            //Array
            let b = stack_frame.get_or_default(a);
            self.memcpy_inline(ObjectType::ArrayPointer(b), rhs_type, stack_frame);
            lhs
        } else {
            //new ssa
            let lhs_obj = self.get_variable(lhs).unwrap();
            let new_var = node::Variable {
                id: NodeId::dummy(),
                obj_type: lhs_type,
                name: String::new(),
                root: None,
                def: lhs_obj.def.clone(),
                witness: None,
                parent_block: self.current_block,
            };
            let ls_root = lhs_obj.root();
            //ssa: we create a new variable a1 linked to a
            let new_var_id = self.add_variable(new_var, Some(ls_root));
            //ass
            let op = Operation::Binary(node::Binary {
                lhs: new_var_id,
                rhs,
                operator: node::BinaryOp::Assign,
                predicate: None,
            });
            let result = self.new_instruction_inline(op, rhs_type, stack_frame);
            self.update_variable_id_in_block(ls_root, new_var_id, result, block_id); //update the name and the value map
            result
        }
    }

    pub(crate) fn under_assumption(&self, predicate: NodeId) -> bool {
        !(predicate == NodeId::dummy() || predicate == self.one())
    }

    //Returns the instruction used by a IF statement. None if the block is not a IF block.
    pub(crate) fn get_if_condition(&self, block: &BasicBlock) -> Option<&node::Instruction> {
        if let Some(ins) = self.try_get_instruction(*block.instructions.last().unwrap()) {
            if !block.is_join() && ins.operation.opcode() == super::node::Opcode::Jeq {
                return Some(ins);
            }
        }
        None
    }

    //Generate a new variable v and a phi instruction s.t. v = phi(a,b);
    // c is a counter used to name the variable v for debugging purposes
    // when a and b are pointers, we create a new array s.t v[i] = phi(a[i],b[i])
    pub(crate) fn new_phi(&mut self, a: NodeId, b: NodeId, c: &mut u32) -> NodeId {
        if a == NodeId::dummy() || b == NodeId::dummy() {
            return NodeId::dummy();
        }

        let exit_block = self.current_block;
        let block1 = self[exit_block].predecessor[0];
        let block2 = self[exit_block].predecessor[1];

        let a_type = self.object_type(a);

        let name = format!("if_{}_ret{c}", exit_block.0.into_raw_parts().0);
        *c += 1;
<<<<<<< HEAD
        if let node::ObjectType::ArrayPointer(adr1) = a_type {
=======
        if let ObjectType::Pointer(adr1) = a_type {
>>>>>>> a9019672
            let len = self.mem[adr1].len;
            let el_type = self.mem[adr1].element_type;
            let (id, array_id) = self.new_array(&name, el_type, len, None);
            for i in 0..len {
                let index = self
                    .get_or_create_const(FieldElement::from(i as u128), ObjectType::native_field());
                self.current_block = block1;
                let op = Operation::Load { array_id: adr1, index, location: None };
                let v1 = self.new_instruction(op, el_type).unwrap();
                self.current_block = block2;
                let adr2 = super::mem::Memory::deref(self, b).unwrap();
                let op = Operation::Load { array_id: adr2, index, location: None };
                let v2 = self.new_instruction(op, el_type).unwrap();
                self.current_block = exit_block;
                let v = self.new_phi(v1, v2, c);
                let op =
                    Operation::Store { array_id, index, value: v, predicate: None, location: None };
                self.new_instruction(op, el_type).unwrap();
            }
            id
        } else {
            let new_var = node::Variable::new(a_type, name, None, exit_block);
            let v = self.add_variable(new_var, None);
            let operation = Operation::Phi { root: v, block_args: vec![(a, block1), (b, block2)] };
            let new_phi = node::Instruction::new(operation, a_type, Some(exit_block));
            let phi_id = self.add_instruction(new_phi);
            self[exit_block].instructions.insert(1, phi_id);
            phi_id
        }
    }

    pub(crate) fn push_function_id(&mut self, func_id: FuncId, name: &str) -> NodeId {
        let index = self.nodes.insert_with(|index| {
            let node_id = NodeId(index);
            NodeObject::Function(FunctionKind::Normal(func_id), node_id, name.to_owned())
        });

        NodeId(index)
    }

    /// Return the standard NodeId for this FuncId.
    /// The 'standard' NodeId is just the NodeId assigned to the function when it
    /// is first compiled so that repeated NodeObjs are not made for the same function.
    /// If this function returns None, it means the given FuncId has yet to be compiled.
    pub(crate) fn get_function_node_id(&self, func_id: FuncId) -> Option<NodeId> {
        self.functions.get(&func_id).map(|f| f.node_id)
    }

    pub(crate) fn function_already_compiled(&self, func_id: FuncId) -> bool {
        self.ssa_func(func_id).is_some()
    }

    pub(crate) fn get_or_create_opcode_node_id(&mut self, opcode: builtin::Opcode) -> NodeId {
        if let Some(id) = self.opcode_ids.get(&opcode) {
            return *id;
        }

        let index = self.nodes.insert_with(|index| {
            NodeObject::Function(FunctionKind::Builtin(opcode), NodeId(index), opcode.to_string())
        });
        self.opcode_ids.insert(opcode, NodeId(index));
        NodeId(index)
    }

    pub(crate) fn get_builtin_opcode(
        &self,
        node_id: NodeId,
        arguments: &[Expression],
    ) -> Option<builtin::Opcode> {
        match &self[node_id] {
            NodeObject::Function(FunctionKind::Builtin(opcode), ..) => match opcode {
                builtin::Opcode::Println(_) => {
                    // Compiler sanity check. This should be caught during typechecking
                    assert_eq!(
                        arguments.len(),
                        1,
                        "print statements currently only support one argument"
                    );
                    let is_string = match &arguments[0] {
                        Expression::Ident(ident) => match ident.typ {
                            Type::String(_) => true,
                            Type::Tuple(_) => {
                                unreachable!("logging structs/tuples is not supported")
                            }
                            Type::Function { .. } => {
                                unreachable!("logging functions is not supported")
                            }
                            _ => false,
                        },
                        Expression::Literal(literal) => matches!(literal, Literal::Str(_)),
                        _ => unreachable!("logging this expression type is not supported"),
                    };
                    Some(builtin::Opcode::Println(builtin::PrintlnInfo {
                        is_string_output: is_string,
                        show_output: true,
                    }))
                }
                _ => Some(*opcode),
            },
            _ => None,
        }
    }

    pub(crate) fn convert_type(&mut self, t: &Type) -> ObjectType {
        use noirc_frontend::Signedness;
        match t {
            Type::Bool => ObjectType::boolean(),
            Type::Field => ObjectType::native_field(),
            Type::Integer(sign, bit_size) => {
                assert!(
                    *bit_size < super::integer::short_integer_max_bit_size(),
                    "long integers are not yet supported"
                );
                match sign {
                    Signedness::Signed => ObjectType::signed_integer(*bit_size),
                    Signedness::Unsigned => ObjectType::unsigned_integer(*bit_size),
                }
            }
            Type::Array(..) => panic!("Cannot convert an array type {t} into an ObjectType since it is unknown which array it refers to"),
            Type::Unit => ObjectType::NotAnObject,
            Type::Function(..) => ObjectType::Function,
            Type::Tuple(_) => todo!("Conversion to ObjectType is unimplemented for tuples"),
            Type::String(_) => todo!("Conversion to ObjectType is unimplemented for strings"),
        }
    }

    pub(crate) fn add_predicate(
        &mut self,
        pred: NodeId,
        instruction: &mut Instruction,
        stack: &mut StackFrame,
    ) {
        let op = &mut instruction.operation;

        match op {
            Operation::Binary(bin) => {
                assert!(bin.predicate.is_none());
                let cond = if let Some(pred_ins) = bin.predicate {
                    assert_ne!(pred_ins, NodeId::dummy());
                    if pred == NodeId::dummy() {
                        pred_ins
                    } else {
                        let op = Operation::Binary(node::Binary {
                            lhs: pred,
                            rhs: pred_ins,
                            operator: BinaryOp::Mul,
                            predicate: None,
                        });
                        let cond = self.add_instruction(Instruction::new(
                            op,
                            ObjectType::boolean(),
                            Some(stack.block),
                        ));
                        optimizations::simplify_id(self, cond).unwrap();
                        stack.push(cond);
                        cond
                    }
                } else {
                    pred
                };
                bin.predicate = Some(cond);
            }
            Operation::Constrain(cond, _) => {
                let operation =
                    Operation::Cond { condition: pred, val_true: *cond, val_false: self.one() };
                let c_ins = self.add_instruction(Instruction::new(
                    operation,
                    ObjectType::boolean(),
                    Some(stack.block),
                ));
                stack.push(c_ins);
                *cond = c_ins;
            }
            _ => unreachable!(),
        }
    }
}

impl std::ops::Index<BlockId> for SsaContext {
    type Output = BasicBlock;

    fn index(&self, index: BlockId) -> &Self::Output {
        &self.blocks[index.0]
    }
}

impl std::ops::IndexMut<BlockId> for SsaContext {
    fn index_mut(&mut self, index: BlockId) -> &mut Self::Output {
        &mut self.blocks[index.0]
    }
}

impl std::ops::Index<NodeId> for SsaContext {
    type Output = NodeObject;

    fn index(&self, index: NodeId) -> &Self::Output {
        &self.nodes[index.0]
    }
}

impl std::ops::IndexMut<NodeId> for SsaContext {
    fn index_mut(&mut self, index: NodeId) -> &mut Self::Output {
        &mut self.nodes[index.0]
    }
}

// Prints a list of ACIR opcodes.
// This is only used for logging.
fn print_acir_circuit(opcodes: &[acvm::acir::circuit::Opcode]) {
    for opcode in opcodes {
        println!("{opcode:?}");
    }
}<|MERGE_RESOLUTION|>--- conflicted
+++ resolved
@@ -649,11 +649,7 @@
         //we create a variable pointing to this MemArray
         let new_var = node::Variable {
             id: NodeId::dummy(),
-<<<<<<< HEAD
-            obj_type: node::ObjectType::ArrayPointer(array_index),
-=======
-            obj_type: ObjectType::Pointer(array_index),
->>>>>>> a9019672
+            obj_type: ObjectType::ArrayPointer(array_index),
             name: name.to_string(),
             root: None,
             def: def.clone(),
@@ -1085,11 +1081,7 @@
 
         let name = format!("if_{}_ret{c}", exit_block.0.into_raw_parts().0);
         *c += 1;
-<<<<<<< HEAD
-        if let node::ObjectType::ArrayPointer(adr1) = a_type {
-=======
-        if let ObjectType::Pointer(adr1) = a_type {
->>>>>>> a9019672
+        if let ObjectType::ArrayPointer(adr1) = a_type {
             let len = self.mem[adr1].len;
             let el_type = self.mem[adr1].element_type;
             let (id, array_id) = self.new_array(&name, el_type, len, None);
