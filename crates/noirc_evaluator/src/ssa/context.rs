--- conflicted
+++ resolved
@@ -32,14 +32,9 @@
     pub(crate) sealed_blocks: HashSet<BlockId>,
     pub(crate) mem: Memory,
 
-<<<<<<< HEAD
-    pub functions: HashMap<FuncId, function::SsaFunction>,
-    pub opcode_ids: HashMap<builtin::Opcode, NodeId>,
-    pub constants: HashMap<FieldElement, Vec<NodeId>>,
-=======
     pub(crate) functions: HashMap<FuncId, function::SsaFunction>,
     pub(crate) opcode_ids: HashMap<builtin::Opcode, NodeId>,
->>>>>>> 5d627a74
+    pub(crate) constants: HashMap<FieldElement, Vec<NodeId>>,
 
     //Adjacency Matrix of the call graph; list of rows where each row indicates the functions called by the function whose FuncIndex is the row number
     pub(crate) call_graph: Vec<Vec<u8>>,
@@ -77,21 +72,12 @@
 }
 
 impl SsaContext {
-<<<<<<< HEAD
-    pub fn zero(&self) -> NodeId {
+    pub(crate) fn zero(&self) -> NodeId {
         self.find_const_with_type(&FieldElement::zero(), node::ObjectType::Boolean).unwrap()
     }
 
-    pub fn one(&self) -> NodeId {
+    pub(crate) fn one(&self) -> NodeId {
         self.find_const_with_type(&FieldElement::one(), node::ObjectType::Boolean).unwrap()
-=======
-    pub(crate) fn zero(&self) -> NodeId {
-        self.find_const_with_type(&BigUint::zero(), node::ObjectType::Boolean).unwrap()
-    }
-
-    pub(crate) fn one(&self) -> NodeId {
-        self.find_const_with_type(&BigUint::one(), node::ObjectType::Boolean).unwrap()
->>>>>>> 5d627a74
     }
 
     pub(crate) fn zero_with_type(&mut self, obj_type: ObjectType) -> NodeId {
