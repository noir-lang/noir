use crate::errors::{RuntimeError, RuntimeErrorKind};
use crate::ssa::{
    acir_gen::Acir,
    block::{BasicBlock, BlockId},
    conditional::{DecisionTree, TreeBuilder},
    function::{FuncIndex, SsaFunction},
    inline::StackFrame,
    mem::{ArrayId, Memory},
    node::{
        BinaryOp, FunctionKind, Instruction, Mark, Node, NodeId, NodeObject, ObjectType, Operation,
    },
    {block, builtin, flatten, function, inline, integer, node, optimizations},
};
use crate::Evaluator;
use acvm::FieldElement;
use iter_extended::vecmap;
use noirc_frontend::monomorphization::ast::{Definition, FuncId};
use num_bigint::BigUint;
use num_traits::{One, Zero};
use std::collections::{HashMap, HashSet};

// This is a 'master' class for generating the SSA IR from the AST
// It contains all the data; the node objects representing the source code in the nodes arena
// and The CFG in the blocks arena
// everything else just reference objects from these two arena using their index.
pub struct SsaContext {
    pub first_block: BlockId,
    pub current_block: BlockId,
    blocks: arena::Arena<block::BasicBlock>,
    pub nodes: arena::Arena<node::NodeObject>,
    value_names: HashMap<NodeId, u32>,
    pub sealed_blocks: HashSet<BlockId>,
    pub mem: Memory,

    pub functions: HashMap<FuncId, function::SsaFunction>,
    pub opcode_ids: HashMap<builtin::Opcode, NodeId>,

    //Adjacency Matrix of the call graph; list of rows where each row indicates the functions called by the function whose FuncIndex is the row number
    pub call_graph: Vec<Vec<u8>>,
    dummy_store: HashMap<ArrayId, NodeId>,
    dummy_load: HashMap<ArrayId, NodeId>,
}

impl SsaContext {
    pub fn new() -> SsaContext {
        let mut pc = SsaContext {
            first_block: BlockId::dummy(),
            current_block: BlockId::dummy(),
            blocks: arena::Arena::new(),
            nodes: arena::Arena::new(),
            value_names: HashMap::new(),
            sealed_blocks: HashSet::new(),
            mem: Memory::default(),
            functions: HashMap::new(),
            opcode_ids: HashMap::new(),
            call_graph: Vec::new(),
            dummy_store: HashMap::new(),
            dummy_load: HashMap::new(),
        };
        block::create_first_block(&mut pc);
        pc.one_with_type(node::ObjectType::Boolean);
        pc.zero_with_type(node::ObjectType::Boolean);
        pc
    }

    pub fn zero(&self) -> NodeId {
        self.find_const_with_type(&BigUint::zero(), node::ObjectType::Boolean).unwrap()
    }

    pub fn one(&self) -> NodeId {
        self.find_const_with_type(&BigUint::one(), node::ObjectType::Boolean).unwrap()
    }

    pub fn zero_with_type(&mut self, obj_type: ObjectType) -> NodeId {
        self.get_or_create_const(FieldElement::zero(), obj_type)
    }

    pub fn one_with_type(&mut self, obj_type: ObjectType) -> NodeId {
        self.get_or_create_const(FieldElement::one(), obj_type)
    }

    pub fn is_one(&self, id: NodeId) -> bool {
        if id == NodeId::dummy() {
            return false;
        }
        let typ = self.object_type(id);
        if let Some(one) = self.find_const_with_type(&BigUint::one(), typ) {
            id == one
        } else {
            false
        }
    }

    pub fn is_zero(&self, id: NodeId) -> bool {
        if id == NodeId::dummy() {
            return false;
        }
        let typ = self.object_type(id);
        if let Some(zero) = self.find_const_with_type(&BigUint::zero(), typ) {
            id == zero
        } else {
            false
        }
    }

    pub fn get_dummy_store(&self, a: ArrayId) -> NodeId {
        self.dummy_store[&a]
    }

    pub fn get_dummy_load(&self, a: ArrayId) -> NodeId {
        self.dummy_load[&a]
    }

    #[allow(clippy::map_entry)]
    pub fn add_dummy_load(&mut self, a: ArrayId) {
        if !self.dummy_load.contains_key(&a) {
            let op_a = Operation::Load { array_id: a, index: NodeId::dummy() };
            let dummy_load = node::Instruction::new(op_a, self.mem[a].element_type, None);
            let id = self.add_instruction(dummy_load);
            self.dummy_load.insert(a, id);
        }
    }
    #[allow(clippy::map_entry)]
    pub fn add_dummy_store(&mut self, a: ArrayId) {
        if !self.dummy_store.contains_key(&a) {
            let op_a =
                Operation::Store { array_id: a, index: NodeId::dummy(), value: NodeId::dummy() };
            let dummy_store = node::Instruction::new(op_a, node::ObjectType::NotAnObject, None);
            let id = self.add_instruction(dummy_store);
            self.dummy_store.insert(a, id);
        }
    }

    pub fn get_function_index(&self) -> FuncIndex {
        FuncIndex::new(self.functions.values().len())
    }

    pub fn insert_block(&mut self, block: BasicBlock) -> &mut BasicBlock {
        let id = self.blocks.insert(block);
        let block = &mut self.blocks[id];
        block.id = BlockId(id);
        block
    }

    //Display an object for debugging purposes
    fn id_to_string(&self, id: NodeId) -> String {
        let mut result = String::new();
        if let Some(var) = self.try_get_node(id) {
            result = format!("{var}");
        }
        if result.is_empty() {
            result = format!("unknown {:?}", id.0.into_raw_parts().0)
        }
        result
    }

    fn binary_to_string(&self, binary: &node::Binary) -> String {
        let lhs = self.id_to_string(binary.lhs);
        let rhs = self.id_to_string(binary.rhs);
        let op = match &binary.operator {
            BinaryOp::Add => "add",
            BinaryOp::SafeAdd => "safe_add",
            BinaryOp::Sub { .. } => "sub",
            BinaryOp::SafeSub { .. } => "safe_sub",
            BinaryOp::Mul => "mul",
            BinaryOp::SafeMul => "safe_mul",
            BinaryOp::Udiv => "udiv",
            BinaryOp::Sdiv => "sdiv",
            BinaryOp::Urem => "urem",
            BinaryOp::Srem => "srem",
            BinaryOp::Div => "div",
            BinaryOp::Eq => "eq",
            BinaryOp::Ne => "ne",
            BinaryOp::Ult => "ult",
            BinaryOp::Ule => "ule",
            BinaryOp::Slt => "slt",
            BinaryOp::Sle => "sle",
            BinaryOp::Lt => "lt",
            BinaryOp::Lte => "lte",
            BinaryOp::And => "and",
            BinaryOp::Or => "or",
            BinaryOp::Xor => "xor",
            BinaryOp::Assign => "assign",
            BinaryOp::Shl => "shl",
            BinaryOp::Shr => "shr",
        };

        format!("{op} {lhs}, {rhs}")
    }

    pub fn operation_to_string(&self, op: &Operation) -> String {
        let join = |args: &[NodeId]| vecmap(args, |arg| self.id_to_string(*arg)).join(", ");

        match op {
            Operation::Binary(binary) => self.binary_to_string(binary),
            Operation::Cast(value) => format!("cast {}", self.id_to_string(*value)),
            Operation::Truncate { value, bit_size, max_bit_size } => {
                format!(
                    "truncate {}, bit size = {bit_size}, max bit size = {max_bit_size}",
                    self.id_to_string(*value),
                )
            }
            Operation::Not(v) => format!("not {}", self.id_to_string(*v)),
            Operation::Constrain(v, ..) => format!("constrain {}", self.id_to_string(*v)),
            Operation::Jne(v, b) => format!("jne {}, {b:?}", self.id_to_string(*v)),
            Operation::Jeq(v, b) => format!("jeq {}, {b:?}", self.id_to_string(*v)),
            Operation::Jmp(b) => format!("jmp {b:?}"),
            Operation::Phi { root, block_args } => {
                let mut s = format!("phi {}", self.id_to_string(*root));
                for (value, block) in block_args {
                    s = format!(
                        "{s}, {} from block {}",
                        self.id_to_string(*value),
                        block.0.into_raw_parts().0
                    );
                }
                s
            }
            Operation::Cond { condition, val_true: lhs, val_false: rhs } => {
                let lhs = self.id_to_string(*lhs);
                let rhs = self.id_to_string(*rhs);
                format!("cond({}) {lhs}, {rhs}", self.id_to_string(*condition))
            }
            Operation::Load { array_id, index } => {
                format!("load {array_id:?}, index {}", self.id_to_string(*index))
            }
            Operation::Store { array_id, index, value } => {
                format!(
                    "store {array_id:?}, index {}, value {}",
                    self.id_to_string(*index),
                    self.id_to_string(*value)
                )
            }
            Operation::Intrinsic(opcode, args) => format!("intrinsic {opcode}({})", join(args)),
            Operation::Nop => "nop".into(),
            Operation::Call { func, arguments, returned_arrays, .. } => {
                let name = self.try_get_func_id(*func).map(|id| self.functions[&id].name.clone());
                let name = name.unwrap_or_else(|| self.id_to_string(*func));
                format!("call {name}({}) _ {returned_arrays:?}", join(arguments))
            }
            Operation::Return(values) => format!("return ({})", join(values)),
            Operation::Result { call_instruction, index } => {
                let call = self.id_to_string(*call_instruction);
                format!("result {index} of {call}")
            }
        }
    }

    pub fn print_block(&self, b: &block::BasicBlock) {
        println!("************* Block n.{}", b.id.0.into_raw_parts().0);
        println!("Assumption:{:?}", b.assumption);
        self.print_instructions(&b.instructions);
        if b.left.is_some() {
            println!("Next block: {}", b.left.unwrap().0.into_raw_parts().0);
        }
    }

    pub fn print_instructions(&self, instructions: &[NodeId]) {
        for id in instructions {
            self.print_node(*id)
        }
    }

    pub fn print_node(&self, id: NodeId) {
        println!("{}", self.node_to_string(id));
    }

    pub fn node_to_string(&self, id: NodeId) -> String {
        match self.try_get_node(id) {
            Some(NodeObject::Instr(ins)) => {
                let mut str_res = if ins.res_name.is_empty() {
                    format!("{:?}", id.0.into_raw_parts().0)
                } else {
                    ins.res_name.clone()
                };
                if let Mark::ReplaceWith(replacement) = ins.mark {
                    let new = self.node_to_string(replacement);
                    str_res = format!(
                        "{str_res} -REPLACED with ({}) {new},    original was",
                        replacement.0.into_raw_parts().0,
                    );
                } else if ins.is_deleted() {
                    str_res = format!("{str_res}: DELETED");
                }
                let ins_str = self.operation_to_string(&ins.operation);
                format!("{str_res}: {ins_str}")
            }
            Some(other) => format!("{other}"),
            None => format!("unknown {:?}", id.0.into_raw_parts().0),
        }
    }

    pub fn print(&self, text: &str) {
        println!("{text}");
        for (_, b) in self.blocks.iter() {
            self.print_block(b);
        }
    }

    pub fn remove_block(&mut self, block: BlockId) {
        self.blocks.remove(block.0);
    }

    /// Add an instruction to self.nodes and sets its id.
    /// This function does NOT push the instruction to the current block.
    /// See push_instruction for that.
    pub fn add_instruction(&mut self, instruction: node::Instruction) -> NodeId {
        let obj = NodeObject::Instr(instruction);
        let id = NodeId(self.nodes.insert(obj));
        match &mut self[id] {
            NodeObject::Instr(i) => i.id = id,
            _ => unreachable!(),
        }

        id
    }

    /// Adds the instruction to self.nodes and pushes it to the current block
    pub fn push_instruction(&mut self, instruction: node::Instruction) -> NodeId {
        let id = self.add_instruction(instruction);
        if let NodeObject::Instr(_) = &self[id] {
            self.get_current_block_mut().instructions.push(id);
        }
        id
    }

    /// Adds the instruction to self.nodes and insert it after phi instructions of the provided block
    pub fn insert_instruction_after_phi(
        &mut self,
        instruction: node::Instruction,
        block: BlockId,
    ) -> NodeId {
        let id = self.add_instruction(instruction);
        let mut pos = 0;
        for i in &self[block].instructions {
            if let Some(ins) = self.try_get_instruction(*i) {
                let op = ins.operation.opcode();
                if op != node::Opcode::Nop && op != node::Opcode::Phi {
                    break;
                }
            }
            pos += 1;
        }
        self[block].instructions.insert(pos, id);
        id
    }

    //add the instruction to the block, after the provided instruction
    pub fn push_instruction_after(
        &mut self,
        instruction_id: NodeId,
        block: BlockId,
        after: NodeId,
    ) -> NodeId {
        let mut pos = 0;
        for i in &self[block].instructions {
            if after == *i {
                break;
            }
            pos += 1;
        }
        self[block].instructions.insert(pos + 1, instruction_id);
        instruction_id
    }

    pub fn add_const(&mut self, constant: node::Constant) -> NodeId {
        let obj = NodeObject::Const(constant);
        let id = NodeId(self.nodes.insert(obj));
        match &mut self[id] {
            NodeObject::Const(c) => c.id = id,
            _ => unreachable!(),
        }

        id
    }

<<<<<<< HEAD
    pub fn get_ssa_func(&self, func_id: FuncId) -> Option<&SsaFunction> {
=======
    pub fn ssa_func(&self, func_id: FuncId) -> Option<&SSAFunction> {
>>>>>>> 1b80f559
        self.functions.get(&func_id)
    }

    pub fn try_get_func_id(&self, id: NodeId) -> Option<FuncId> {
        match &self[id] {
            NodeObject::Function(FunctionKind::Normal(id), ..) => Some(*id),
            _ => None,
        }
    }

<<<<<<< HEAD
    pub fn try_get_ssa_func(&self, id: NodeId) -> Option<&SsaFunction> {
        self.try_get_func_id(id).and_then(|id| self.get_ssa_func(id))
=======
    pub fn try_get_ssa_func(&self, id: NodeId) -> Option<&SSAFunction> {
        self.try_get_func_id(id).and_then(|id| self.ssa_func(id))
>>>>>>> 1b80f559
    }

    pub fn dummy_id() -> arena::Index {
        arena::Index::from_raw_parts(std::usize::MAX, 0)
    }

    pub fn try_get_node(&self, id: NodeId) -> Option<&node::NodeObject> {
        self.nodes.get(id.0)
    }

    pub fn try_get_node_mut(&mut self, id: NodeId) -> Option<&mut node::NodeObject> {
        self.nodes.get_mut(id.0)
    }

    pub fn object_type(&self, id: NodeId) -> node::ObjectType {
        self[id].get_type()
    }

    //Returns the object value if it is a constant, None if not.
    pub fn get_as_constant(&self, id: NodeId) -> Option<FieldElement> {
        if let Some(node::NodeObject::Const(c)) = self.try_get_node(id) {
            return Some(FieldElement::from_be_bytes_reduce(&c.value.to_bytes_be()));
        }
        None
    }

    pub fn instruction(&self, id: NodeId) -> &node::Instruction {
        self.try_get_instruction(id).expect("Index not found or not an instruction")
    }

    pub fn instruction_mut(&mut self, id: NodeId) -> &mut node::Instruction {
        self.try_get_mut_instruction(id).expect("Index not found or not an instruction")
    }

    pub fn try_get_instruction(&self, id: NodeId) -> Option<&node::Instruction> {
        if let Some(NodeObject::Instr(i)) = self.try_get_node(id) {
            return Some(i);
        }
        None
    }

    pub fn try_get_mut_instruction(&mut self, id: NodeId) -> Option<&mut node::Instruction> {
        if let Some(NodeObject::Instr(i)) = self.try_get_node_mut(id) {
            return Some(i);
        }
        None
    }

    pub fn get_variable(&self, id: NodeId) -> Result<&node::Variable, RuntimeErrorKind> {
        match self.nodes.get(id.0) {
            Some(t) => match t {
                node::NodeObject::Obj(o) => Ok(o),
                _ => Err(RuntimeErrorKind::UnstructuredError {
                    message: "Not an object".to_string(),
                }),
            },
            _ => Err(RuntimeErrorKind::UnstructuredError { message: "Invalid id".to_string() }),
        }
    }

    pub fn get_mut_variable(
        &mut self,
        id: NodeId,
    ) -> Result<&mut node::Variable, RuntimeErrorKind> {
        match self.nodes.get_mut(id.0) {
            Some(t) => match t {
                node::NodeObject::Obj(o) => Ok(o),
                _ => Err(RuntimeErrorKind::UnstructuredError {
                    message: "Not an object".to_string(),
                }),
            },
            _ => Err(RuntimeErrorKind::UnstructuredError { message: "Invalid id".to_string() }),
        }
    }

    pub fn get_result_instruction_mut(
        &mut self,
        target: BlockId,
        call_instruction: NodeId,
        index: u32,
    ) -> Option<&mut Instruction> {
        for id in &self.blocks[target.0].instructions {
            if let Some(NodeObject::Instr(i)) = self.nodes.get(id.0) {
                if i.operation == (Operation::Result { call_instruction, index }) {
                    let id = *id;
                    return self.try_get_mut_instruction(id);
                }
            }
        }
        None
    }

    pub fn get_root_value(&self, id: NodeId) -> NodeId {
        self.get_variable(id).map(|v| v.get_root()).unwrap_or(id)
    }

    pub fn add_variable(&mut self, obj: node::Variable, root: Option<NodeId>) -> NodeId {
        let id = NodeId(self.nodes.insert(NodeObject::Obj(obj)));
        match &mut self[id] {
            node::NodeObject::Obj(v) => {
                v.id = id;
                v.root = root;
            }
            _ => unreachable!(),
        }
        id
    }

    pub fn update_variable_id_in_block(
        &mut self,
        var_id: NodeId,
        new_var: NodeId,
        new_value: NodeId,
        block_id: BlockId,
    ) {
        let root_id = self.get_root_value(var_id);
        let root = self.get_variable(root_id).unwrap();
        let root_name = root.name.clone();
        let cb = &mut self[block_id];
        cb.update_variable(var_id, new_value);
        let v_name = self.value_names.entry(var_id).or_insert(0);
        *v_name += 1;
        let variable_id = *v_name;

        if let Ok(new_var) = self.get_mut_variable(new_var) {
            new_var.name = format!("{root_name}{variable_id}");
        }
    }

    //Returns true if a may be distinct from b, and false else
    pub fn maybe_distinct(&self, a: NodeId, b: NodeId) -> bool {
        if a == NodeId::dummy() || b == NodeId::dummy() {
            return true;
        }
        if a == b {
            return false;
        }
        if let (Some(a_value), Some(b_value)) = (self.get_as_constant(a), self.get_as_constant(b)) {
            if a_value == b_value {
                return false;
            }
        }
        true
    }

    //Returns true if a may be equal to b, and false otherwise
    pub fn maybe_equal(&self, a: NodeId, b: NodeId) -> bool {
        if a == NodeId::dummy() || b == NodeId::dummy() {
            return true;
        }

        if a == b {
            return true;
        }
        if let (Some(a_value), Some(b_value)) = (self.get_as_constant(a), self.get_as_constant(b)) {
            if a_value != b_value {
                return false;
            }
        }
        true
    }

    //same as update_variable but using the var index instead of var
    pub fn update_variable_id(&mut self, var_id: NodeId, new_var: NodeId, new_value: NodeId) {
        self.update_variable_id_in_block(var_id, new_var, new_value, self.current_block);
    }

    pub fn new_instruction(
        &mut self,
        opcode: Operation,
        op_type: ObjectType,
    ) -> Result<NodeId, RuntimeError> {
        //Add a new instruction to the nodes arena
        let mut i = Instruction::new(opcode, op_type, Some(self.current_block));

        //Basic simplification - we ignore RunTimeErrors when creating an instruction
        //because they must be managed after handling conditionals. For instance if false { b } should not fail whatever b is doing.
        optimizations::simplify(self, &mut i).ok();

        if let Mark::ReplaceWith(replacement) = i.mark {
            return Ok(replacement);
        }
        Ok(self.push_instruction(i))
    }

    pub fn find_const_with_type(
        &self,
        value: &BigUint,
        e_type: node::ObjectType,
    ) -> Option<NodeId> {
        //TODO We should map constant values to id
        for (idx, o) in &self.nodes {
            if let node::NodeObject::Const(c) = o {
                if c.value == *value && c.get_type() == e_type {
                    return Some(NodeId(idx));
                }
            }
        }
        None
    }

    // Retrieve the object corresponding to the const value given in argument
    // If such object does not exist, we create one
    pub fn get_or_create_const(&mut self, x: FieldElement, t: node::ObjectType) -> NodeId {
        let value = BigUint::from_bytes_be(&x.to_be_bytes());
        if let Some(prev_const) = self.find_const_with_type(&value, t) {
            return prev_const;
        }

        self.add_const(node::Constant {
            id: NodeId::dummy(),
            value,
            value_str: String::new(),
            value_type: t,
        })
    }

    // Return the type of the operation result, based on the left hand type
    pub fn get_result_type(&self, op: &Operation, lhs_type: node::ObjectType) -> node::ObjectType {
        use {BinaryOp::*, Operation::*};
        match op {
            Binary(node::Binary { operator: Eq, .. })
            | Binary(node::Binary { operator: Ne, .. })
            | Binary(node::Binary { operator: Ult, .. })
            | Binary(node::Binary { operator: Ule, .. })
            | Binary(node::Binary { operator: Slt, .. })
            | Binary(node::Binary { operator: Sle, .. })
            | Binary(node::Binary { operator: Lt, .. })
            | Binary(node::Binary { operator: Lte, .. }) => ObjectType::Boolean,
            Operation::Jne(_, _)
            | Operation::Jeq(_, _)
            | Operation::Jmp(_)
            | Operation::Nop
            | Operation::Constrain(..)
            | Operation::Store { .. } => ObjectType::NotAnObject,
            Operation::Load { array_id, .. } => self.mem[*array_id].element_type,
            Operation::Cast(_) | Operation::Truncate { .. } => {
                unreachable!("cannot determine result type")
            }
            _ => lhs_type,
        }
    }

    pub fn new_array(
        &mut self,
        name: &str,
        element_type: ObjectType,
        len: u32,
        def: Option<Definition>,
    ) -> (NodeId, ArrayId) {
        let array_index = self.mem.create_new_array(len, element_type, name);
        self.add_dummy_load(array_index);
        self.add_dummy_store(array_index);
        //we create a variable pointing to this MemArray
        let new_var = node::Variable {
            id: NodeId::dummy(),
            obj_type: node::ObjectType::Pointer(array_index),
            name: name.to_string(),
            root: None,
            def: def.clone(),
            witness: None,
            parent_block: self.current_block,
        };
        if let Some(def) = def {
            self.mem[array_index].def = def;
        }
        (self.add_variable(new_var, None), array_index)
    }

    // Returns the value of the element array[index], if it exists in the memory_map
    pub fn get_indexed_value(&self, array_id: ArrayId, index: NodeId) -> Option<&NodeId> {
        if let Some(idx) = Memory::to_u32(self, index) {
            self.mem.get_value_from_map(array_id, idx)
        } else {
            None
        }
    }

    pub fn try_get_block_mut(&mut self, id: BlockId) -> Option<&mut block::BasicBlock> {
        self.blocks.get_mut(id.0)
    }

    pub fn get_current_block(&self) -> &block::BasicBlock {
        &self[self.current_block]
    }

    pub fn get_current_block_mut(&mut self) -> &mut block::BasicBlock {
        let current = self.current_block;
        &mut self[current]
    }

    pub fn iter_blocks(&self) -> impl Iterator<Item = &BasicBlock> {
        self.blocks.iter().map(|(_id, block)| block)
    }

    pub fn log(&self, show_log: bool, before: &str, after: &str) {
        if show_log {
            self.print(before);
            println!("{after}");
        }
    }

    //Optimize, flatten and truncate IR and then generates ACIR representation from it
    pub fn ir_to_acir(
        &mut self,
        evaluator: &mut Evaluator,
        enable_logging: bool,
    ) -> Result<(), RuntimeError> {
        //SSA
        self.log(enable_logging, "SSA:", "\ninline functions");
        function::inline_all(self)?;

        //Optimization
        block::compute_dom(self);
        optimizations::full_cse(self, self.first_block, false)?;
        // The second cse is recommended because of opportunities occurring from the first one
        // we could use an optimization level that will run more cse pass
        optimizations::full_cse(self, self.first_block, false)?;
        //flattening
        self.log(enable_logging, "\nCSE:", "\nunrolling:");
        //Unrolling
        flatten::unroll_tree(self, self.first_block)?;
        //reduce conditionals
        let mut decision = DecisionTree::new(self);
        let builder = TreeBuilder::new(self.first_block);
        decision.make_decision_tree(self, builder)?;
        decision.reduce(self, decision.root)?;
        //Inlining
        self.log(enable_logging, "reduce", "\ninlining:");
        inline::inline_tree(self, self.first_block, &decision)?;

        block::merge_path(self, self.first_block, BlockId::dummy(), None)?;

        //The CFG is now fully flattened, so we keep only the first block.
        let mut to_remove = Vec::new();
        for b in &self.blocks {
            if b.0 != self.first_block.0 {
                to_remove.push(b.0);
            }
        }
        for b in to_remove {
            self.blocks.remove(b);
        }
        let first_block = self.first_block;
        self[first_block].dominated.clear();

        optimizations::cse(self, first_block, true)?;

        //Truncation
        integer::overflow_strategy(self)?;
        self.log(enable_logging, "\noverflow:", "");
        //ACIR
        self.acir(evaluator)?;
        if enable_logging {
            print_acir_circuit(&evaluator.opcodes);
            println!("DONE");
            println!("ACIR opcodes generated : {}", evaluator.opcodes.len());
        }
        Ok(())
    }

    pub fn acir(&self, evaluator: &mut Evaluator) -> Result<(), RuntimeError> {
        let mut acir = Acir::default();
        let mut fb = Some(&self[self.first_block]);
        while let Some(block) = fb {
            for iter in &block.instructions {
                let ins = self.instruction(*iter);
                acir.acir_gen_instruction(ins, evaluator, self).map_err(RuntimeError::from)?;
            }
            //TODO we should rather follow the jumps
            fb = block.left.map(|block_id| &self[block_id]);
        }
        Ok(())
    }

    pub fn generate_empty_phi(&mut self, target_block: BlockId, phi_root: NodeId) -> NodeId {
        //Ensure there is not already a phi for the variable (n.b. probably not useful)
        for i in &self[target_block].instructions {
            match self.try_get_instruction(*i) {
                Some(Instruction { operation: Operation::Phi { root, .. }, .. })
                    if *root == phi_root =>
                {
                    return *i;
                }
                _ => (),
            }
        }

        let v_type = self.object_type(phi_root);
        let operation = Operation::Phi { root: phi_root, block_args: vec![] };
        let new_phi = Instruction::new(operation, v_type, Some(target_block));
        let phi_id = self.add_instruction(new_phi);
        self[target_block].instructions.insert(1, phi_id);
        phi_id
    }

    fn memcpy(&mut self, l_type: ObjectType, r_type: ObjectType) -> Result<(), RuntimeError> {
        if l_type == r_type {
            return Ok(());
        }

        if let (ObjectType::Pointer(a), ObjectType::Pointer(b)) = (l_type, r_type) {
            let len = self.mem[a].len;
            let e_type = self.mem[b].element_type;
            for i in 0..len {
                let idx_b = self
                    .get_or_create_const(FieldElement::from(i as i128), ObjectType::Unsigned(32));
                let idx_a = self
                    .get_or_create_const(FieldElement::from(i as i128), ObjectType::Unsigned(32));
                let op_b = Operation::Load { array_id: b, index: idx_b };
                let load = self.new_instruction(op_b, e_type)?;
                let op_a = Operation::Store { array_id: a, index: idx_a, value: load };
                self.new_instruction(op_a, l_type)?;
            }
        } else {
            unreachable!("invalid type, expected arrays, got {:?} and {:?}", l_type, r_type);
        }

        Ok(())
    }

    //This function handles assignment statements of the form lhs = rhs, depending on the nature of the arguments:
    // lhs can be: standard variable, array, array element (in which case we have an index)
    // rhs can be: standard variable, array, array element (depending on lhs type), call instruction, intrinsic, other instruction
    // For instance:
    // - if lhs and rhs are standard variables, we create a new ssa variable of lhs
    // - if lhs is an array element, we generate a store instruction
    // - if lhs and rhs are arrays, we perform a copy of rhs into lhs,
    // - if lhs is an array and rhs is a call instruction, we indicate in the call that lhs is the returned array (so that no copy is needed because the inlining will use it)
    // ...
    pub fn handle_assign(
        &mut self,
        lhs: NodeId,
        index: Option<NodeId>,
        rhs: NodeId,
    ) -> Result<NodeId, RuntimeError> {
        let lhs_type = self.object_type(lhs);
        let rhs_type = self.object_type(rhs);

        let mut ret_array = None;
        if let Some(Instruction {
            operation: Operation::Result { call_instruction: func, index: idx },
            ..
        }) = self.try_get_instruction(rhs)
        {
            if index.is_none() {
                if let ObjectType::Pointer(a) = lhs_type {
                    ret_array = Some((*func, a, *idx));
                }
            }
        }

        if let Some((func, a, idx)) = ret_array {
            if let Some(Instruction {
                operation: Operation::Call { returned_arrays, arguments, .. },
                ..
            }) = self.try_get_mut_instruction(func)
            {
                returned_arrays.push((a, idx));
                //Issue #579: we initialize the array, unless it is also in arguments in which case it is already initialized.
                let mut init = false;
                for i in arguments.clone() {
                    if let ObjectType::Pointer(b) = self.object_type(i) {
                        if a == b {
                            init = true;
                        }
                    }
                }
                if !init {
                    let mut stack = StackFrame::new(self.current_block);
                    self.init_array(a, &mut stack);
                    let pos = self[self.current_block]
                        .instructions
                        .iter()
                        .position(|x| *x == func)
                        .unwrap();
                    let current_block = self.current_block;
                    for i in stack.stack {
                        self[current_block].instructions.insert(pos, i);
                    }
                }
            }
            if let Some(i) = self.try_get_mut_instruction(rhs) {
                i.mark = Mark::ReplaceWith(lhs);
            }
            return Ok(lhs);
        }

        if let Some(idx) = index {
            if let ObjectType::Pointer(a) = lhs_type {
                //Store
                let op_a = Operation::Store { array_id: a, index: idx, value: rhs };
                return self.new_instruction(op_a, self.mem[a].element_type);
            } else {
                unreachable!("Index expression must be for an array");
            }
        } else if matches!(lhs_type, ObjectType::Pointer(_)) {
            if let Some(Instruction {
                operation: Operation::Intrinsic(_, _),
                res_type: result_type,
                ..
            }) = self.try_get_mut_instruction(rhs)
            {
                *result_type = lhs_type;
                return Ok(lhs);
            } else {
                self.memcpy(lhs_type, rhs_type)?;
                return Ok(lhs);
            }
        }
        let lhs_obj = self.get_variable(lhs).unwrap();
        let new_var = node::Variable {
            id: lhs,
            obj_type: lhs_type,
            name: String::new(),
            root: None,
            def: lhs_obj.def.clone(),
            witness: None,
            parent_block: self.current_block,
        };
        let ls_root = lhs_obj.get_root();
        //ssa: we create a new variable a1 linked to a
        let new_var_id = self.add_variable(new_var, Some(ls_root));
        let op = Operation::Binary(node::Binary {
            lhs: new_var_id,
            rhs,
            operator: node::BinaryOp::Assign,
            predicate: None,
        });
        let result = self.new_instruction(op, rhs_type)?;
        self.update_variable_id(ls_root, new_var_id, result); //update the name and the value map
        Ok(new_var_id)
    }

    fn new_instruction_inline(
        &mut self,
        operation: node::Operation,
        op_type: node::ObjectType,
        stack_frame: &mut StackFrame,
    ) -> NodeId {
        let i = node::Instruction::new(operation, op_type, Some(stack_frame.block));
        let ins_id = self.add_instruction(i);
        stack_frame.push(ins_id);
        ins_id
    }

    fn init_array(&mut self, array_id: ArrayId, stack_frame: &mut StackFrame) {
        let len = self.mem[array_id].len;
        let e_type = self.mem[array_id].element_type;
        for i in 0..len {
            let index =
                self.get_or_create_const(FieldElement::from(i as i128), ObjectType::Unsigned(32));
            let op_a = Operation::Store { array_id, index, value: self.zero_with_type(e_type) };
            self.new_instruction_inline(op_a, e_type, stack_frame);
        }
    }

    pub fn memcpy_inline(
        &mut self,
        l_type: ObjectType,
        r_type: ObjectType,
        stack_frame: &mut StackFrame,
    ) {
        if l_type == r_type {
            return;
        }

        if let (ObjectType::Pointer(a), ObjectType::Pointer(b)) = (l_type, r_type) {
            let len = self.mem[a].len;
            let e_type = self.mem[b].element_type;
            for i in 0..len {
                let idx_b = self
                    .get_or_create_const(FieldElement::from(i as i128), ObjectType::Unsigned(32));
                let idx_a = self
                    .get_or_create_const(FieldElement::from(i as i128), ObjectType::Unsigned(32));
                let op_b = Operation::Load { array_id: b, index: idx_b };
                let load = self.new_instruction_inline(op_b, e_type, stack_frame);
                let op_a = Operation::Store { array_id: a, index: idx_a, value: load };
                self.new_instruction_inline(op_a, l_type, stack_frame);
            }
        } else {
            unreachable!("invalid type, expected arrays");
        }
    }

    pub fn handle_assign_inline(
        &mut self,
        lhs: NodeId,
        rhs: NodeId,
        stack_frame: &mut inline::StackFrame,
        block_id: BlockId,
    ) -> NodeId {
        let lhs_type = self.object_type(lhs);
        let rhs_type = self.object_type(rhs);
        if let ObjectType::Pointer(a) = lhs_type {
            //Array
            let b = stack_frame.get_or_default(a);
            self.memcpy_inline(ObjectType::Pointer(b), rhs_type, stack_frame);
            lhs
        } else {
            //new ssa
            let lhs_obj = self.get_variable(lhs).unwrap();
            let new_var = node::Variable {
                id: NodeId::dummy(),
                obj_type: lhs_type,
                name: String::new(),
                root: None,
                def: lhs_obj.def.clone(),
                witness: None,
                parent_block: self.current_block,
            };
            let ls_root = lhs_obj.get_root();
            //ssa: we create a new variable a1 linked to a
            let new_var_id = self.add_variable(new_var, Some(ls_root));
            //ass
            let op = Operation::Binary(node::Binary {
                lhs: new_var_id,
                rhs,
                operator: node::BinaryOp::Assign,
                predicate: None,
            });
            let result = self.new_instruction_inline(op, rhs_type, stack_frame);
            self.update_variable_id_in_block(ls_root, new_var_id, result, block_id); //update the name and the value map
            result
        }
    }

    pub fn under_assumption(&self, predicate: NodeId) -> bool {
        !(predicate == NodeId::dummy() || predicate == self.one())
    }

    //Returns the instruction used by a IF statement. None if the block is not a IF block.
    pub fn get_if_condition(&self, block: &BasicBlock) -> Option<&node::Instruction> {
        if let Some(ins) = self.try_get_instruction(*block.instructions.last().unwrap()) {
            if !block.is_join() && ins.operation.opcode() == super::node::Opcode::Jeq {
                return Some(ins);
            }
        }
        None
    }

    //Generate a new variable v and a phi instruction s.t. v = phi(a,b);
    // c is a counter used to name the variable v for debugging purposes
    // when a and b are pointers, we create a new array s.t v[i] = phi(a[i],b[i])
    pub fn new_phi(&mut self, a: NodeId, b: NodeId, c: &mut u32) -> NodeId {
        if a == NodeId::dummy() || b == NodeId::dummy() {
            return NodeId::dummy();
        }

        let exit_block = self.current_block;
        let block1 = self[exit_block].predecessor[0];
        let block2 = self[exit_block].predecessor[1];

        let a_type = self.object_type(a);

        let name = format!("if_{}_ret{c}", exit_block.0.into_raw_parts().0);
        *c += 1;
        if let node::ObjectType::Pointer(adr1) = a_type {
            let len = self.mem[adr1].len;
            let el_type = self.mem[adr1].element_type;
            let (id, array_id) = self.new_array(&name, el_type, len, None);
            for i in 0..len {
                let index = self
                    .get_or_create_const(FieldElement::from(i as u128), ObjectType::NativeField);
                self.current_block = block1;
                let op = Operation::Load { array_id: adr1, index };
                let v1 = self.new_instruction(op, el_type).unwrap();
                self.current_block = block2;
                let adr2 = super::mem::Memory::deref(self, b).unwrap();
                let op = Operation::Load { array_id: adr2, index };
                let v2 = self.new_instruction(op, el_type).unwrap();
                self.current_block = exit_block;
                let v = self.new_phi(v1, v2, c);
                let op = Operation::Store { array_id, index, value: v };
                self.new_instruction(op, el_type).unwrap();
            }
            id
        } else {
            let new_var = node::Variable::new(a_type, name, None, exit_block);
            let v = self.add_variable(new_var, None);
            let operation = Operation::Phi { root: v, block_args: vec![(a, block1), (b, block2)] };
            let new_phi = node::Instruction::new(operation, a_type, Some(exit_block));
            let phi_id = self.add_instruction(new_phi);
            self[exit_block].instructions.insert(1, phi_id);
            phi_id
        }
    }

    pub fn push_function_id(&mut self, func_id: FuncId, name: &str) -> NodeId {
        let index = self.nodes.insert_with(|index| {
            let node_id = NodeId(index);
            NodeObject::Function(FunctionKind::Normal(func_id), node_id, name.to_owned())
        });

        NodeId(index)
    }

    /// Return the standard NodeId for this FuncId.
    /// The 'standard' NodeId is just the NodeId assigned to the function when it
    /// is first compiled so that repeated NodeObjs are not made for the same function.
    /// If this function returns None, it means the given FuncId has yet to be compiled.
    pub fn get_function_node_id(&self, func_id: FuncId) -> Option<NodeId> {
        self.functions.get(&func_id).map(|f| f.node_id)
    }

    pub fn function_already_compiled(&self, func_id: FuncId) -> bool {
        self.ssa_func(func_id).is_some()
    }

    pub fn get_or_create_opcode_node_id(&mut self, opcode: builtin::Opcode) -> NodeId {
        if let Some(id) = self.opcode_ids.get(&opcode) {
            return *id;
        }

        let index = self.nodes.insert_with(|index| {
            NodeObject::Function(FunctionKind::Builtin(opcode), NodeId(index), opcode.to_string())
        });
        self.opcode_ids.insert(opcode, NodeId(index));
        NodeId(index)
    }

    pub fn get_builtin_opcode(&self, node_id: NodeId) -> Option<builtin::Opcode> {
        match &self[node_id] {
            NodeObject::Function(FunctionKind::Builtin(opcode), ..) => Some(*opcode),
            _ => None,
        }
    }

    pub fn convert_type(&mut self, t: &noirc_frontend::monomorphization::ast::Type) -> ObjectType {
        use noirc_frontend::monomorphization::ast::Type;
        use noirc_frontend::Signedness;
        match t {
            Type::Bool => ObjectType::Boolean,
            Type::Field => ObjectType::NativeField,
            Type::Integer(sign, bit_size) => {
                assert!(
                    *bit_size < super::integer::short_integer_max_bit_size(),
                    "long integers are not yet supported"
                );
                match sign {
                    Signedness::Signed => ObjectType::Signed(*bit_size),
                    Signedness::Unsigned => ObjectType::Unsigned(*bit_size),
                }
            }
            Type::Array(..) => panic!("Cannot convert an array type {t} into an ObjectType since it is unknown which array it refers to"),
            Type::Unit => ObjectType::NotAnObject,
            Type::Function(..) => ObjectType::Function,
            Type::Tuple(_) => todo!("Conversion to ObjectType is unimplemented for tuples"),
            Type::String(_) => todo!("Conversion to ObjectType is unimplemented for strings"),
        }
    }

    pub fn add_predicate(
        &mut self,
        pred: NodeId,
        instruction: &mut Instruction,
        stack: &mut StackFrame,
    ) {
        let op = &mut instruction.operation;

        match op {
            Operation::Binary(bin) => {
                assert!(bin.predicate.is_none());
                let cond = if let Some(pred_ins) = bin.predicate {
                    assert_ne!(pred_ins, NodeId::dummy());
                    if pred == NodeId::dummy() {
                        pred_ins
                    } else {
                        let op = Operation::Binary(node::Binary {
                            lhs: pred,
                            rhs: pred_ins,
                            operator: BinaryOp::Mul,
                            predicate: None,
                        });
                        let cond = self.add_instruction(Instruction::new(
                            op,
                            ObjectType::Boolean,
                            Some(stack.block),
                        ));
                        optimizations::simplify_id(self, cond).unwrap();
                        stack.push(cond);
                        cond
                    }
                } else {
                    pred
                };
                bin.predicate = Some(cond);
            }
            Operation::Constrain(cond, _) => {
                let operation =
                    Operation::Cond { condition: pred, val_true: *cond, val_false: self.one() };
                let c_ins = self.add_instruction(Instruction::new(
                    operation,
                    ObjectType::Boolean,
                    Some(stack.block),
                ));
                stack.push(c_ins);
                *cond = c_ins;
            }
            _ => unreachable!(),
        }
    }
}

impl std::ops::Index<BlockId> for SsaContext {
    type Output = BasicBlock;

    fn index(&self, index: BlockId) -> &Self::Output {
        &self.blocks[index.0]
    }
}

impl std::ops::IndexMut<BlockId> for SsaContext {
    fn index_mut(&mut self, index: BlockId) -> &mut Self::Output {
        &mut self.blocks[index.0]
    }
}

impl std::ops::Index<NodeId> for SsaContext {
    type Output = NodeObject;

    fn index(&self, index: NodeId) -> &Self::Output {
        &self.nodes[index.0]
    }
}

impl std::ops::IndexMut<NodeId> for SsaContext {
    fn index_mut(&mut self, index: NodeId) -> &mut Self::Output {
        &mut self.nodes[index.0]
    }
}

// Prints a list of ACIR opcodes.
// This is only used for logging.
fn print_acir_circuit(opcodes: &[acvm::acir::circuit::Opcode]) {
    for opcode in opcodes {
        println!("{opcode:?}");
    }
}<|MERGE_RESOLUTION|>--- conflicted
+++ resolved
@@ -374,11 +374,7 @@
         id
     }
 
-<<<<<<< HEAD
-    pub fn get_ssa_func(&self, func_id: FuncId) -> Option<&SsaFunction> {
-=======
-    pub fn ssa_func(&self, func_id: FuncId) -> Option<&SSAFunction> {
->>>>>>> 1b80f559
+    pub fn ssa_func(&self, func_id: FuncId) -> Option<&SsaFunction> {
         self.functions.get(&func_id)
     }
 
@@ -389,13 +385,8 @@
         }
     }
 
-<<<<<<< HEAD
     pub fn try_get_ssa_func(&self, id: NodeId) -> Option<&SsaFunction> {
-        self.try_get_func_id(id).and_then(|id| self.get_ssa_func(id))
-=======
-    pub fn try_get_ssa_func(&self, id: NodeId) -> Option<&SSAFunction> {
         self.try_get_func_id(id).and_then(|id| self.ssa_func(id))
->>>>>>> 1b80f559
     }
 
     pub fn dummy_id() -> arena::Index {
