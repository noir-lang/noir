--- conflicted
+++ resolved
@@ -151,12 +151,8 @@
     }
 
     //Display an object for debugging puposes
-<<<<<<< HEAD
     fn id_to_string(&self, id: NodeId) -> String {
-=======
-    fn node_to_string(&self, id: NodeId) -> String {
         let mut result = String::new();
->>>>>>> d8022b9f
         if let Some(var) = self.try_get_node(id) {
             result = format!("{}", var);
         }
