--- conflicted
+++ resolved
@@ -99,6 +99,8 @@
             BinaryOp::Assign => "assign",
             BinaryOp::Constrain(node::ConstrainOp::Eq) => "constrain_eq",
             BinaryOp::Constrain(node::ConstrainOp::Neq) => "constrain_neq",
+            BinaryOp::Shl => "shl",
+            BinaryOp::Shr => "shr",
         };
 
         format!("{} {}, {}", op, lhs, rhs)
@@ -159,25 +161,8 @@
             } else {
                 ins.res_name.clone()
             };
-<<<<<<< HEAD
             if let Some(replacement) = ins.replacement {
                 str_res = format!("{} -REPLACED with id {:?}", str_res, replacement.0);
-=======
-            if ins.is_deleted {
-                str_res += " -DELETED";
-            }
-            let lhs_str = self.node_to_string(ins.lhs);
-            let rhs_str = self.node_to_string(ins.rhs);
-            let mut ins_str = format!("{} op:{:?} {}", lhs_str, ins.operator, rhs_str);
-
-            if ins.operator == node::Operation::Phi {
-                ins_str += "(";
-                for (v, b) in &ins.phi_arguments {
-                    ins_str +=
-                        &format!("{:?}:{:?}, ", v.0.into_raw_parts().0, b.0.into_raw_parts().0);
-                }
-                ins_str += ")";
->>>>>>> 4e932c17
             }
 
             let ins_str = self.operation_to_string(&ins.operator);
