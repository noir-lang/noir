use super::block::{BasicBlock, BlockId};
<<<<<<< HEAD
use super::conditional::DecisionTree;
use super::function::SSAFunction;
=======
use super::conditional::{DecisionTree, TreeBuilder};
use super::function::{FuncIndex, SSAFunction};
>>>>>>> 55ed79d2
use super::inline::StackFrame;
use super::mem::{ArrayId, Memory};
use super::node::{BinaryOp, Instruction, NodeId, NodeObj, ObjectType, Operation};
use super::{block, flatten, inline, integer, node, optim};
use std::collections::{HashMap, HashSet};

use super::super::errors::RuntimeError;
use crate::ssa::acir_gen::Acir;
use crate::ssa::function;
use crate::ssa::node::{Mark, Node};
use crate::Evaluator;
use acvm::FieldElement;
use noirc_frontend::monomorphisation::ast::{FuncId, LocalId};
use noirc_frontend::util::vecmap;
use num_bigint::BigUint;
use num_traits::{One, Zero};

// This is a 'master' class for generating the SSA IR from the AST
// It contains all the data; the node objects representing the source code in the nodes arena
// and The CFG in the blocks arena
// everything else just reference objects from these two arena using their index.
pub struct SsaContext {
    pub first_block: BlockId,
    pub current_block: BlockId,
    blocks: arena::Arena<block::BasicBlock>,
    pub nodes: arena::Arena<node::NodeObj>,
    value_names: HashMap<NodeId, u32>,
    pub sealed_blocks: HashSet<BlockId>,
    pub mem: Memory,
    pub functions: HashMap<FuncId, function::SSAFunction>,
    //Adjacency Matrix of the call graph; list of rows where each row indicates the functions called by the function whose FuncIndex is the row number
    pub call_graph: Vec<Vec<u8>>,
    dummy_store: HashMap<ArrayId, NodeId>,
    dummy_load: HashMap<ArrayId, NodeId>,
}

impl SsaContext {
    pub fn new() -> SsaContext {
        let mut pc = SsaContext {
            first_block: BlockId::dummy(),
            current_block: BlockId::dummy(),
            blocks: arena::Arena::new(),
            nodes: arena::Arena::new(),
            value_names: HashMap::new(),
            sealed_blocks: HashSet::new(),
            mem: Memory::default(),
            functions: HashMap::new(),
            call_graph: Vec::new(),
            dummy_store: HashMap::new(),
            dummy_load: HashMap::new(),
        };
        block::create_first_block(&mut pc);
        pc.one_with_type(node::ObjectType::Boolean);
        pc.zero_with_type(node::ObjectType::Boolean);
        pc
    }

    pub fn zero(&self) -> NodeId {
        self.find_const_with_type(&BigUint::zero(), node::ObjectType::Boolean).unwrap()
    }

    pub fn one(&self) -> NodeId {
        self.find_const_with_type(&BigUint::one(), node::ObjectType::Boolean).unwrap()
    }

    pub fn zero_with_type(&mut self, obj_type: ObjectType) -> NodeId {
        self.get_or_create_const(FieldElement::zero(), obj_type)
    }

    pub fn one_with_type(&mut self, obj_type: ObjectType) -> NodeId {
        self.get_or_create_const(FieldElement::one(), obj_type)
    }

    pub fn is_one(&self, id: NodeId) -> bool {
        if id == NodeId::dummy() {
            return false;
        }
        let typ = self.get_object_type(id);
        if let Some(one) = self.find_const_with_type(&BigUint::one(), typ) {
            id == one
        } else {
            false
        }
    }

    pub fn is_zero(&self, id: NodeId) -> bool {
        if id == NodeId::dummy() {
            return false;
        }
        let typ = self.get_object_type(id);
        if let Some(zero) = self.find_const_with_type(&BigUint::zero(), typ) {
            id == zero
        } else {
            false
        }
    }

    pub fn get_dummy_store(&self, a: ArrayId) -> NodeId {
        self.dummy_store[&a]
    }

    pub fn get_dummy_load(&self, a: ArrayId) -> NodeId {
        self.dummy_load[&a]
    }

    #[allow(clippy::map_entry)]
    pub fn add_dummy_load(&mut self, a: ArrayId) {
        if !self.dummy_load.contains_key(&a) {
            let op_a = Operation::Load { array_id: a, index: NodeId::dummy() };
            let dummy_load = node::Instruction::new(op_a, self.mem[a].element_type, None);
            let id = self.add_instruction(dummy_load);
            self.dummy_load.insert(a, id);
        }
    }
    #[allow(clippy::map_entry)]
    pub fn add_dummy_store(&mut self, a: ArrayId) {
        if !self.dummy_store.contains_key(&a) {
            let op_a =
                Operation::Store { array_id: a, index: NodeId::dummy(), value: NodeId::dummy() };
            let dummy_store = node::Instruction::new(op_a, node::ObjectType::NotAnObject, None);
            let id = self.add_instruction(dummy_store);
            self.dummy_store.insert(a, id);
        }
    }

    pub fn insert_block(&mut self, block: BasicBlock) -> &mut BasicBlock {
        let id = self.blocks.insert(block);
        let block = &mut self.blocks[id];
        block.id = BlockId(id);
        block
    }

    //Display an object for debugging puposes
    fn node_to_string(&self, id: NodeId) -> String {
        if let Some(var) = self.try_get_node(id) {
            format!("{}", var)
        } else {
            format!("unknown {:?}", id.0.into_raw_parts().0)
        }
    }

    fn binary_to_string(&self, binary: &node::Binary) -> String {
        let lhs = self.node_to_string(binary.lhs);
        let rhs = self.node_to_string(binary.rhs);
        let op = match &binary.operator {
            BinaryOp::Add => "add",
            BinaryOp::SafeAdd => "safe_add",
            BinaryOp::Sub { .. } => "sub",
            BinaryOp::SafeSub { .. } => "safe_sub",
            BinaryOp::Mul => "mul",
            BinaryOp::SafeMul => "safe_mul",
            BinaryOp::Udiv => "udiv",
            BinaryOp::Sdiv => "sdiv",
            BinaryOp::Urem => "urem",
            BinaryOp::Srem => "srem",
            BinaryOp::Div => "div",
            BinaryOp::Eq => "eq",
            BinaryOp::Ne => "ne",
            BinaryOp::Ult => "ult",
            BinaryOp::Ule => "ule",
            BinaryOp::Slt => "slt",
            BinaryOp::Sle => "sle",
            BinaryOp::Lt => "lt",
            BinaryOp::Lte => "lte",
            BinaryOp::And => "and",
            BinaryOp::Or => "or",
            BinaryOp::Xor => "xor",
            BinaryOp::Assign => "assign",
            BinaryOp::Shl => "shl",
            BinaryOp::Shr => "shr",
        };

        format!("{} {}, {}", op, lhs, rhs)
    }

    pub fn operation_to_string(&self, op: &Operation) -> String {
        let join = |args: &[NodeId]| vecmap(args, |arg| self.node_to_string(*arg)).join(", ");

        match op {
            Operation::Binary(binary) => self.binary_to_string(binary),
            Operation::Cast(value) => format!("cast {}", self.node_to_string(*value)),
            Operation::Truncate { value, bit_size, max_bit_size } => {
                format!(
                    "truncate {}, bitsize = {}, max bitsize = {}",
                    self.node_to_string(*value),
                    bit_size,
                    max_bit_size
                )
            }
            Operation::Not(v) => format!("not {}", self.node_to_string(*v)),
            Operation::Constrain(v, ..) => format!("constrain {}", self.node_to_string(*v)),
            Operation::Jne(v, b) => format!("jne {}, {:?}", self.node_to_string(*v), b),
            Operation::Jeq(v, b) => format!("jeq {}, {:?}", self.node_to_string(*v), b),
            Operation::Jmp(b) => format!("jmp {:?}", b),
            Operation::Phi { root, block_args } => {
                let mut s = format!("phi {}", self.node_to_string(*root));
                for (value, block) in block_args {
                    s = format!(
                        "{}, {} from block {}",
                        s,
                        self.node_to_string(*value),
                        block.0.into_raw_parts().0
                    );
                }
                s
            }
            Operation::Cond { condition, val_true: lhs, val_false: rhs } => {
                let lhs = self.node_to_string(*lhs);
                let rhs = self.node_to_string(*rhs);
                format!("cond({}) {}, {}", self.node_to_string(*condition), lhs, rhs)
            }
            Operation::Load { array_id, index } => {
                format!("load {:?}, index {}", array_id, self.node_to_string(*index))
            }
            Operation::Store { array_id, index, value } => {
                format!(
                    "store {:?}, index {}, value {}",
                    array_id,
                    self.node_to_string(*index),
                    self.node_to_string(*value)
                )
            }
            Operation::Intrinsic(opcode, args) => format!("intrinsic {}({})", opcode, join(args)),
            Operation::Nop => "nop".into(),
            Operation::Call { func_id, arguments, returned_arrays, .. } => {
                format!("call {:?}({}) _ {:?}", func_id, join(arguments), returned_arrays)
            }
            Operation::Return(values) => format!("return ({})", join(values)),
            Operation::Result { call_instruction, index } => {
                let call = self.node_to_string(*call_instruction);
                format!("result {} of {}", index, call)
            }
        }
    }

    pub fn print_block(&self, b: &block::BasicBlock) {
        println!("************* Block n.{}", b.id.0.into_raw_parts().0);
        println!("Assumption:{:?}", b.assumption);
        self.print_instructions(&b.instructions);
        if b.left.is_some() {
            println!("Next block: {}", b.left.unwrap().0.into_raw_parts().0);
        }
    }

    pub fn print_instructions(&self, instructions: &Vec<NodeId>) {
        for id in instructions {
            let ins = self.get_instruction(*id);
            let mut str_res = if ins.res_name.is_empty() {
                format!("{:?}", id.0.into_raw_parts().0)
            } else {
                ins.res_name.clone()
            };
            if let Mark::ReplaceWith(replacement) = ins.mark {
                str_res = format!("{} -REPLACED with id {:?}", str_res, replacement.0);
            } else if ins.is_deleted() {
                str_res = format!("{}: DELETED", str_res);
            }
            let ins_str = self.operation_to_string(&ins.operation);
            println!("{}: {}", str_res, ins_str);
        }
    }
    pub fn print(&self, text: &str) {
        println!("{}", text);
        for (_, b) in self.blocks.iter() {
            self.print_block(b);
        }
    }

    pub fn remove_block(&mut self, block: BlockId) {
        self.blocks.remove(block.0);
    }

    /// Add an instruction to self.nodes and sets its id.
    /// This function does NOT push the instruction to the current block.
    /// See push_instruction for that.
    pub fn add_instruction(&mut self, instruction: node::Instruction) -> NodeId {
        let obj = NodeObj::Instr(instruction);
        let id = NodeId(self.nodes.insert(obj));
        match &mut self[id] {
            NodeObj::Instr(i) => i.id = id,
            _ => unreachable!(),
        }

        id
    }

    /// Adds the instruction to self.nodes and pushes it to the current block
    pub fn push_instruction(&mut self, instruction: node::Instruction) -> NodeId {
        let id = self.add_instruction(instruction);
        if let NodeObj::Instr(_) = &self[id] {
            self.get_current_block_mut().instructions.push(id);
        }
        id
    }

    /// Adds the instruction to self.nodes and insert it after phi instructions of the provided block
    pub fn insert_instruction_after_phi(
        &mut self,
        instruction: node::Instruction,
        block: BlockId,
    ) -> NodeId {
        let id = self.add_instruction(instruction);
        let mut pos = 0;
        for i in &self[block].instructions {
            if let Some(ins) = self.try_get_instruction(*i) {
                let op = ins.operation.opcode();
                if op != node::Opcode::Nop && op != node::Opcode::Phi {
                    break;
                }
            }
            pos += 1;
        }
        self[block].instructions.insert(pos, id);
        id
    }

    //add the instruction to the block, after the provided instruction
    pub fn push_instruction_after(
        &mut self,
        instruction_id: NodeId,
        block: BlockId,
        after: NodeId,
    ) -> NodeId {
        let mut pos = 0;
        for i in &self[block].instructions {
            if after == *i {
                break;
            }
            pos += 1;
        }
        self[block].instructions.insert(pos + 1, instruction_id);
        instruction_id
    }

    pub fn add_const(&mut self, constant: node::Constant) -> NodeId {
        let obj = NodeObj::Const(constant);
        let id = NodeId(self.nodes.insert(obj));
        match &mut self[id] {
            node::NodeObj::Const(c) => c.id = id,
            _ => unreachable!(),
        }

        id
    }

    pub fn get_ssafunc(&self, func_id: FuncId) -> Option<&SSAFunction> {
        self.functions.get(&func_id)
    }

    pub fn dummy_id() -> arena::Index {
        arena::Index::from_raw_parts(std::usize::MAX, 0)
    }

    pub fn try_get_node(&self, id: NodeId) -> Option<&node::NodeObj> {
        self.nodes.get(id.0)
    }

    pub fn try_get_node_mut(&mut self, id: NodeId) -> Option<&mut node::NodeObj> {
        self.nodes.get_mut(id.0)
    }

    pub fn get_object_type(&self, id: NodeId) -> node::ObjectType {
        self[id].get_type()
    }

    //Returns the object value if it is a constant, None if not. TODO: handle types
    pub fn get_as_constant(&self, id: NodeId) -> Option<FieldElement> {
        if let Some(node::NodeObj::Const(c)) = self.try_get_node(id) {
            return Some(FieldElement::from_be_bytes_reduce(&c.value.to_bytes_be()));
        }
        None
    }

    pub fn get_instruction(&self, id: NodeId) -> &node::Instruction {
        self.try_get_instruction(id).expect("Index not found or not an instruction")
    }

    pub fn get_mut_instruction(&mut self, id: NodeId) -> &mut node::Instruction {
        self.try_get_mut_instruction(id).expect("Index not found or not an instruction")
    }

    pub fn try_get_instruction(&self, id: NodeId) -> Option<&node::Instruction> {
        if let Some(NodeObj::Instr(i)) = self.try_get_node(id) {
            return Some(i);
        }
        None
    }

    pub fn try_get_mut_instruction(&mut self, id: NodeId) -> Option<&mut node::Instruction> {
        if let Some(NodeObj::Instr(i)) = self.try_get_node_mut(id) {
            return Some(i);
        }
        None
    }

    pub fn get_variable(&self, id: NodeId) -> Result<&node::Variable, &str> {
        //TODO proper error handling
        match self.nodes.get(id.0) {
            Some(t) => match t {
                node::NodeObj::Obj(o) => Ok(o),
                _ => Err("Not an object"),
            },
            _ => Err("Invalid id"),
        }
    }

    pub fn get_mut_variable(&mut self, id: NodeId) -> Result<&mut node::Variable, &str> {
        //TODO proper error handling
        match self.nodes.get_mut(id.0) {
            Some(t) => match t {
                node::NodeObj::Obj(o) => Ok(o),
                _ => Err("Not an object"),
            },
            _ => Err("Invalid id"),
        }
    }

    pub fn get_result_instruction_mut(
        &mut self,
        target: BlockId,
        call_instruction: NodeId,
        index: u32,
    ) -> Option<&mut Instruction> {
        for id in &self.blocks[target.0].instructions {
            if let Some(NodeObj::Instr(i)) = self.nodes.get(id.0) {
                if i.operation == (Operation::Result { call_instruction, index }) {
                    let id = *id;
                    return self.try_get_mut_instruction(id);
                }
            }
        }
        None
    }

    pub fn get_root_value(&self, id: NodeId) -> NodeId {
        self.get_variable(id).map(|v| v.get_root()).unwrap_or(id)
    }

    pub fn add_variable(&mut self, obj: node::Variable, root: Option<NodeId>) -> NodeId {
        let id = NodeId(self.nodes.insert(NodeObj::Obj(obj)));
        match &mut self[id] {
            node::NodeObj::Obj(v) => {
                v.id = id;
                v.root = root;
            }
            _ => unreachable!(),
        }
        id
    }

    pub fn update_variable_id_in_block(
        &mut self,
        var_id: NodeId,
        new_var: NodeId,
        new_value: NodeId,
        block_id: BlockId,
    ) {
        let root_id = self.get_root_value(var_id);
        let root = self.get_variable(root_id).unwrap();
        let root_name = root.name.clone();
        let cb = &mut self[block_id];
        cb.update_variable(var_id, new_value);
        let v_name = self.value_names.entry(var_id).or_insert(0);
        *v_name += 1;
        let variable_id = *v_name;

        if let Ok(nvar) = self.get_mut_variable(new_var) {
            nvar.name = format!("{}{}", root_name, variable_id);
        }
    }

    //Returns true if a may be distinct from b, and false else
    pub fn maybe_distinct(&self, a: NodeId, b: NodeId) -> bool {
        if a == NodeId::dummy() || b == NodeId::dummy() {
            return true;
        }
        if a == b {
            return false;
        }
        if let (Some(a_value), Some(b_value)) = (self.get_as_constant(a), self.get_as_constant(b)) {
            if a_value == b_value {
                return false;
            }
        }
        true
    }

    //Returns true if a may be equal to b, and false otherwise
    pub fn maybe_equal(&self, a: NodeId, b: NodeId) -> bool {
        if a == NodeId::dummy() || b == NodeId::dummy() {
            return true;
        }

        if a == b {
            return true;
        }
        if let (Some(a_value), Some(b_value)) = (self.get_as_constant(a), self.get_as_constant(b)) {
            if a_value != b_value {
                return false;
            }
        }
        true
    }

    //same as update_variable but using the var index instead of var
    pub fn update_variable_id(&mut self, var_id: NodeId, new_var: NodeId, new_value: NodeId) {
        self.update_variable_id_in_block(var_id, new_var, new_value, self.current_block);
    }

    pub fn new_instruction(
        &mut self,
        opcode: Operation,
        optype: ObjectType,
    ) -> Result<NodeId, RuntimeError> {
        //Add a new instruction to the nodes arena
        let mut i = Instruction::new(opcode, optype, Some(self.current_block));
        //Basic simplification
        optim::simplify(self, &mut i)?;

        if let Mark::ReplaceWith(replacement) = i.mark {
            return Ok(replacement);
        }
        Ok(self.push_instruction(i))
    }

    pub fn find_const_with_type(
        &self,
        value: &BigUint,
        e_type: node::ObjectType,
    ) -> Option<NodeId> {
        //TODO We should map constant values to id
        for (idx, o) in &self.nodes {
            if let node::NodeObj::Const(c) = o {
                if c.value == *value && c.get_type() == e_type {
                    return Some(NodeId(idx));
                }
            }
        }
        None
    }

    // Retrieve the object conresponding to the const value given in argument
    // If such object does not exist, we create one
    pub fn get_or_create_const(&mut self, x: FieldElement, t: node::ObjectType) -> NodeId {
        let value = BigUint::from_bytes_be(&x.to_bytes()); //TODO a const should be a field element
        if let Some(prev_const) = self.find_const_with_type(&value, t) {
            return prev_const;
        }

        self.add_const(node::Constant {
            id: NodeId::dummy(),
            value,
            value_str: String::new(),
            value_type: t,
        })
    }

    //Return the type of the operation result, based on the left hand type
    pub fn get_result_type(&self, op: &Operation, lhs_type: node::ObjectType) -> node::ObjectType {
        use {BinaryOp::*, Operation::*};
        match op {
            Binary(node::Binary { operator: Eq, .. })
            | Binary(node::Binary { operator: Ne, .. })
            | Binary(node::Binary { operator: Ult, .. })
            | Binary(node::Binary { operator: Ule, .. })
            | Binary(node::Binary { operator: Slt, .. })
            | Binary(node::Binary { operator: Sle, .. })
            | Binary(node::Binary { operator: Lt, .. })
            | Binary(node::Binary { operator: Lte, .. }) => ObjectType::Boolean,
            Operation::Jne(_, _)
            | Operation::Jeq(_, _)
            | Operation::Jmp(_)
            | Operation::Nop
            | Operation::Constrain(..)
            | Operation::Store { .. } => ObjectType::NotAnObject,
            Operation::Load { array_id, .. } => self.mem[*array_id].element_type,
            Operation::Cast(_) | Operation::Truncate { .. } => {
                unreachable!("cannot determine result type")
            }
            _ => lhs_type,
        }
    }

    pub fn new_array(
        &mut self,
        name: &str,
        element_type: ObjectType,
        len: u32,
        def_id: Option<LocalId>,
    ) -> (NodeId, ArrayId) {
        let array_index = self.mem.create_new_array(len, element_type, name);
        self.add_dummy_load(array_index);
        self.add_dummy_store(array_index);
        //we create a variable pointing to this MemArray
        let new_var = node::Variable {
            id: NodeId::dummy(),
            obj_type: node::ObjectType::Pointer(array_index),
            name: name.to_string(),
            root: None,
            def: def_id,
            witness: None,
            parent_block: self.current_block,
        };
        if let Some(def) = def_id {
            self.mem[array_index].def = def;
        }
        (self.add_variable(new_var, None), array_index)
    }

    //returns the value of the element array[index], if it exists in the memory_map
    pub fn get_indexed_value(&self, array_id: ArrayId, index: NodeId) -> Option<&NodeId> {
        if let Some(idx) = Memory::to_u32(self, index) {
            self.mem.get_value_from_map(array_id, idx)
        } else {
            None
        }
    }
    //blocks/////////////////////////
    pub fn try_get_block_mut(&mut self, id: BlockId) -> Option<&mut block::BasicBlock> {
        self.blocks.get_mut(id.0)
    }

    pub fn get_current_block(&self) -> &block::BasicBlock {
        &self[self.current_block]
    }

    pub fn get_current_block_mut(&mut self) -> &mut block::BasicBlock {
        let current = self.current_block;
        &mut self[current]
    }

    pub fn iter_blocks(&self) -> impl Iterator<Item = &BasicBlock> {
        self.blocks.iter().map(|(_id, block)| block)
    }

    pub fn log(&self, show_log: bool, before: &str, after: &str) {
        if show_log {
            self.print(before);
            println!("{}", after);
        }
    }

    //Optimise, flatten and truncate IR and then generates ACIR representation from it
    pub fn ir_to_acir(
        &mut self,
        evaluator: &mut Evaluator,
        enable_logging: bool,
    ) -> Result<(), RuntimeError> {
        //SSA
        self.log(enable_logging, "SSA:", "\ninline functions");
        function::inline_all(self)?;

        //Optimisation
        block::compute_dom(self);
        optim::full_cse(self, self.first_block)?;

        //Flattenning
        self.log(enable_logging, "\nCSE:", "\nunrolling:");
        //Unrolling
        flatten::unroll_tree(self, self.first_block)?;

        //reduce conditionals
        let mut decision = DecisionTree::new(self);
        let builder = TreeBuilder::new(self.first_block);
        decision.make_decision_tree(self, builder);
        decision.reduce(self, decision.root)?;

        //Inlining
        self.log(enable_logging, "reduce", "\ninlining:");
        inline::inline_tree(self, self.first_block, &decision)?;

<<<<<<< HEAD
        block::merge_path(self, self.first_block, BlockId::dummy());

=======
        block::merge_path(self, self.first_block, BlockId::dummy(), None);
>>>>>>> 55ed79d2
        //The CFG is now fully flattened, so we keep only the first block.
        let mut to_remove = Vec::new();
        for b in &self.blocks {
            if b.0 != self.first_block.0 {
                to_remove.push(b.0);
            }
        }
        for b in to_remove {
            self.blocks.remove(b);
        }
        let first_block = self.first_block;
        self[first_block].dominated.clear();

        optim::cse(self, first_block)?;

        //Truncation
        integer::overflow_strategy(self)?;
        self.log(enable_logging, "\noverflow:", "");

        //ACIR
        self.acir(evaluator);
        if enable_logging {
            Acir::print_circuit(&evaluator.gates);
            println!("DONE");
        }
        println!("ACIR gates generated : {}", evaluator.gates.len());
        Ok(())
    }

    pub fn acir(&self, evaluator: &mut Evaluator) {
        let mut acir = Acir::default();
        let mut fb = Some(&self[self.first_block]);
        while let Some(block) = fb {
            for iter in &block.instructions {
                let ins = self.get_instruction(*iter);
                acir.evaluate_instruction(ins, evaluator, self);
            }
            //TODO we should rather follow the jumps
            fb = block.left.map(|block_id| &self[block_id]);
        }
    }

    pub fn generate_empty_phi(&mut self, target_block: BlockId, phi_root: NodeId) -> NodeId {
        //Ensure there is not already a phi for the variable (n.b. probably not usefull)
        for i in &self[target_block].instructions {
            match self.try_get_instruction(*i) {
                Some(Instruction { operation: Operation::Phi { root, .. }, .. })
                    if *root == phi_root =>
                {
                    return *i;
                }
                _ => (),
            }
        }

        let v_type = self.get_object_type(phi_root);
        let operation = Operation::Phi { root: phi_root, block_args: vec![] };
        let new_phi = Instruction::new(operation, v_type, Some(target_block));
        let phi_id = self.add_instruction(new_phi);
        self[target_block].instructions.insert(1, phi_id);
        phi_id
    }

    fn memcpy(&mut self, l_type: ObjectType, r_type: ObjectType) -> Result<(), RuntimeError> {
        if l_type == r_type {
            return Ok(());
        }

        if let (ObjectType::Pointer(a), ObjectType::Pointer(b)) = (l_type, r_type) {
            let len = self.mem[a].len;
            let e_type = self.mem[b].element_type;
            for i in 0..len {
                let idx_b = self
                    .get_or_create_const(FieldElement::from(i as i128), ObjectType::Unsigned(32));
                let idx_a = self
                    .get_or_create_const(FieldElement::from(i as i128), ObjectType::Unsigned(32));
                let op_b = Operation::Load { array_id: b, index: idx_b };
                let load = self.new_instruction(op_b, e_type)?;
                let op_a = Operation::Store { array_id: a, index: idx_a, value: load };
                self.new_instruction(op_a, l_type)?;
            }
        } else {
            unreachable!("invalid type, expected arrays, got {:?} and {:?}", l_type, r_type);
        }

        Ok(())
    }

    //This function handles assignment statements of the form lhs = rhs, depending on the nature of the arguments:
    // lhs can be: standard variable, array, array element (in which case we have an index)
    // rhs can be: standard variable, array, array element (depending on lhs type), call instruction, intrinsic, other instruction
    // For instance:
    // - if lhs and rhs are standard variables, we create a new ssa variable of lhs
    // - if lhs is an array element, we generate a store instruction
    // - if lhs and rhs are arrays, we perfom a copy of rhs into lhs,
    // - if lhs is an array and rhs is a call instruction, we indicate in the call that lhs is the returned array (so that no copy is needed because the inlining will use it)
    // ...
    pub fn handle_assign(
        &mut self,
        lhs: NodeId,
        index: Option<NodeId>,
        rhs: NodeId,
    ) -> Result<NodeId, RuntimeError> {
        let lhs_type = self.get_object_type(lhs);
        let rhs_type = self.get_object_type(rhs);

        let mut ret_array = None;
        if let Some(Instruction {
            operation: Operation::Result { call_instruction: func, index: idx },
            ..
        }) = self.try_get_instruction(rhs)
        {
            if index.is_none() {
                if let ObjectType::Pointer(a) = lhs_type {
                    ret_array = Some((*func, a, *idx));
                }
            }
        }
        if let Some((func, a, idx)) = ret_array {
            if let Some(Instruction {
                operation: Operation::Call { returned_arrays, .. }, ..
            }) = self.try_get_mut_instruction(func)
            {
                returned_arrays.push((a, idx));
            }
            if let Some(i) = self.try_get_mut_instruction(rhs) {
                i.mark = Mark::ReplaceWith(lhs);
            }
            return Ok(lhs);
        }
        if let Some(idx) = index {
            if let ObjectType::Pointer(a) = lhs_type {
                //Store
                let op_a = Operation::Store { array_id: a, index: idx, value: rhs };
                return self.new_instruction(op_a, self.mem[a].element_type);
            } else {
                unreachable!("Index expression must be for an array");
            }
        } else if matches!(lhs_type, ObjectType::Pointer(_)) {
            if let Some(Instruction {
                operation: Operation::Intrinsic(_, _),
                res_type: rtype,
                ..
            }) = self.try_get_mut_instruction(rhs)
            {
                *rtype = lhs_type;
                return Ok(lhs);
            } else {
                self.memcpy(lhs_type, rhs_type)?;
                return Ok(lhs);
            }
        }
        let lhs_obj = self.get_variable(lhs).unwrap();
        let new_var = node::Variable {
            id: lhs,
            obj_type: lhs_type,
            name: String::new(),
            root: None,
            def: lhs_obj.def,
            witness: None,
            parent_block: self.current_block,
        };
        let ls_root = lhs_obj.get_root();
        //ssa: we create a new variable a1 linked to a
        let new_var_id = self.add_variable(new_var, Some(ls_root));
        let op = Operation::Binary(node::Binary {
            lhs: new_var_id,
            rhs,
            operator: node::BinaryOp::Assign,
            predicate: None,
        });
        let result = self.new_instruction(op, rhs_type)?;
        self.update_variable_id(ls_root, new_var_id, result); //update the name and the value map
        Ok(new_var_id)
    }

    fn new_instruction_inline(
        &mut self,
        operation: node::Operation,
        optype: node::ObjectType,
        stack_frame: &mut StackFrame,
    ) -> NodeId {
        let i = node::Instruction::new(operation, optype, Some(stack_frame.block));
        let ins_id = self.add_instruction(i);
        stack_frame.push(ins_id);
        ins_id
    }

    pub fn memcpy_inline(
        &mut self,
        l_type: ObjectType,
        r_type: ObjectType,
        stack_frame: &mut StackFrame,
    ) {
        if l_type == r_type {
            return;
        }

        if let (ObjectType::Pointer(a), ObjectType::Pointer(b)) = (l_type, r_type) {
            let len = self.mem[a].len;
            let e_type = self.mem[b].element_type;
            for i in 0..len {
                let idx_b = self
                    .get_or_create_const(FieldElement::from(i as i128), ObjectType::Unsigned(32));
                let idx_a = self
                    .get_or_create_const(FieldElement::from(i as i128), ObjectType::Unsigned(32));
                let op_b = Operation::Load { array_id: b, index: idx_b };
                let load = self.new_instruction_inline(op_b, e_type, stack_frame);
                let op_a = Operation::Store { array_id: a, index: idx_a, value: load };
                self.new_instruction_inline(op_a, l_type, stack_frame);
            }
        } else {
            unreachable!("invalid type, expected arrays");
        }
    }

    pub fn handle_assign_inline(
        &mut self,
        lhs: NodeId,
        rhs: NodeId,
        stack_frame: &mut inline::StackFrame,
        block_id: BlockId,
    ) -> NodeId {
        let lhs_type = self.get_object_type(lhs);
        let rhs_type = self.get_object_type(rhs);
        if let ObjectType::Pointer(a) = lhs_type {
            //Array
            let b = stack_frame.get_or_default(a);
            self.memcpy_inline(ObjectType::Pointer(b), rhs_type, stack_frame);
            lhs
        } else {
            //new ssa
            let lhs_obj = self.get_variable(lhs).unwrap();
            let new_var = node::Variable {
                id: NodeId::dummy(),
                obj_type: lhs_type,
                name: String::new(),
                root: None,
                def: lhs_obj.def,
                witness: None,
                parent_block: self.current_block,
            };
            let ls_root = lhs_obj.get_root();
            //ssa: we create a new variable a1 linked to a
            let new_var_id = self.add_variable(new_var, Some(ls_root));
            //ass
            let op = Operation::Binary(node::Binary {
                lhs: new_var_id,
                rhs,
                operator: node::BinaryOp::Assign,
                predicate: None,
            });
            let result = self.new_instruction_inline(op, rhs_type, stack_frame);
            self.update_variable_id_in_block(ls_root, new_var_id, result, block_id); //update the name and the value map
            result
        }
    }

    pub fn under_assumption(&self, predicate: NodeId) -> bool {
        !(predicate == NodeId::dummy() || predicate == self.one())
    }

    //Returns the instruction used by a IF statement. None if the block is not a IF block.
    pub fn get_if_condition(&self, block: &BasicBlock) -> Option<&node::Instruction> {
        if let Some(ins) = self.try_get_instruction(*block.instructions.last().unwrap()) {
            if !block.is_join() && ins.operation.opcode() == super::node::Opcode::Jeq {
                return Some(ins);
            }
        }
        None
    }

    //Generate a new variable v and a phi instruction s.t. v = phi(a,b);
    // c is a counter used to name the variable v for debugging purposes
    // when a and b are pointers, we create a new array s.t v[i] = phi(a[i],b[i])
    pub fn new_phi(&mut self, a: NodeId, b: NodeId, c: &mut u32) -> NodeId {
        if a == NodeId::dummy() || b == NodeId::dummy() {
            return NodeId::dummy();
        }

        let exit_block = self.current_block;
        let block1 = self[exit_block].predecessor[0];
        let block2 = self[exit_block].predecessor[1];

        let v_type = self.get_object_type(a);
        let name = format!("if_{}_ret{}", exit_block.0.into_raw_parts().0, c);
        *c += 1;
        if let node::ObjectType::Pointer(adr1) = v_type {
            let len = self.mem[adr1].len;
            let el_type = self.mem[adr1].element_type;
            let (id, array_id) = self.new_array(&name, el_type, len, None);
            for i in 0..len {
                let index = self
                    .get_or_create_const(FieldElement::from(i as u128), ObjectType::NativeField);
                self.current_block = block1;
                let op = Operation::Load { array_id: adr1, index };
                let v1 = self.new_instruction(op, el_type).unwrap();
                self.current_block = block2;
                let adr2 = super::mem::Memory::deref(self, b).unwrap();
                let op = Operation::Load { array_id: adr2, index };
                let v2 = self.new_instruction(op, el_type).unwrap();
                self.current_block = exit_block;
                let v = self.new_phi(v1, v2, c);
                let op = Operation::Store { array_id, index, value: v };
                self.new_instruction(op, el_type).unwrap();
            }
            id
        } else {
            let new_var = node::Variable::new(v_type, name, None, exit_block);
            let v = self.add_variable(new_var, None);
            let operation = Operation::Phi { root: v, block_args: vec![(a, block1), (b, block2)] };
            let new_phi = node::Instruction::new(operation, v_type, Some(exit_block));
            let phi_id = self.add_instruction(new_phi);
            self[exit_block].instructions.insert(1, phi_id);
            phi_id
        }
    }
}

impl std::ops::Index<BlockId> for SsaContext {
    type Output = BasicBlock;

    fn index(&self, index: BlockId) -> &Self::Output {
        &self.blocks[index.0]
    }
}

impl std::ops::IndexMut<BlockId> for SsaContext {
    fn index_mut(&mut self, index: BlockId) -> &mut Self::Output {
        &mut self.blocks[index.0]
    }
}

impl std::ops::Index<NodeId> for SsaContext {
    type Output = NodeObj;

    fn index(&self, index: NodeId) -> &Self::Output {
        &self.nodes[index.0]
    }
}

impl std::ops::IndexMut<NodeId> for SsaContext {
    fn index_mut(&mut self, index: NodeId) -> &mut Self::Output {
        &mut self.nodes[index.0]
    }
}<|MERGE_RESOLUTION|>--- conflicted
+++ resolved
@@ -1,11 +1,6 @@
 use super::block::{BasicBlock, BlockId};
-<<<<<<< HEAD
-use super::conditional::DecisionTree;
+use super::conditional::{DecisionTree, TreeBuilder};
 use super::function::SSAFunction;
-=======
-use super::conditional::{DecisionTree, TreeBuilder};
-use super::function::{FuncIndex, SSAFunction};
->>>>>>> 55ed79d2
 use super::inline::StackFrame;
 use super::mem::{ArrayId, Memory};
 use super::node::{BinaryOp, Instruction, NodeId, NodeObj, ObjectType, Operation};
@@ -677,12 +672,8 @@
         self.log(enable_logging, "reduce", "\ninlining:");
         inline::inline_tree(self, self.first_block, &decision)?;
 
-<<<<<<< HEAD
-        block::merge_path(self, self.first_block, BlockId::dummy());
-
-=======
         block::merge_path(self, self.first_block, BlockId::dummy(), None);
->>>>>>> 55ed79d2
+
         //The CFG is now fully flattened, so we keep only the first block.
         let mut to_remove = Vec::new();
         for b in &self.blocks {
