--- conflicted
+++ resolved
@@ -645,15 +645,9 @@
         decision.reduce(self, decision.root);
 
         //Inlining
-<<<<<<< HEAD
         self.log(enable_logging, "reduce", "\ninlining:");
-        inline::inline_tree(self, self.first_block);
-        optim::full_cse(self, self.first_block);
-=======
-        self.log(enable_logging, "", "\ninlining:");
         inline::inline_tree(self, self.first_block)?;
         optim::full_cse(self, self.first_block)?;
->>>>>>> 5a333f00
 
         //Truncation
         integer::overflow_strategy(self)?;
