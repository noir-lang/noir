--- conflicted
+++ resolved
@@ -195,97 +195,51 @@
             Operation::Cast(value) => format!("cast {}", self.id_to_string(*value)),
             Operation::Truncate { value, bit_size, max_bit_size } => {
                 format!(
-<<<<<<< HEAD
-                    "truncate {}, bitsize = {}, max bitsize = {}",
+                    "truncate {}, bitsize = {bit_size}, max bitsize = {max_bit_size}",
                     self.id_to_string(*value),
-                    bit_size,
-                    max_bit_size
                 )
             }
             Operation::Not(v) => format!("not {}", self.id_to_string(*v)),
             Operation::Constrain(v, ..) => format!("constrain {}", self.id_to_string(*v)),
-            Operation::Jne(v, b) => format!("jne {}, {:?}", self.id_to_string(*v), b),
-            Operation::Jeq(v, b) => format!("jeq {}, {:?}", self.id_to_string(*v), b),
-            Operation::Jmp(b) => format!("jmp {:?}", b),
-=======
-                    "truncate {}, bitsize = {bit_size}, max bitsize = {max_bit_size}",
-                    self.node_to_string(*value),
-                )
-            }
-            Operation::Not(v) => format!("not {}", self.node_to_string(*v)),
-            Operation::Constrain(v, ..) => format!("constrain {}", self.node_to_string(*v)),
-            Operation::Jne(v, b) => format!("jne {}, {b:?}", self.node_to_string(*v)),
-            Operation::Jeq(v, b) => format!("jeq {}, {b:?}", self.node_to_string(*v)),
+            Operation::Jne(v, b) => format!("jne {}, {b:?}", self.id_to_string(*v)),
+            Operation::Jeq(v, b) => format!("jeq {}, {b:?}", self.id_to_string(*v)),
             Operation::Jmp(b) => format!("jmp {b:?}"),
->>>>>>> c82f0dc1
             Operation::Phi { root, block_args } => {
                 let mut s = format!("phi {}", self.id_to_string(*root));
                 for (value, block) in block_args {
                     s = format!(
-<<<<<<< HEAD
-                        "{}, {} from block {}",
-                        s,
+                        "{s}, {} from block {}",
                         self.id_to_string(*value),
-=======
-                        "{s}, {} from block {}",
-                        self.node_to_string(*value),
->>>>>>> c82f0dc1
                         block.0.into_raw_parts().0
                     );
                 }
                 s
             }
             Operation::Cond { condition, val_true: lhs, val_false: rhs } => {
-<<<<<<< HEAD
                 let lhs = self.id_to_string(*lhs);
                 let rhs = self.id_to_string(*rhs);
-                format!("cond({}) {}, {}", self.id_to_string(*condition), lhs, rhs)
+                format!("cond({}) {lhs}, {rhs}", self.id_to_string(*condition))
             }
             Operation::Load { array_id, index } => {
-                format!("load {:?}, index {}", array_id, self.id_to_string(*index))
-            }
-            Operation::Store { array_id, index, value } => {
-                format!(
-                    "store {:?}, index {}, value {}",
-                    array_id,
-                    self.id_to_string(*index),
-                    self.id_to_string(*value)
-=======
-                let lhs = self.node_to_string(*lhs);
-                let rhs = self.node_to_string(*rhs);
-                format!("cond({}) {lhs}, {rhs}", self.node_to_string(*condition))
-            }
-            Operation::Load { array_id, index } => {
-                format!("load {array_id:?}, index {}", self.node_to_string(*index))
+                format!("load {array_id:?}, index {}", self.id_to_string(*index))
             }
             Operation::Store { array_id, index, value } => {
                 format!(
                     "store {array_id:?}, index {}, value {}",
-                    self.node_to_string(*index),
-                    self.node_to_string(*value)
->>>>>>> c82f0dc1
+                    self.id_to_string(*index),
+                    self.id_to_string(*value)
                 )
             }
             Operation::Intrinsic(opcode, args) => format!("intrinsic {opcode}({})", join(args)),
             Operation::Nop => "nop".into(),
-<<<<<<< HEAD
             Operation::Call { func: func_id, arguments, returned_arrays, .. } => {
                 let f = self.id_to_string(*func_id);
-                format!("call {}({}) _ {:?}", f, join(arguments), returned_arrays)
+                format!("call {f}({}) _ {returned_arrays:?}", join(arguments))
             }
             Operation::Return(values) => format!("return ({})", join(values)),
             Operation::Result { call_instruction, index } => {
                 let call = self.id_to_string(*call_instruction);
-                format!("result {} of {}", index, call)
-=======
-            Operation::Call { func_id, arguments, returned_arrays, .. } => {
-                format!("call {func_id:?}({}) _ {returned_arrays:?}", join(arguments))
-            }
-            Operation::Return(values) => format!("return ({})", join(values)),
-            Operation::Result { call_instruction, index } => {
-                let call = self.node_to_string(*call_instruction);
                 format!("result {index} of {call}")
->>>>>>> c82f0dc1
             }
         }
     }
@@ -301,7 +255,6 @@
 
     pub fn print_instructions(&self, instructions: &[NodeId]) {
         for id in instructions {
-<<<<<<< HEAD
             self.print_node(*id)
         }
     }
@@ -321,34 +274,17 @@
                 if let Mark::ReplaceWith(replacement) = ins.mark {
                     let new = self.node_to_string(replacement);
                     str_res = format!(
-                        "{} -REPLACED with ({}) {},    original was",
-                        str_res,
+                        "{str_res} -REPLACED with ({}) {new},    original was",
                         replacement.0.into_raw_parts().0,
-                        new
                     );
                 } else if ins.is_deleted() {
-                    str_res = format!("{}: DELETED", str_res);
+                    str_res = format!("{str_res}: DELETED");
                 }
                 let ins_str = self.operation_to_string(&ins.operation);
-                format!("{}: {}", str_res, ins_str)
-            }
-            Some(other) => format!("{}", other),
+                format!("{str_res}: {ins_str}")
+            }
+            Some(other) => format!("{other}"),
             None => format!("unknown {:?}", id.0.into_raw_parts().0),
-=======
-            let ins = self.get_instruction(*id);
-            let mut str_res = if ins.res_name.is_empty() {
-                format!("{:?}", id.0.into_raw_parts().0)
-            } else {
-                ins.res_name.clone()
-            };
-            if let Mark::ReplaceWith(replacement) = ins.mark {
-                str_res = format!("{str_res} -REPLACED with id {:?}", replacement.0);
-            } else if ins.is_deleted() {
-                str_res = format!("{str_res}: DELETED");
-            }
-            let ins_str = self.operation_to_string(&ins.operation);
-            println!("{str_res}: {ins_str}");
->>>>>>> c82f0dc1
         }
     }
 
@@ -1094,14 +1030,9 @@
         let block1 = self[exit_block].predecessor[0];
         let block2 = self[exit_block].predecessor[1];
 
-<<<<<<< HEAD
         let a_type = self.get_object_type(a);
 
-        let name = format!("if_{}_ret{}", exit_block.0.into_raw_parts().0, c);
-=======
-        let v_type = self.get_object_type(a);
         let name = format!("if_{}_ret{c}", exit_block.0.into_raw_parts().0);
->>>>>>> c82f0dc1
         *c += 1;
         if let node::ObjectType::Pointer(adr1) = a_type {
             let len = self.mem[adr1].len;
