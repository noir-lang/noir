use super::block::{BasicBlock, BlockId};
use super::function::SSAFunction;
use super::inline::StackFrame;
use super::mem::Memory;
use super::node::{Instruction, NodeId, NodeObj, ObjectType, Operation};
use super::{block, flatten, inline, integer, node, optim};
use std::collections::{HashMap, HashSet};

use super::super::errors::RuntimeError;
use crate::ssa::acir_gen::Acir;
use crate::ssa::function;
use crate::ssa::node::Node;
use crate::Evaluator;
use acvm::FieldElement;
use noirc_frontend::hir::Context;
use noirc_frontend::node_interner::FuncId;
use num_bigint::BigUint;
use num_traits::{One, Zero};

// This is a 'master' class for generating the SSA IR from the AST
// It contains all the data; the node objects representing the source code in the nodes arena
// and The CFG in the blocks arena
// everything else just reference objects from these two arena using their index.
pub struct SsaContext<'a> {
    pub context: &'a Context,
    pub first_block: BlockId,
    pub current_block: BlockId,
    blocks: arena::Arena<block::BasicBlock>,
    pub nodes: arena::Arena<node::NodeObj>,
    value_names: HashMap<NodeId, u32>,
    pub sealed_blocks: HashSet<BlockId>,
    pub mem: Memory,
    pub functions: HashMap<FuncId, function::SSAFunction>,
    pub call_graph: Vec<Vec<u8>>,
}

impl<'a> SsaContext<'a> {
    pub fn new(context: &Context) -> SsaContext {
        let mut pc = SsaContext {
            context,
            first_block: BlockId::dummy(),
            current_block: BlockId::dummy(),
            blocks: arena::Arena::new(),
            nodes: arena::Arena::new(),
            value_names: HashMap::new(),
            sealed_blocks: HashSet::new(),
            mem: Memory::default(),
            functions: HashMap::new(),
            call_graph: Vec::new(),
        };
        block::create_first_block(&mut pc);
        pc.one_type(node::ObjectType::Unsigned(1));
        pc.zero_type(node::ObjectType::Unsigned(1));
        pc
    }

    pub fn zero(&self) -> NodeId {
        self.find_const_with_type(&BigUint::zero(), node::ObjectType::Unsigned(1)).unwrap()
    }

    pub fn one(&self) -> NodeId {
        self.find_const_with_type(&BigUint::one(), node::ObjectType::Unsigned(1)).unwrap()
    }

    pub fn zero_type(&mut self, obj_type: ObjectType) -> NodeId {
        self.get_or_create_const(FieldElement::zero(), obj_type)
    }

    pub fn one_type(&mut self, obj_type: ObjectType) -> NodeId {
        self.get_or_create_const(FieldElement::one(), obj_type)
    }

    pub fn insert_block(&mut self, block: BasicBlock) -> &mut BasicBlock {
        let id = self.blocks.insert(block);
        let block = &mut self.blocks[id];
        block.id = BlockId(id);
        block
    }

    //Display an object for debugging puposes
    fn node_to_string(&self, id: NodeId) -> String {
        if let Some(var) = self.try_get_node(id) {
            return format!("{}", var);
        } else {
            return format!("unknown {:?}", id.0.into_raw_parts().0);
        }
    }

    pub fn print_block(&self, b: &block::BasicBlock) {
        for id in &b.instructions {
            let ins = self.get_instruction(*id);
            let mut str_res = if ins.res_name.is_empty() {
                format!("{:?}", id.0.into_raw_parts().0)
            } else {
                ins.res_name.clone()
            };
            if ins.is_deleted {
                str_res += " -DELETED";
            }
            let lhs_str = self.node_to_string(ins.lhs);
            let rhs_str = self.node_to_string(ins.rhs);
            let mut ins_str = format!("{} op:{:?} {}", lhs_str, ins.operator, rhs_str);

            if ins.operator == node::Operation::Phi {
                ins_str += "(";
                for (v, b) in &ins.phi_arguments {
                    ins_str +=
                        &format!("{:?}:{:?}, ", v.0.into_raw_parts().0, b.0.into_raw_parts().0);
                }
                ins_str += ")";
            }
            println!("{}: {}", str_res, ins_str);
        }
    }

    pub fn print(&self, text: &str) {
        println!("{}", text);
        for (i, (_, b)) in self.blocks.iter().enumerate() {
            println!("************* Block n.{}", i);
            self.print_block(b);
        }
    }

    pub fn context(&self) -> &'a Context {
        self.context
    }

    pub fn remove_block(&mut self, block: BlockId) {
        self.blocks.remove(block.0);
    }

    /// Add an instruction to self.nodes and sets its id.
    /// This function does NOT push the instruction to the current block.
    /// See push_instruction for that.
    pub fn add_instruction(&mut self, instruction: node::Instruction) -> NodeId {
        let obj = NodeObj::Instr(instruction);
        let id = NodeId(self.nodes.insert(obj));
        match &mut self[id] {
            NodeObj::Instr(i) => i.id = id,
            _ => unreachable!(),
        }

        id
    }

    /// Adds the instruction to self.nodes and pushes it to the current block
    pub fn push_instruction(&mut self, instruction: node::Instruction) -> NodeId {
        let id = self.add_instruction(instruction);
        if let NodeObj::Instr(_) = &self[id] {
            self.get_current_block_mut().instructions.push(id);
        }
        id
    }

    /// Adds the instruction to self.nodes and insert it after phi instructions of the provided block
    pub fn insert_instruction_after_phi(
        &mut self,
        instruction: node::Instruction,
        block: BlockId,
    ) -> NodeId {
        let id = self.add_instruction(instruction);
        let mut pos = 0;
        for i in &self[block].instructions {
            if let Some(Instruction { operator: op, .. }) = self.try_get_instruction(*i) {
                if *op != Operation::Nop && *op != Operation::Phi {
                    break;
                }
            }
            pos += 1;
        }
        self[block].instructions.insert(pos, id);
        id
    }

    pub fn add_const(&mut self, constant: node::Constant) -> NodeId {
        let obj = NodeObj::Const(constant);
        let id = NodeId(self.nodes.insert(obj));
        match &mut self[id] {
            node::NodeObj::Const(c) => c.id = id,
            _ => unreachable!(),
        }

        id
    }

    pub fn get_ssafunc(&'a self, func_id: FuncId) -> Option<&SSAFunction> {
        self.functions.get(&func_id)
    }

    pub fn dummy_id() -> arena::Index {
        arena::Index::from_raw_parts(std::usize::MAX, 0)
    }

    pub fn try_get_node(&self, id: NodeId) -> Option<&node::NodeObj> {
        self.nodes.get(id.0)
    }

    pub fn try_get_node_mut(&mut self, id: NodeId) -> Option<&mut node::NodeObj> {
        self.nodes.get_mut(id.0)
    }

    pub fn get_object_type(&self, id: NodeId) -> node::ObjectType {
        self[id].get_type()
    }

    //Returns the object value if it is a constant, None if not. TODO: handle types
    pub fn get_as_constant(&self, id: NodeId) -> Option<FieldElement> {
        if let Some(node::NodeObj::Const(c)) = self.try_get_node(id) {
            return Some(FieldElement::from_be_bytes_reduce(&c.value.to_bytes_be()));
        }
        None
    }

    //todo handle errors
    fn get_instruction(&self, id: NodeId) -> &node::Instruction {
        self.try_get_instruction(id).expect("Index not found or not an instruction")
    }

    pub fn get_mut_instruction(&mut self, id: NodeId) -> &mut node::Instruction {
        self.try_get_mut_instruction(id).expect("Index not found or not an instruction")
    }

    pub fn try_get_instruction(&self, id: NodeId) -> Option<&node::Instruction> {
        if let Some(NodeObj::Instr(i)) = self.try_get_node(id) {
            return Some(i);
        }
        None
    }

    pub fn try_get_mut_instruction(&mut self, id: NodeId) -> Option<&mut node::Instruction> {
        if let Some(NodeObj::Instr(i)) = self.try_get_node_mut(id) {
            return Some(i);
        }
        None
    }

    pub fn get_variable(&self, id: NodeId) -> Result<&node::Variable, &str> {
        //TODO proper error handling
        match self.nodes.get(id.0) {
            Some(t) => match t {
                node::NodeObj::Obj(o) => Ok(o),
                _ => Err("Not an object"),
            },
            _ => Err("Invalid id"),
        }
    }

    pub fn get_mut_variable(&mut self, id: NodeId) -> Result<&mut node::Variable, &str> {
        //TODO proper error handling
        match self.nodes.get_mut(id.0) {
            Some(t) => match t {
                node::NodeObj::Obj(o) => Ok(o),
                _ => Err("Not an object"),
            },
            _ => Err("Invalid id"),
        }
    }

    pub fn get_root_value(&self, id: NodeId) -> NodeId {
        self.get_variable(id).map(|v| v.get_root()).unwrap_or(id)
    }

    pub fn add_variable(&mut self, obj: node::Variable, root: Option<NodeId>) -> NodeId {
        let id = NodeId(self.nodes.insert(NodeObj::Obj(obj)));
        match &mut self[id] {
            node::NodeObj::Obj(v) => {
                v.id = id;
                v.root = root;
            }
            _ => unreachable!(),
        }
        id
    }

    pub fn update_variable_id_in_block(
        &mut self,
        var_id: NodeId,
        new_var: NodeId,
        new_value: NodeId,
        block_id: BlockId,
    ) {
        let root_id = self.get_root_value(var_id);
        let root = self.get_variable(root_id).unwrap();
        let root_name = root.name.clone();
        let cb = &mut self[block_id];
        cb.update_variable(var_id, new_value);
        let v_name = self.value_names.entry(var_id).or_insert(0);
        *v_name += 1;
        let variable_id = *v_name;

        if let Ok(nvar) = self.get_mut_variable(new_var) {
            nvar.name = format!("{}{}", root_name, variable_id);
        }
    }

<<<<<<< HEAD
    //Returns true if a may be distinct from b, and false else
    pub fn maybe_distinct(&self, a: NodeId, b: NodeId) -> bool {
        if a == NodeId::dummy() || b == NodeId::dummy() {
            return true;
        }
        if a == b {
            return false;
        }
        if let (Some(a_value), Some(b_value)) = (self.get_as_constant(a), self.get_as_constant(b)) {
            if a_value == b_value {
                return false;
            }
        }
        true
    }

    //Returns true is a may be equal to b, and false else
    pub fn maybe_equal(&self, a: NodeId, b: NodeId) -> bool {
        if a == NodeId::dummy() || b == NodeId::dummy() {
            return true;
        }

        if a == b {
            return true;
        }
        if let (Some(a_value), Some(b_value)) = (self.get_as_constant(a), self.get_as_constant(b)) {
            if a_value != b_value {
                return false;
            }
        }
        true
=======
    //same as update_variable but using the var index instead of var
    pub fn update_variable_id(&mut self, var_id: NodeId, new_var: NodeId, new_value: NodeId) {
        self.update_variable_id_in_block(var_id, new_var, new_value, self.current_block);
>>>>>>> 1751343e
    }

    pub fn new_instruction(
        &mut self,
        lhs: NodeId,
        rhs: NodeId,
        opcode: node::Operation,
        optype: node::ObjectType,
    ) -> NodeId {
        let operands = vec![lhs, rhs];
        self.new_instruction_with_multiple_operands(operands, opcode, optype)
    }

    pub fn new_instruction_with_multiple_operands(
        &mut self,
        mut operands: Vec<NodeId>,
        opcode: node::Operation,
        optype: node::ObjectType,
    ) -> NodeId {
        while operands.len() < 2 {
            operands.push(NodeId::dummy());
        }
        //Add a new instruction to the nodes arena
        let mut i = node::Instruction::new(
            opcode,
            operands[0],
            operands[1],
            optype,
            Some(self.current_block),
        );
        //Basic simplification
        optim::simplify(self, &mut i);
        if operands.len() > 2 {
            i.ins_arguments =
                function::CallStack { arguments: operands, return_values: Vec::new() };
        }
        if i.is_deleted {
            return i.rhs;
        }
        self.push_instruction(i)
    }

    pub fn find_const_with_type(
        &self,
        value: &BigUint,
        e_type: node::ObjectType,
    ) -> Option<NodeId> {
        //TODO We should map constant values to id
        for (idx, o) in &self.nodes {
            if let node::NodeObj::Const(c) = o {
                if c.value == *value && c.get_type() == e_type {
                    return Some(NodeId(idx));
                }
            }
        }
        None
    }

    // Retrieve the object conresponding to the const value given in argument
    // If such object does not exist, we create one
    pub fn get_or_create_const(&mut self, x: FieldElement, t: node::ObjectType) -> NodeId {
        let value = BigUint::from_bytes_be(&x.to_bytes()); //TODO a const should be a field element
        if let Some(prev_const) = self.find_const_with_type(&value, t) {
            return prev_const;
        }

        self.add_const(node::Constant {
            id: NodeId::dummy(),
            value,
            value_str: String::new(),
            value_type: t,
        })
    }

    //Return the type of the operation result, based on the left hand type
    pub fn get_result_type(&self, op: Operation, lhs_type: node::ObjectType) -> node::ObjectType {
        match op {
            Operation::Eq
            | Operation::Ne
            | Operation::Ugt
            | Operation::Uge
            | Operation::Ult
            | Operation::Ule
            | Operation::Sgt
            | Operation::Sge
            | Operation::Slt
            | Operation::Sle
            | Operation::Lt
            | Operation::Gt
            | Operation::Lte
            | Operation::Gte => ObjectType::Boolean,
            Operation::Jne
            | Operation::Jeq
            | Operation::Jmp
            | Operation::Nop
            | Operation::Constrain(_)
            | Operation::Store(_) => ObjectType::NotAnObject,
            Operation::Load(adr) => self.mem.arrays[adr as usize].element_type,
            Operation::Cast | Operation::Trunc => unreachable!("cannot determine result type"),
            _ => lhs_type,
        }
    }

    pub fn new_array(
        &mut self,
        name: &str,
        element_type: ObjectType,
        len: u32,
        def_id: Option<noirc_frontend::node_interner::DefinitionId>,
    ) -> NodeId {
        let array_index = self.mem.create_new_array(len, element_type, name);
        //we create a variable pointing to this MemArray
        let new_var = node::Variable {
            id: NodeId::dummy(),
            obj_type: node::ObjectType::Pointer(array_index),
            name: name.to_string(),
            root: None,
            def: def_id,
            witness: None,
            parent_block: self.current_block,
        };
        if let Some(def) = def_id {
            self.mem.arrays[array_index as usize].def = def;
        }
        self.add_variable(new_var, None)
    }

    //blocks/////////////////////////
    pub fn try_get_block_mut(&mut self, id: BlockId) -> Option<&mut block::BasicBlock> {
        self.blocks.get_mut(id.0)
    }

    pub fn get_current_block(&self) -> &block::BasicBlock {
        &self[self.current_block]
    }

    pub fn get_current_block_mut(&mut self) -> &mut block::BasicBlock {
        let current = self.current_block;
        &mut self[current]
    }

    pub fn iter_blocks(&self) -> impl Iterator<Item = &BasicBlock> {
        self.blocks.iter().map(|(_id, block)| block)
    }

    pub fn pause(&self, interactive: bool, before: &str, after: &str) {
        if_debug::if_debug!(if interactive {
            self.print(before);
            let mut number = String::new();
            println!("Press enter to continue");
            std::io::stdin().read_line(&mut number).unwrap();
            println!("{}", after);
        });
    }

    //Optimise, flatten and truncate IR and then generates ACIR representation from it
    pub fn ir_to_acir(
        &mut self,
        evaluator: &mut Evaluator,
        interactive: bool,
    ) -> Result<(), RuntimeError> {
        //SSA
        self.pause(interactive, "SSA:", "inline functions");
        function::inline_all(self);
        //Optimisation
        block::compute_dom(self);
        optim::full_cse(self, self.first_block);
        self.pause(interactive, "CSE:", "unrolling:");
        //Unrolling
        flatten::unroll_tree(self, self.first_block);
        //Inlining
        self.pause(interactive, "", "inlining:");
        inline::inline_tree(self, self.first_block);
        optim::full_cse(self, self.first_block);

        //Truncation
        integer::overflow_strategy(self);
        self.pause(interactive, "overflow:", "");
        //ACIR
        self.acir(evaluator);
        if_debug::if_debug!(if interactive {
            dbg!("DONE");
            dbg!(&evaluator.current_witness_index);
        });
        Ok(())
    }

    pub fn acir(&self, evaluator: &mut Evaluator) {
        let mut acir = Acir::default();
        let mut fb = Some(&self[self.first_block]);
        while let Some(block) = fb {
            for iter in &block.instructions {
                let ins = self.get_instruction(*iter);
                acir.evaluate_instruction(ins, evaluator, self);
            }
            //TODO we should rather follow the jumps
            fb = block.left.map(|block_id| &self[block_id]);
        }
        Acir::print_circuit(&evaluator.gates);
    }

    pub fn generate_empty_phi(&mut self, target_block: BlockId, root: NodeId) -> NodeId {
        //Ensure there is not already a phi for the variable (n.b. probably not usefull)
        for i in &self[target_block].instructions {
            if let Some(ins) = self.try_get_instruction(*i) {
                if ins.operator == node::Operation::Phi && ins.rhs == root {
                    return *i;
                }
            }
        }

        let v_type = self.get_object_type(root);
        let new_phi = Instruction::new(Operation::Phi, root, root, v_type, Some(target_block));
        let phi_id = self.add_instruction(new_phi);
        self[target_block].instructions.insert(1, phi_id);
        phi_id
    }

    fn memcpy(&mut self, l_type: ObjectType, r_type: ObjectType) {
        if l_type == r_type {
            return;
        }

        if let (ObjectType::Pointer(a), ObjectType::Pointer(b)) = (l_type, r_type) {
            let len = self.mem.arrays[a as usize].len;
            let adr_a = self.mem.arrays[a as usize].adr;
            let adr_b = self.mem.arrays[b as usize].adr;
            let e_type = self.mem.arrays[b as usize].element_type;
            for i in 0..len {
                let idx_b = self.get_or_create_const(
                    FieldElement::from((adr_b + i) as i128),
                    ObjectType::Unsigned(32),
                );
                let idx_a = self.get_or_create_const(
                    FieldElement::from((adr_a + i) as i128),
                    ObjectType::Unsigned(32),
                );
                let load = self.new_instruction(idx_b, idx_b, Operation::Load(b), e_type);
                self.new_instruction(load, idx_a, Operation::Store(a), l_type);
            }
        } else {
            unreachable!("invalid type, expected arrays, got {:?} and {:?}", l_type, r_type);
        }
    }

    pub fn handle_assign(&mut self, lhs: NodeId, index: Option<NodeId>, rhs: NodeId) -> NodeId {
        let lhs_type = self.get_object_type(lhs);
        let rhs_type = self.get_object_type(rhs);
        let i = 0;
        let i_obj =
            self.get_or_create_const(FieldElement::from(i as i128), ObjectType::Unsigned(32));
        if let Some(Instruction {
            operator: Operation::Call(_), ins_arguments: call_stack, ..
        }) = self.try_get_mut_instruction(rhs)
        {
            if index.is_some() || !matches!(lhs_type, ObjectType::Pointer(_)) {
                let obj_type = if let ObjectType::Pointer(a) = lhs_type {
                    self.mem.arrays[a as usize].element_type
                } else {
                    lhs_type
                };
                let ret = self.new_instruction(rhs, i_obj, Operation::Res, obj_type);
                return self.handle_assign(lhs, index, ret);
            } else {
                call_stack.return_values.push(lhs);
                return lhs;
            }
        }
        if let Some(idx) = index {
            if let ObjectType::Pointer(a) = lhs_type {
                //Store
                return self.new_instruction(
                    rhs,
                    idx,
                    Operation::Store(a),
                    self.mem.arrays[a as usize].element_type,
                );
            } else {
                unreachable!("Index expression must be for an array");
            }
        } else if matches!(lhs_type, ObjectType::Pointer(_)) {
            if let Some(Instruction {
                operator: Operation::Intrinsic(_), res_type: rtype, ..
            }) = self.try_get_mut_instruction(rhs)
            {
                *rtype = lhs_type;
            } else {
                self.memcpy(lhs_type, rhs_type);
                return lhs;
            }
        }
        let lhs_obj = self.get_variable(lhs).unwrap();
        let new_var = node::Variable {
            id: lhs,
            obj_type: lhs_type,
            name: String::new(),
            root: None,
            def: lhs_obj.def,
            witness: None,
            parent_block: self.current_block,
        };
        let ls_root = lhs_obj.get_root();
        //ssa: we create a new variable a1 linked to a
        let new_var_id = self.add_variable(new_var, Some(ls_root));
        let result = self.new_instruction(new_var_id, rhs, node::Operation::Ass, rhs_type);
        self.update_variable_id(ls_root, new_var_id, result); //update the name and the value map
        new_var_id
    }

    fn new_instruction_inline(
        &mut self,
        lhs: NodeId,
        rhs: NodeId,
        opcode: node::Operation,
        optype: node::ObjectType,
        stack_frame: &mut StackFrame,
    ) -> NodeId {
        let i = node::Instruction::new(opcode, lhs, rhs, optype, Some(stack_frame.block));
        let ins_id = self.add_instruction(i);
        stack_frame.push(ins_id);
        ins_id
    }

    fn memcpy_inline(
        &mut self,
        l_type: ObjectType,
        r_type: ObjectType,
        stack_frame: &mut StackFrame,
    ) {
        if l_type == r_type {
            return;
        }

        if let (ObjectType::Pointer(a), ObjectType::Pointer(b)) = (l_type, r_type) {
            let len = self.mem.arrays[a as usize].len;
            let adr_a = self.mem.arrays[a as usize].adr;
            let adr_b = self.mem.arrays[b as usize].adr;
            let e_type = self.mem.arrays[b as usize].element_type;
            for i in 0..len {
                let idx_b = self.get_or_create_const(
                    FieldElement::from((adr_b + i) as i128),
                    ObjectType::Unsigned(32),
                );
                let idx_a = self.get_or_create_const(
                    FieldElement::from((adr_a + i) as i128),
                    ObjectType::Unsigned(32),
                );
                let load = self.new_instruction_inline(
                    idx_b,
                    idx_b,
                    Operation::Load(b),
                    e_type,
                    stack_frame,
                );
                self.new_instruction_inline(load, idx_a, Operation::Store(a), l_type, stack_frame);
            }
        } else {
            unreachable!("invalid type, expected arrays");
        }
    }

    pub fn handle_assign_inline(
        &mut self,
        lhs: NodeId,
        rhs: NodeId,
        stack_frame: &mut inline::StackFrame,
        block_id: BlockId,
    ) -> NodeId {
        let lhs_type = self.get_object_type(lhs);
        let rhs_type = self.get_object_type(rhs);
        if let ObjectType::Pointer(a) = lhs_type {
            //Array
            let b = stack_frame.get_or_default(a);
            self.memcpy_inline(ObjectType::Pointer(b), rhs_type, stack_frame);
            lhs
        } else {
            //new ssa
            let lhs_obj = self.get_variable(lhs).unwrap();
            let new_var = node::Variable {
                id: NodeId::dummy(),
                obj_type: lhs_type,
                name: String::new(),
                root: None,
                def: lhs_obj.def,
                witness: None,
                parent_block: self.current_block,
            };
            let ls_root = lhs_obj.get_root();
            //ssa: we create a new variable a1 linked to a
            let new_var_id = self.add_variable(new_var, Some(ls_root));
            //ass
            let result = self.new_instruction_inline(
                new_var_id,
                rhs,
                node::Operation::Ass,
                rhs_type,
                stack_frame,
            );
            self.update_variable_id_in_block(ls_root, new_var_id, result, block_id); //update the name and the value map
            result
        }
    }
}

impl std::ops::Index<BlockId> for SsaContext<'_> {
    type Output = BasicBlock;

    fn index(&self, index: BlockId) -> &Self::Output {
        &self.blocks[index.0]
    }
}

impl std::ops::IndexMut<BlockId> for SsaContext<'_> {
    fn index_mut(&mut self, index: BlockId) -> &mut Self::Output {
        &mut self.blocks[index.0]
    }
}

impl std::ops::Index<NodeId> for SsaContext<'_> {
    type Output = NodeObj;

    fn index(&self, index: NodeId) -> &Self::Output {
        &self.nodes[index.0]
    }
}

impl std::ops::IndexMut<NodeId> for SsaContext<'_> {
    fn index_mut(&mut self, index: NodeId) -> &mut Self::Output {
        &mut self.nodes[index.0]
    }
}<|MERGE_RESOLUTION|>--- conflicted
+++ resolved
@@ -293,7 +293,6 @@
         }
     }
 
-<<<<<<< HEAD
     //Returns true if a may be distinct from b, and false else
     pub fn maybe_distinct(&self, a: NodeId, b: NodeId) -> bool {
         if a == NodeId::dummy() || b == NodeId::dummy() {
@@ -325,11 +324,11 @@
             }
         }
         true
-=======
+    }
+    
     //same as update_variable but using the var index instead of var
     pub fn update_variable_id(&mut self, var_id: NodeId, new_var: NodeId, new_value: NodeId) {
         self.update_variable_id_in_block(var_id, new_var, new_value, self.current_block);
->>>>>>> 1751343e
     }
 
     pub fn new_instruction(
