use crate::errors::{RuntimeError, RuntimeErrorKind};
use crate::ssa::{
    acir_gen::Acir,
    block::{BasicBlock, BlockId},
    conditional::{DecisionTree, TreeBuilder},
    function::{FuncIndex, SsaFunction},
    inline::StackFrame,
    mem::{ArrayId, Memory},
    node::{
        BinaryOp, FunctionKind, Instruction, Mark, Node, NodeId, NodeObject, ObjectType, Operation,
    },
    {block, builtin, flatten, function, inline, integer, node, optimizations},
};
use crate::Evaluator;
use acvm::FieldElement;
use iter_extended::vecmap;
use noirc_frontend::monomorphization::ast::{Definition, FuncId};
use num_bigint::BigUint;
use num_traits::{One, Zero};
use std::collections::{HashMap, HashSet};

// This is a 'master' class for generating the SSA IR from the AST
// It contains all the data; the node objects representing the source code in the nodes arena
// and The CFG in the blocks arena
// everything else just reference objects from these two arena using their index.
pub struct SsaContext {
    pub first_block: BlockId,
    pub current_block: BlockId,
    blocks: arena::Arena<block::BasicBlock>,
    pub nodes: arena::Arena<node::NodeObject>,
    value_names: HashMap<NodeId, u32>,
    pub sealed_blocks: HashSet<BlockId>,
    pub mem: Memory,

    pub functions: HashMap<FuncId, function::SsaFunction>,
    pub opcode_ids: HashMap<builtin::Opcode, NodeId>,

    //Adjacency Matrix of the call graph; list of rows where each row indicates the functions called by the function whose FuncIndex is the row number
    pub call_graph: Vec<Vec<u8>>,
    dummy_store: HashMap<ArrayId, NodeId>,
    dummy_load: HashMap<ArrayId, NodeId>,
}

impl SsaContext {
    pub fn new() -> SsaContext {
        let mut pc = SsaContext {
            first_block: BlockId::dummy(),
            current_block: BlockId::dummy(),
            blocks: arena::Arena::new(),
            nodes: arena::Arena::new(),
            value_names: HashMap::new(),
            sealed_blocks: HashSet::new(),
            mem: Memory::default(),
            functions: HashMap::new(),
            opcode_ids: HashMap::new(),
            call_graph: Vec::new(),
            dummy_store: HashMap::new(),
            dummy_load: HashMap::new(),
        };
        block::create_first_block(&mut pc);
        pc.one_with_type(node::ObjectType::Boolean);
        pc.zero_with_type(node::ObjectType::Boolean);
        pc
    }

    pub fn zero(&self) -> NodeId {
        self.find_const_with_type(&BigUint::zero(), node::ObjectType::Boolean).unwrap()
    }

    pub fn one(&self) -> NodeId {
        self.find_const_with_type(&BigUint::one(), node::ObjectType::Boolean).unwrap()
    }

    pub fn zero_with_type(&mut self, obj_type: ObjectType) -> NodeId {
        self.get_or_create_const(FieldElement::zero(), obj_type)
    }

    pub fn one_with_type(&mut self, obj_type: ObjectType) -> NodeId {
        self.get_or_create_const(FieldElement::one(), obj_type)
    }

    pub fn is_one(&self, id: NodeId) -> bool {
        if id == NodeId::dummy() {
            return false;
        }
        let typ = self.object_type(id);
        if let Some(one) = self.find_const_with_type(&BigUint::one(), typ) {
            id == one
        } else {
            false
        }
    }

    pub fn is_zero(&self, id: NodeId) -> bool {
        if id == NodeId::dummy() {
            return false;
        }
        let typ = self.object_type(id);
        if let Some(zero) = self.find_const_with_type(&BigUint::zero(), typ) {
            id == zero
        } else {
            false
        }
    }

    pub fn get_dummy_store(&self, a: ArrayId) -> NodeId {
        self.dummy_store[&a]
    }

    pub fn get_dummy_load(&self, a: ArrayId) -> NodeId {
        self.dummy_load[&a]
    }

    #[allow(clippy::map_entry)]
    pub fn add_dummy_load(&mut self, a: ArrayId) {
        if !self.dummy_load.contains_key(&a) {
            let op_a = Operation::Load { array_id: a, index: NodeId::dummy() };
            let dummy_load = node::Instruction::new(op_a, self.mem[a].element_type, None);
            let id = self.add_instruction(dummy_load);
            self.dummy_load.insert(a, id);
        }
    }
    #[allow(clippy::map_entry)]
    pub fn add_dummy_store(&mut self, a: ArrayId) {
        if !self.dummy_store.contains_key(&a) {
            let op_a = Operation::Store {
                array_id: a,
                index: NodeId::dummy(),
                value: NodeId::dummy(),
                predicate: None,
            };
            let dummy_store = node::Instruction::new(op_a, node::ObjectType::NotAnObject, None);
            let id = self.add_instruction(dummy_store);
            self.dummy_store.insert(a, id);
        }
    }

    pub fn get_function_index(&self) -> FuncIndex {
        FuncIndex::new(self.functions.values().len())
    }

    pub fn insert_block(&mut self, block: BasicBlock) -> &mut BasicBlock {
        let id = self.blocks.insert(block);
        let block = &mut self.blocks[id];
        block.id = BlockId(id);
        block
    }

    //Display an object for debugging purposes
    fn id_to_string(&self, id: NodeId) -> String {
        let mut result = String::new();
        if let Some(var) = self.try_get_node(id) {
            result = format!("{var}");
        }
        if result.is_empty() {
            result = format!("unknown {:?}", id.0.into_raw_parts().0)
        }
        result
    }

    fn binary_to_string(&self, binary: &node::Binary) -> String {
        let lhs = self.id_to_string(binary.lhs);
        let rhs = self.id_to_string(binary.rhs);

        format!("{} {lhs}, {rhs}", binary.operator)
    }

    pub fn operation_to_string(&self, op: &Operation) -> String {
        let join = |args: &[NodeId]| vecmap(args, |arg| self.id_to_string(*arg)).join(", ");

        match op {
            Operation::Binary(binary) => self.binary_to_string(binary),
            Operation::Cast(value) => format!("cast {}", self.id_to_string(*value)),
            Operation::Truncate { value, bit_size, max_bit_size } => {
                format!(
                    "truncate {}, bit size = {bit_size}, max bit size = {max_bit_size}",
                    self.id_to_string(*value),
                )
            }
            Operation::Not(v) => format!("not {}", self.id_to_string(*v)),
            Operation::Constrain(v, ..) => format!("constrain {}", self.id_to_string(*v)),
            Operation::Jne(v, b) => format!("jne {}, {b:?}", self.id_to_string(*v)),
            Operation::Jeq(v, b) => format!("jeq {}, {b:?}", self.id_to_string(*v)),
            Operation::Jmp(b) => format!("jmp {b:?}"),
            Operation::Phi { root, block_args } => {
                let mut s = format!("phi {}", self.id_to_string(*root));
                for (value, block) in block_args {
                    s = format!(
                        "{s}, {} from block {}",
                        self.id_to_string(*value),
                        block.0.into_raw_parts().0
                    );
                }
                s
            }
            Operation::Cond { condition, val_true: lhs, val_false: rhs } => {
                let lhs = self.id_to_string(*lhs);
                let rhs = self.id_to_string(*rhs);
                format!("cond({}) {lhs}, {rhs}", self.id_to_string(*condition))
            }
            Operation::Load { array_id, index } => {
                format!("load {array_id:?}, index {}", self.id_to_string(*index))
            }
            Operation::Store { array_id, index, value, predicate } => {
                let pred_str = if let Some(predicate) = predicate {
                    format!(", predicate {}", self.id_to_string(*predicate))
                } else {
                    String::new()
                };
                format!(
                    "store {array_id:?}, index {}, value {}{}",
                    self.id_to_string(*index),
                    self.id_to_string(*value),
                    pred_str
                )
            }
            Operation::Intrinsic(opcode, args) => format!("intrinsic {opcode}({})", join(args)),
            Operation::Nop => "nop".into(),
            Operation::Call { func, arguments, returned_arrays, .. } => {
                let name = self.try_get_func_id(*func).map(|id| self.functions[&id].name.clone());
                let name = name.unwrap_or_else(|| self.id_to_string(*func));
                format!("call {name}({}) _ {returned_arrays:?}", join(arguments))
            }
            Operation::Return(values) => format!("return ({})", join(values)),
            Operation::Result { call_instruction, index } => {
                let call = self.id_to_string(*call_instruction);
                format!("result {index} of {call}")
            }
        }
    }

    pub fn print_block(&self, b: &block::BasicBlock) {
        println!("************* Block n.{}", b.id.0.into_raw_parts().0);
        println!("Assumption:{:?}", b.assumption);
        self.print_instructions(&b.instructions);
        if b.left.is_some() {
            println!("Next block: {}", b.left.unwrap().0.into_raw_parts().0);
        }
    }

    pub fn print_instructions(&self, instructions: &[NodeId]) {
        for id in instructions {
            self.print_node(*id)
        }
    }

    pub fn print_node(&self, id: NodeId) {
        println!("{}", self.node_to_string(id));
    }

    pub fn node_to_string(&self, id: NodeId) -> String {
        match self.try_get_node(id) {
            Some(NodeObject::Instr(ins)) => {
                let mut str_res = if ins.res_name.is_empty() {
                    format!("{:?}", id.0.into_raw_parts().0)
                } else {
                    ins.res_name.clone()
                };
                if let Mark::ReplaceWith(replacement) = ins.mark {
                    let new = self.node_to_string(replacement);
                    str_res = format!(
                        "{str_res} -REPLACED with ({}) {new},    original was",
                        replacement.0.into_raw_parts().0,
                    );
                } else if ins.is_deleted() {
                    str_res = format!("{str_res}: DELETED");
                }
                let ins_str = self.operation_to_string(&ins.operation);
                format!("{str_res}: {ins_str}")
            }
            Some(other) => format!("{other}"),
            None => format!("unknown {:?}", id.0.into_raw_parts().0),
        }
    }

    pub fn print(&self, text: &str) {
        println!("{text}");
        for (_, b) in self.blocks.iter() {
            self.print_block(b);
        }
    }

    pub fn remove_block(&mut self, block: BlockId) {
        self.blocks.remove(block.0);
    }

    /// Add an instruction to self.nodes and sets its id.
    /// This function does NOT push the instruction to the current block.
    /// See push_instruction for that.
    pub fn add_instruction(&mut self, instruction: node::Instruction) -> NodeId {
        let obj = NodeObject::Instr(instruction);
        let id = NodeId(self.nodes.insert(obj));
        match &mut self[id] {
            NodeObject::Instr(i) => i.id = id,
            _ => unreachable!(),
        }

        id
    }

    /// Adds the instruction to self.nodes and pushes it to the current block
    pub fn push_instruction(&mut self, instruction: node::Instruction) -> NodeId {
        let id = self.add_instruction(instruction);
        if let NodeObject::Instr(_) = &self[id] {
            self.get_current_block_mut().instructions.push(id);
        }
        id
    }

    /// Adds the instruction to self.nodes and insert it after phi instructions of the provided block
    pub fn insert_instruction_after_phi(
        &mut self,
        instruction: node::Instruction,
        block: BlockId,
    ) -> NodeId {
        let id = self.add_instruction(instruction);
        let mut pos = 0;
        for i in &self[block].instructions {
            if let Some(ins) = self.try_get_instruction(*i) {
                let op = ins.operation.opcode();
                if op != node::Opcode::Nop && op != node::Opcode::Phi {
                    break;
                }
            }
            pos += 1;
        }
        self[block].instructions.insert(pos, id);
        id
    }

    //add the instruction to the block, after the provided instruction
    pub fn push_instruction_after(
        &mut self,
        instruction_id: NodeId,
        block: BlockId,
        after: NodeId,
    ) -> NodeId {
        let mut pos = 0;
        for i in &self[block].instructions {
            if after == *i {
                break;
            }
            pos += 1;
        }
        self[block].instructions.insert(pos + 1, instruction_id);
        instruction_id
    }

    pub fn add_const(&mut self, constant: node::Constant) -> NodeId {
        let obj = NodeObject::Const(constant);
        let id = NodeId(self.nodes.insert(obj));
        match &mut self[id] {
            NodeObject::Const(c) => c.id = id,
            _ => unreachable!(),
        }

        id
    }

    pub fn ssa_func(&self, func_id: FuncId) -> Option<&SsaFunction> {
        self.functions.get(&func_id)
    }

    pub fn try_get_func_id(&self, id: NodeId) -> Option<FuncId> {
        match &self[id] {
            NodeObject::Function(FunctionKind::Normal(id), ..) => Some(*id),
            _ => None,
        }
    }

    pub fn try_get_ssa_func(&self, id: NodeId) -> Option<&SsaFunction> {
        self.try_get_func_id(id).and_then(|id| self.ssa_func(id))
    }

    pub fn dummy_id() -> arena::Index {
        arena::Index::from_raw_parts(std::usize::MAX, 0)
    }

    pub fn try_get_node(&self, id: NodeId) -> Option<&node::NodeObject> {
        self.nodes.get(id.0)
    }

    pub fn try_get_node_mut(&mut self, id: NodeId) -> Option<&mut node::NodeObject> {
        self.nodes.get_mut(id.0)
    }

    pub fn object_type(&self, id: NodeId) -> node::ObjectType {
        self[id].get_type()
    }

    //Returns the object value if it is a constant, None if not.
    pub fn get_as_constant(&self, id: NodeId) -> Option<FieldElement> {
        if let Some(node::NodeObject::Const(c)) = self.try_get_node(id) {
            return Some(FieldElement::from_be_bytes_reduce(&c.value.to_bytes_be()));
        }
        None
    }

    pub fn instruction(&self, id: NodeId) -> &node::Instruction {
        self.try_get_instruction(id).expect("Index not found or not an instruction")
    }

    pub fn instruction_mut(&mut self, id: NodeId) -> &mut node::Instruction {
        self.try_get_mut_instruction(id).expect("Index not found or not an instruction")
    }

    pub fn try_get_instruction(&self, id: NodeId) -> Option<&node::Instruction> {
        if let Some(NodeObject::Instr(i)) = self.try_get_node(id) {
            return Some(i);
        }
        None
    }

    pub fn try_get_mut_instruction(&mut self, id: NodeId) -> Option<&mut node::Instruction> {
        if let Some(NodeObject::Instr(i)) = self.try_get_node_mut(id) {
            return Some(i);
        }
        None
    }

    pub fn get_variable(&self, id: NodeId) -> Result<&node::Variable, RuntimeErrorKind> {
        match self.nodes.get(id.0) {
            Some(t) => match t {
                node::NodeObject::Obj(o) => Ok(o),
                _ => Err(RuntimeErrorKind::UnstructuredError {
                    message: "Not an object".to_string(),
                }),
            },
            _ => Err(RuntimeErrorKind::UnstructuredError { message: "Invalid id".to_string() }),
        }
    }

    pub fn get_mut_variable(
        &mut self,
        id: NodeId,
    ) -> Result<&mut node::Variable, RuntimeErrorKind> {
        match self.nodes.get_mut(id.0) {
            Some(t) => match t {
                node::NodeObject::Obj(o) => Ok(o),
                _ => Err(RuntimeErrorKind::UnstructuredError {
                    message: "Not an object".to_string(),
                }),
            },
            _ => Err(RuntimeErrorKind::UnstructuredError { message: "Invalid id".to_string() }),
        }
    }

    pub fn get_result_instruction_mut(
        &mut self,
        target: BlockId,
        call_instruction: NodeId,
        index: u32,
    ) -> Option<&mut Instruction> {
        for id in &self.blocks[target.0].instructions {
            if let Some(NodeObject::Instr(i)) = self.nodes.get(id.0) {
                if i.operation == (Operation::Result { call_instruction, index }) {
                    let id = *id;
                    return self.try_get_mut_instruction(id);
                }
            }
        }
        None
    }

    pub fn root_value(&self, id: NodeId) -> NodeId {
        self.get_variable(id).map(|v| v.root()).unwrap_or(id)
    }

    pub fn add_variable(&mut self, obj: node::Variable, root: Option<NodeId>) -> NodeId {
        let id = NodeId(self.nodes.insert(NodeObject::Obj(obj)));
        match &mut self[id] {
            node::NodeObject::Obj(v) => {
                v.id = id;
                v.root = root;
            }
            _ => unreachable!(),
        }
        id
    }

    pub fn update_variable_id_in_block(
        &mut self,
        var_id: NodeId,
        new_var: NodeId,
        new_value: NodeId,
        block_id: BlockId,
    ) {
        let root_id = self.root_value(var_id);
        let root = self.get_variable(root_id).unwrap();
        let root_name = root.name.clone();
        let cb = &mut self[block_id];
        cb.update_variable(var_id, new_value);
        let v_name = self.value_names.entry(var_id).or_insert(0);
        *v_name += 1;
        let variable_id = *v_name;

        if let Ok(new_var) = self.get_mut_variable(new_var) {
            new_var.name = format!("{root_name}{variable_id}");
        }
    }

    //Returns true if a may be distinct from b, and false else
    pub fn maybe_distinct(&self, a: NodeId, b: NodeId) -> bool {
        if a == NodeId::dummy() || b == NodeId::dummy() {
            return true;
        }
        if a == b {
            return false;
        }
        if let (Some(a_value), Some(b_value)) = (self.get_as_constant(a), self.get_as_constant(b)) {
            if a_value == b_value {
                return false;
            }
        }
        true
    }

    //Returns true if a may be equal to b, and false otherwise
    pub fn maybe_equal(&self, a: NodeId, b: NodeId) -> bool {
        if a == NodeId::dummy() || b == NodeId::dummy() {
            return true;
        }

        if a == b {
            return true;
        }
        if let (Some(a_value), Some(b_value)) = (self.get_as_constant(a), self.get_as_constant(b)) {
            if a_value != b_value {
                return false;
            }
        }
        true
    }

    //same as update_variable but using the var index instead of var
    pub fn update_variable_id(&mut self, var_id: NodeId, new_var: NodeId, new_value: NodeId) {
        self.update_variable_id_in_block(var_id, new_var, new_value, self.current_block);
    }

    pub fn new_instruction(
        &mut self,
        opcode: Operation,
        op_type: ObjectType,
    ) -> Result<NodeId, RuntimeError> {
        //Add a new instruction to the nodes arena
        let mut i = Instruction::new(opcode, op_type, Some(self.current_block));

        //Basic simplification - we ignore RunTimeErrors when creating an instruction
        //because they must be managed after handling conditionals. For instance if false { b } should not fail whatever b is doing.
        optimizations::simplify(self, &mut i).ok();

        if let Mark::ReplaceWith(replacement) = i.mark {
            return Ok(replacement);
        }
        Ok(self.push_instruction(i))
    }

    pub fn find_const_with_type(
        &self,
        value: &BigUint,
        e_type: node::ObjectType,
    ) -> Option<NodeId> {
        //TODO We should map constant values to id
        for (idx, o) in &self.nodes {
            if let node::NodeObject::Const(c) = o {
                if c.value == *value && c.get_type() == e_type {
                    return Some(NodeId(idx));
                }
            }
        }
        None
    }

    // Retrieve the object corresponding to the const value given in argument
    // If such object does not exist, we create one
    pub fn get_or_create_const(&mut self, x: FieldElement, t: node::ObjectType) -> NodeId {
        let value = BigUint::from_bytes_be(&x.to_be_bytes());
        if let Some(prev_const) = self.find_const_with_type(&value, t) {
            return prev_const;
        }

        self.add_const(node::Constant {
            id: NodeId::dummy(),
            value,
            value_str: String::new(),
            value_type: t,
        })
    }

    // Return the type of the operation result, based on the left hand type
    pub fn get_result_type(&self, op: &Operation, lhs_type: node::ObjectType) -> node::ObjectType {
        use {BinaryOp::*, Operation::*};
        match op {
            Binary(node::Binary { operator: Eq, .. })
            | Binary(node::Binary { operator: Ne, .. })
            | Binary(node::Binary { operator: Ult, .. })
            | Binary(node::Binary { operator: Ule, .. })
            | Binary(node::Binary { operator: Slt, .. })
            | Binary(node::Binary { operator: Sle, .. })
            | Binary(node::Binary { operator: Lt, .. })
            | Binary(node::Binary { operator: Lte, .. }) => ObjectType::Boolean,
            Operation::Jne(_, _)
            | Operation::Jeq(_, _)
            | Operation::Jmp(_)
            | Operation::Nop
            | Operation::Constrain(..)
            | Operation::Store { .. } => ObjectType::NotAnObject,
            Operation::Load { array_id, .. } => self.mem[*array_id].element_type,
            Operation::Cast(_) | Operation::Truncate { .. } => {
                unreachable!("cannot determine result type")
            }
            _ => lhs_type,
        }
    }

    pub fn new_array(
        &mut self,
        name: &str,
        element_type: ObjectType,
        len: u32,
        def: Option<Definition>,
    ) -> (NodeId, ArrayId) {
        let array_index = self.mem.create_new_array(len, element_type, name);
        self.add_dummy_load(array_index);
        self.add_dummy_store(array_index);
        //we create a variable pointing to this MemArray
        let new_var = node::Variable {
            id: NodeId::dummy(),
            obj_type: node::ObjectType::Pointer(array_index),
            name: name.to_string(),
            root: None,
            def: def.clone(),
            witness: None,
            parent_block: self.current_block,
        };
        if let Some(def) = def {
            self.mem[array_index].def = def;
        }
        (self.add_variable(new_var, None), array_index)
    }

    // Returns the value of the element array[index], if it exists in the memory_map
    pub fn get_indexed_value(&self, array_id: ArrayId, index: NodeId) -> Option<&NodeId> {
        if let Some(idx) = Memory::to_u32(self, index) {
            self.mem.get_value_from_map(array_id, idx)
        } else {
            None
        }
    }

    pub fn try_get_block_mut(&mut self, id: BlockId) -> Option<&mut block::BasicBlock> {
        self.blocks.get_mut(id.0)
    }

    pub fn get_current_block(&self) -> &block::BasicBlock {
        &self[self.current_block]
    }

    pub fn get_current_block_mut(&mut self) -> &mut block::BasicBlock {
        let current = self.current_block;
        &mut self[current]
    }

    pub fn iter_blocks(&self) -> impl Iterator<Item = &BasicBlock> {
        self.blocks.iter().map(|(_id, block)| block)
    }

    pub fn log(&self, show_log: bool, before: &str, after: &str) {
        if show_log {
            self.print(before);
            println!("{after}");
        }
    }

    //Optimize, flatten and truncate IR and then generates ACIR representation from it
    pub fn ir_to_acir(
        &mut self,
        evaluator: &mut Evaluator,
        enable_logging: bool,
    ) -> Result<(), RuntimeError> {
        //SSA
        self.log(enable_logging, "SSA:", "\ninline functions");
        function::inline_all(self)?;

        //Optimization
        block::compute_dom(self);
        optimizations::full_cse(self, self.first_block, false)?;
        // The second cse is recommended because of opportunities occurring from the first one
        // we could use an optimization level that will run more cse pass
        optimizations::full_cse(self, self.first_block, false)?;
        //flattening
        self.log(enable_logging, "\nCSE:", "\nunrolling:");
        //Unrolling
        flatten::unroll_tree(self, self.first_block)?;
        //reduce conditionals
        let mut decision = DecisionTree::new(self);
        let builder = TreeBuilder::new(self.first_block);
        decision.make_decision_tree(self, builder)?;
        decision.reduce(self, decision.root)?;
        //Inlining
        self.log(enable_logging, "reduce", "\ninlining:");
        inline::inline_tree(self, self.first_block, &decision)?;

        block::merge_path(self, self.first_block, BlockId::dummy(), None)?;

        //The CFG is now fully flattened, so we keep only the first block.
        let mut to_remove = Vec::new();
        for b in &self.blocks {
            if b.0 != self.first_block.0 {
                to_remove.push(b.0);
            }
        }
        for b in to_remove {
            self.blocks.remove(b);
        }
        let first_block = self.first_block;
        self[first_block].dominated.clear();

        optimizations::cse(self, first_block, true)?;

        //Truncation
        integer::overflow_strategy(self)?;
        self.log(enable_logging, "\noverflow:", "");
        //ACIR
        self.acir(evaluator)?;
        if enable_logging {
            print_acir_circuit(&evaluator.opcodes);
            println!("DONE");
            println!("ACIR opcodes generated : {}", evaluator.opcodes.len());
        }
        Ok(())
    }

    pub fn acir(&self, evaluator: &mut Evaluator) -> Result<(), RuntimeError> {
        let mut acir = Acir::default();
        let mut fb = Some(&self[self.first_block]);
        while let Some(block) = fb {
            for iter in &block.instructions {
                let ins = self.instruction(*iter);
                acir.acir_gen_instruction(ins, evaluator, self).map_err(RuntimeError::from)?;
            }
            //TODO we should rather follow the jumps
            fb = block.left.map(|block_id| &self[block_id]);
        }
        Ok(())
    }

    pub fn generate_empty_phi(&mut self, target_block: BlockId, phi_root: NodeId) -> NodeId {
        //Ensure there is not already a phi for the variable (n.b. probably not useful)
        for i in &self[target_block].instructions {
            match self.try_get_instruction(*i) {
                Some(Instruction { operation: Operation::Phi { root, .. }, .. })
                    if *root == phi_root =>
                {
                    return *i;
                }
                _ => (),
            }
        }

        let v_type = self.object_type(phi_root);
        let operation = Operation::Phi { root: phi_root, block_args: vec![] };
        let new_phi = Instruction::new(operation, v_type, Some(target_block));
        let phi_id = self.add_instruction(new_phi);
        self[target_block].instructions.insert(1, phi_id);
        phi_id
    }

    fn memcpy(&mut self, l_type: ObjectType, r_type: ObjectType) -> Result<(), RuntimeError> {
        if l_type == r_type {
            return Ok(());
        }

        if let (ObjectType::Pointer(a), ObjectType::Pointer(b)) = (l_type, r_type) {
            let len = self.mem[a].len;
            let e_type = self.mem[b].element_type;
            for i in 0..len {
                let idx_b = self
                    .get_or_create_const(FieldElement::from(i as i128), ObjectType::Unsigned(32));
                let idx_a = self
                    .get_or_create_const(FieldElement::from(i as i128), ObjectType::Unsigned(32));
                let op_b = Operation::Load { array_id: b, index: idx_b };
                let load = self.new_instruction(op_b, e_type)?;
                let op_a =
                    Operation::Store { array_id: a, index: idx_a, value: load, predicate: None };
                self.new_instruction(op_a, l_type)?;
            }
        } else {
            unreachable!("invalid type, expected arrays, got {:?} and {:?}", l_type, r_type);
        }

        Ok(())
    }

    //This function handles assignment statements of the form lhs = rhs, depending on the nature of the arguments:
    // lhs can be: standard variable, array, array element (in which case we have an index)
    // rhs can be: standard variable, array, array element (depending on lhs type), call instruction, intrinsic, other instruction
    // For instance:
    // - if lhs and rhs are standard variables, we create a new ssa variable of lhs
    // - if lhs is an array element, we generate a store instruction
    // - if lhs and rhs are arrays, we perform a copy of rhs into lhs,
    // - if lhs is an array and rhs is a call instruction, we indicate in the call that lhs is the returned array (so that no copy is needed because the inlining will use it)
    // ...
    pub fn handle_assign(
        &mut self,
        lhs: NodeId,
        index: Option<NodeId>,
        rhs: NodeId,
    ) -> Result<NodeId, RuntimeError> {
        let lhs_type = self.object_type(lhs);
        let rhs_type = self.object_type(rhs);

        let mut ret_array = None;
        if let Some(Instruction {
            operation: Operation::Result { call_instruction: func, index: idx },
            ..
        }) = self.try_get_instruction(rhs)
        {
            if index.is_none() {
                if let ObjectType::Pointer(a) = lhs_type {
                    ret_array = Some((*func, a, *idx));
                }
            }
        }

        if let Some((func, a, idx)) = ret_array {
            if let Some(Instruction {
                operation: Operation::Call { returned_arrays, arguments, .. },
                ..
            }) = self.try_get_mut_instruction(func)
            {
                returned_arrays.push((a, idx));
                //Issue #579: we initialize the array, unless it is also in arguments in which case it is already initialized.
                let mut init = false;
                for i in arguments.clone() {
                    if let ObjectType::Pointer(b) = self.object_type(i) {
                        if a == b {
                            init = true;
                        }
                    }
                }
                if !init {
                    let mut stack = StackFrame::new(self.current_block);
                    self.init_array(a, &mut stack);
                    let pos = self[self.current_block]
                        .instructions
                        .iter()
                        .position(|x| *x == func)
                        .unwrap();
                    let current_block = self.current_block;
                    for i in stack.stack {
                        self[current_block].instructions.insert(pos, i);
                    }
                }
            }
            if let Some(i) = self.try_get_mut_instruction(rhs) {
                i.mark = Mark::ReplaceWith(lhs);
            }
            return Ok(lhs);
        }

        if let Some(idx) = index {
            if let ObjectType::Pointer(a) = lhs_type {
                //Store
                let op_a =
                    Operation::Store { array_id: a, index: idx, value: rhs, predicate: None };
                return self.new_instruction(op_a, self.mem[a].element_type);
            } else {
                unreachable!("Index expression must be for an array");
            }
        } else if matches!(lhs_type, ObjectType::Pointer(_)) {
            if let Some(Instruction {
                operation: Operation::Intrinsic(_, _),
                res_type: result_type,
                ..
            }) = self.try_get_mut_instruction(rhs)
            {
                *result_type = lhs_type;
                return Ok(lhs);
            } else {
                self.memcpy(lhs_type, rhs_type)?;
                return Ok(lhs);
            }
        }
        let lhs_obj = self.get_variable(lhs).unwrap();
        let new_var = node::Variable {
            id: lhs,
            obj_type: lhs_type,
            name: String::new(),
            root: None,
            def: lhs_obj.def.clone(),
            witness: None,
            parent_block: self.current_block,
        };
        let ls_root = lhs_obj.root();
        //ssa: we create a new variable a1 linked to a
        let new_var_id = self.add_variable(new_var, Some(ls_root));
        let op = Operation::Binary(node::Binary {
            lhs: new_var_id,
            rhs,
            operator: node::BinaryOp::Assign,
            predicate: None,
        });
        let result = self.new_instruction(op, rhs_type)?;
        self.update_variable_id(ls_root, new_var_id, result); //update the name and the value map
        Ok(new_var_id)
    }

    fn new_instruction_inline(
        &mut self,
        operation: node::Operation,
        op_type: node::ObjectType,
        stack_frame: &mut StackFrame,
    ) -> NodeId {
        let i = node::Instruction::new(operation, op_type, Some(stack_frame.block));
        let ins_id = self.add_instruction(i);
        stack_frame.push(ins_id);
        ins_id
    }

    fn init_array(&mut self, array_id: ArrayId, stack_frame: &mut StackFrame) {
        let len = self.mem[array_id].len as usize;
        let e_type = self.mem[array_id].element_type;
        let values = vec![self.zero_with_type(e_type); len];
        self.init_array_from_values(array_id, values, stack_frame);
    }

    pub fn init_array_from_values(
        &mut self,
        array_id: ArrayId,
        values: Vec<NodeId>,
        stack_frame: &mut StackFrame,
    ) {
        let len = self.mem[array_id].len as usize;
        let e_type = self.mem[array_id].element_type;
        assert_eq!(len, values.len());
        for (i, v) in values.iter().enumerate() {
            let index =
                self.get_or_create_const(FieldElement::from(i as i128), ObjectType::Unsigned(32));
<<<<<<< HEAD
            let op_a = Operation::Store {
                array_id,
                index,
                value: self.zero_with_type(e_type),
                predicate: None,
            };
=======
            let op_a = Operation::Store { array_id, index, value: *v };
>>>>>>> ad5d8897
            self.new_instruction_inline(op_a, e_type, stack_frame);
        }
    }

    pub fn memcpy_inline(
        &mut self,
        l_type: ObjectType,
        r_type: ObjectType,
        stack_frame: &mut StackFrame,
    ) {
        if l_type == r_type {
            return;
        }

        if let (ObjectType::Pointer(a), ObjectType::Pointer(b)) = (l_type, r_type) {
            let len = self.mem[a].len;
            let e_type = self.mem[b].element_type;
            for i in 0..len {
                let idx_b = self
                    .get_or_create_const(FieldElement::from(i as i128), ObjectType::Unsigned(32));
                let idx_a = self
                    .get_or_create_const(FieldElement::from(i as i128), ObjectType::Unsigned(32));
                let op_b = Operation::Load { array_id: b, index: idx_b };
                let load = self.new_instruction_inline(op_b, e_type, stack_frame);
                let op_a =
                    Operation::Store { array_id: a, index: idx_a, value: load, predicate: None };
                self.new_instruction_inline(op_a, l_type, stack_frame);
            }
        } else {
            unreachable!("invalid type, expected arrays");
        }
    }

    pub fn handle_assign_inline(
        &mut self,
        lhs: NodeId,
        rhs: NodeId,
        stack_frame: &mut inline::StackFrame,
        block_id: BlockId,
    ) -> NodeId {
        let lhs_type = self.object_type(lhs);
        let rhs_type = self.object_type(rhs);
        if let ObjectType::Pointer(a) = lhs_type {
            //Array
            let b = stack_frame.get_or_default(a);
            self.memcpy_inline(ObjectType::Pointer(b), rhs_type, stack_frame);
            lhs
        } else {
            //new ssa
            let lhs_obj = self.get_variable(lhs).unwrap();
            let new_var = node::Variable {
                id: NodeId::dummy(),
                obj_type: lhs_type,
                name: String::new(),
                root: None,
                def: lhs_obj.def.clone(),
                witness: None,
                parent_block: self.current_block,
            };
            let ls_root = lhs_obj.root();
            //ssa: we create a new variable a1 linked to a
            let new_var_id = self.add_variable(new_var, Some(ls_root));
            //ass
            let op = Operation::Binary(node::Binary {
                lhs: new_var_id,
                rhs,
                operator: node::BinaryOp::Assign,
                predicate: None,
            });
            let result = self.new_instruction_inline(op, rhs_type, stack_frame);
            self.update_variable_id_in_block(ls_root, new_var_id, result, block_id); //update the name and the value map
            result
        }
    }

    pub fn under_assumption(&self, predicate: NodeId) -> bool {
        !(predicate == NodeId::dummy() || predicate == self.one())
    }

    //Returns the instruction used by a IF statement. None if the block is not a IF block.
    pub fn get_if_condition(&self, block: &BasicBlock) -> Option<&node::Instruction> {
        if let Some(ins) = self.try_get_instruction(*block.instructions.last().unwrap()) {
            if !block.is_join() && ins.operation.opcode() == super::node::Opcode::Jeq {
                return Some(ins);
            }
        }
        None
    }

    //Generate a new variable v and a phi instruction s.t. v = phi(a,b);
    // c is a counter used to name the variable v for debugging purposes
    // when a and b are pointers, we create a new array s.t v[i] = phi(a[i],b[i])
    pub fn new_phi(&mut self, a: NodeId, b: NodeId, c: &mut u32) -> NodeId {
        if a == NodeId::dummy() || b == NodeId::dummy() {
            return NodeId::dummy();
        }

        let exit_block = self.current_block;
        let block1 = self[exit_block].predecessor[0];
        let block2 = self[exit_block].predecessor[1];

        let a_type = self.object_type(a);

        let name = format!("if_{}_ret{c}", exit_block.0.into_raw_parts().0);
        *c += 1;
        if let node::ObjectType::Pointer(adr1) = a_type {
            let len = self.mem[adr1].len;
            let el_type = self.mem[adr1].element_type;
            let (id, array_id) = self.new_array(&name, el_type, len, None);
            for i in 0..len {
                let index = self
                    .get_or_create_const(FieldElement::from(i as u128), ObjectType::NativeField);
                self.current_block = block1;
                let op = Operation::Load { array_id: adr1, index };
                let v1 = self.new_instruction(op, el_type).unwrap();
                self.current_block = block2;
                let adr2 = super::mem::Memory::deref(self, b).unwrap();
                let op = Operation::Load { array_id: adr2, index };
                let v2 = self.new_instruction(op, el_type).unwrap();
                self.current_block = exit_block;
                let v = self.new_phi(v1, v2, c);
                let op = Operation::Store { array_id, index, value: v, predicate: None };
                self.new_instruction(op, el_type).unwrap();
            }
            id
        } else {
            let new_var = node::Variable::new(a_type, name, None, exit_block);
            let v = self.add_variable(new_var, None);
            let operation = Operation::Phi { root: v, block_args: vec![(a, block1), (b, block2)] };
            let new_phi = node::Instruction::new(operation, a_type, Some(exit_block));
            let phi_id = self.add_instruction(new_phi);
            self[exit_block].instructions.insert(1, phi_id);
            phi_id
        }
    }

    pub fn push_function_id(&mut self, func_id: FuncId, name: &str) -> NodeId {
        let index = self.nodes.insert_with(|index| {
            let node_id = NodeId(index);
            NodeObject::Function(FunctionKind::Normal(func_id), node_id, name.to_owned())
        });

        NodeId(index)
    }

    /// Return the standard NodeId for this FuncId.
    /// The 'standard' NodeId is just the NodeId assigned to the function when it
    /// is first compiled so that repeated NodeObjs are not made for the same function.
    /// If this function returns None, it means the given FuncId has yet to be compiled.
    pub fn get_function_node_id(&self, func_id: FuncId) -> Option<NodeId> {
        self.functions.get(&func_id).map(|f| f.node_id)
    }

    pub fn function_already_compiled(&self, func_id: FuncId) -> bool {
        self.ssa_func(func_id).is_some()
    }

    pub fn get_or_create_opcode_node_id(&mut self, opcode: builtin::Opcode) -> NodeId {
        if let Some(id) = self.opcode_ids.get(&opcode) {
            return *id;
        }

        let index = self.nodes.insert_with(|index| {
            NodeObject::Function(FunctionKind::Builtin(opcode), NodeId(index), opcode.to_string())
        });
        self.opcode_ids.insert(opcode, NodeId(index));
        NodeId(index)
    }

    pub fn get_builtin_opcode(&self, node_id: NodeId) -> Option<builtin::Opcode> {
        match &self[node_id] {
            NodeObject::Function(FunctionKind::Builtin(opcode), ..) => Some(*opcode),
            _ => None,
        }
    }

    pub fn convert_type(&mut self, t: &noirc_frontend::monomorphization::ast::Type) -> ObjectType {
        use noirc_frontend::monomorphization::ast::Type;
        use noirc_frontend::Signedness;
        match t {
            Type::Bool => ObjectType::Boolean,
            Type::Field => ObjectType::NativeField,
            Type::Integer(sign, bit_size) => {
                assert!(
                    *bit_size < super::integer::short_integer_max_bit_size(),
                    "long integers are not yet supported"
                );
                match sign {
                    Signedness::Signed => ObjectType::Signed(*bit_size),
                    Signedness::Unsigned => ObjectType::Unsigned(*bit_size),
                }
            }
            Type::Array(..) => panic!("Cannot convert an array type {t} into an ObjectType since it is unknown which array it refers to"),
            Type::Unit => ObjectType::NotAnObject,
            Type::Function(..) => ObjectType::Function,
            Type::Tuple(_) => todo!("Conversion to ObjectType is unimplemented for tuples"),
            Type::String(_) => todo!("Conversion to ObjectType is unimplemented for strings"),
        }
    }

    pub fn add_predicate(
        &mut self,
        pred: NodeId,
        instruction: &mut Instruction,
        stack: &mut StackFrame,
    ) {
        let op = &mut instruction.operation;

        match op {
            Operation::Binary(bin) => {
                assert!(bin.predicate.is_none());
                let cond = if let Some(pred_ins) = bin.predicate {
                    assert_ne!(pred_ins, NodeId::dummy());
                    if pred == NodeId::dummy() {
                        pred_ins
                    } else {
                        let op = Operation::Binary(node::Binary {
                            lhs: pred,
                            rhs: pred_ins,
                            operator: BinaryOp::Mul,
                            predicate: None,
                        });
                        let cond = self.add_instruction(Instruction::new(
                            op,
                            ObjectType::Boolean,
                            Some(stack.block),
                        ));
                        optimizations::simplify_id(self, cond).unwrap();
                        stack.push(cond);
                        cond
                    }
                } else {
                    pred
                };
                bin.predicate = Some(cond);
            }
            Operation::Constrain(cond, _) => {
                let operation =
                    Operation::Cond { condition: pred, val_true: *cond, val_false: self.one() };
                let c_ins = self.add_instruction(Instruction::new(
                    operation,
                    ObjectType::Boolean,
                    Some(stack.block),
                ));
                stack.push(c_ins);
                *cond = c_ins;
            }
            _ => unreachable!(),
        }
    }
}

impl std::ops::Index<BlockId> for SsaContext {
    type Output = BasicBlock;

    fn index(&self, index: BlockId) -> &Self::Output {
        &self.blocks[index.0]
    }
}

impl std::ops::IndexMut<BlockId> for SsaContext {
    fn index_mut(&mut self, index: BlockId) -> &mut Self::Output {
        &mut self.blocks[index.0]
    }
}

impl std::ops::Index<NodeId> for SsaContext {
    type Output = NodeObject;

    fn index(&self, index: NodeId) -> &Self::Output {
        &self.nodes[index.0]
    }
}

impl std::ops::IndexMut<NodeId> for SsaContext {
    fn index_mut(&mut self, index: NodeId) -> &mut Self::Output {
        &mut self.nodes[index.0]
    }
}

// Prints a list of ACIR opcodes.
// This is only used for logging.
fn print_acir_circuit(opcodes: &[acvm::acir::circuit::Opcode]) {
    for opcode in opcodes {
        println!("{opcode:?}");
    }
}<|MERGE_RESOLUTION|>--- conflicted
+++ resolved
@@ -937,16 +937,7 @@
         for (i, v) in values.iter().enumerate() {
             let index =
                 self.get_or_create_const(FieldElement::from(i as i128), ObjectType::Unsigned(32));
-<<<<<<< HEAD
-            let op_a = Operation::Store {
-                array_id,
-                index,
-                value: self.zero_with_type(e_type),
-                predicate: None,
-            };
-=======
-            let op_a = Operation::Store { array_id, index, value: *v };
->>>>>>> ad5d8897
+            let op_a = Operation::Store { array_id, index, value: *v, predicate: None };
             self.new_instruction_inline(op_a, e_type, stack_frame);
         }
     }
