use super::block::{BasicBlock, BlockId};
use super::function::{FuncIndex, SSAFunction};
use super::inline::StackFrame;
use super::mem::{ArrayId, Memory};
use super::node::{BinaryOp, Instruction, NodeId, NodeObj, ObjectType, Operation};
use super::{block, flatten, inline, integer, node, optim};
use std::collections::{HashMap, HashSet};

use super::super::errors::RuntimeError;
use crate::ssa::acir_gen::Acir;
use crate::ssa::function;
use crate::ssa::node::{Mark, Node};
use crate::Evaluator;
use acvm::FieldElement;
use noirc_frontend::hir::Context;
use noirc_frontend::node_interner::FuncId;
use noirc_frontend::util::vecmap;
use num_bigint::BigUint;
use num_traits::{One, Zero};
use std::convert::TryFrom;

// This is a 'master' class for generating the SSA IR from the AST
// It contains all the data; the node objects representing the source code in the nodes arena
// and The CFG in the blocks arena
// everything else just reference objects from these two arena using their index.
pub struct SsaContext<'a> {
    pub context: &'a Context,
    pub first_block: BlockId,
    pub current_block: BlockId,
    blocks: arena::Arena<block::BasicBlock>,
    pub nodes: arena::Arena<node::NodeObj>,
    value_names: HashMap<NodeId, u32>,
    pub sealed_blocks: HashSet<BlockId>,
    pub mem: Memory,
    pub functions: HashMap<FuncId, function::SSAFunction>,
    //Adjacency Matrix of the call graph; list of rows where each row indicates the functions called by the function whose FuncIndex is the row number
    pub call_graph: Vec<Vec<u8>>,
    dummy_store: HashMap<ArrayId, NodeId>,
    dummy_load: HashMap<ArrayId, NodeId>,
}

impl<'a> SsaContext<'a> {
    pub fn new(context: &Context) -> SsaContext {
        let mut pc = SsaContext {
            context,
            first_block: BlockId::dummy(),
            current_block: BlockId::dummy(),
            blocks: arena::Arena::new(),
            nodes: arena::Arena::new(),
            value_names: HashMap::new(),
            sealed_blocks: HashSet::new(),
            mem: Memory::default(),
            functions: HashMap::new(),
            call_graph: Vec::new(),
            dummy_store: HashMap::new(),
            dummy_load: HashMap::new(),
        };
        block::create_first_block(&mut pc);
        pc.one_with_type(node::ObjectType::Unsigned(1));
        pc.zero_with_type(node::ObjectType::Unsigned(1));
        pc
    }

    pub fn zero(&self) -> NodeId {
        self.find_const_with_type(&BigUint::zero(), node::ObjectType::Unsigned(1)).unwrap()
    }

    pub fn one(&self) -> NodeId {
        self.find_const_with_type(&BigUint::one(), node::ObjectType::Unsigned(1)).unwrap()
    }

    pub fn zero_with_type(&mut self, obj_type: ObjectType) -> NodeId {
        self.get_or_create_const(FieldElement::zero(), obj_type)
    }

    pub fn one_with_type(&mut self, obj_type: ObjectType) -> NodeId {
        self.get_or_create_const(FieldElement::one(), obj_type)
    }

    pub fn get_dummy_store(&self, a: ArrayId) -> NodeId {
        self.dummy_store[&a]
    }

    pub fn get_dummy_load(&self, a: ArrayId) -> NodeId {
        self.dummy_load[&a]
    }

    #[allow(clippy::map_entry)]
    pub fn add_dummy_load(&mut self, a: ArrayId) {
        if !self.dummy_load.contains_key(&a) {
            let op_a = Operation::Load { array_id: a, index: NodeId::dummy() };
            let dummy_load = node::Instruction::new(op_a, self.mem[a].element_type, None);
            let id = self.add_instruction(dummy_load);
            self.dummy_load.insert(a, id);
        }
    }
    #[allow(clippy::map_entry)]
    pub fn add_dummy_store(&mut self, a: ArrayId) {
        if !self.dummy_store.contains_key(&a) {
            let op_a =
                Operation::Store { array_id: a, index: NodeId::dummy(), value: NodeId::dummy() };
            let dummy_store = node::Instruction::new(op_a, node::ObjectType::NotAnObject, None);
            let id = self.add_instruction(dummy_store);
            self.dummy_store.insert(a, id);
        }
    }

    pub fn get_function_index(&self) -> FuncIndex {
        FuncIndex::new(self.functions.values().len())
    }

    pub fn insert_block(&mut self, block: BasicBlock) -> &mut BasicBlock {
        let id = self.blocks.insert(block);
        let block = &mut self.blocks[id];
        block.id = BlockId(id);
        block
    }

    //Display an object for debugging puposes
    fn node_to_string(&self, id: NodeId) -> String {
        if let Some(var) = self.try_get_node(id) {
            return format!("{}", var);
        } else {
            return format!("unknown {:?}", id.0.into_raw_parts().0);
        }
    }

    fn binary_to_string(&self, binary: &node::Binary) -> String {
        let lhs = self.node_to_string(binary.lhs);
        let rhs = self.node_to_string(binary.rhs);

        let op = match &binary.operator {
            BinaryOp::Add => "add",
            BinaryOp::SafeAdd => "safe_add",
            BinaryOp::Sub { .. } => "sub",
            BinaryOp::SafeSub { .. } => "safe_sub",
            BinaryOp::Mul => "mul",
            BinaryOp::SafeMul => "safe_mul",
            BinaryOp::Udiv => "udiv",
            BinaryOp::Sdiv => "sdiv",
            BinaryOp::Urem => "urem",
            BinaryOp::Srem => "srem",
            BinaryOp::Div => "div",
            BinaryOp::Eq => "eq",
            BinaryOp::Ne => "ne",
            BinaryOp::Ult => "ult",
            BinaryOp::Ule => "ule",
            BinaryOp::Slt => "slt",
            BinaryOp::Sle => "sle",
            BinaryOp::Lt => "lt",
            BinaryOp::Lte => "lte",
            BinaryOp::And => "and",
            BinaryOp::Or => "or",
            BinaryOp::Xor => "xor",
            BinaryOp::Assign => "assign",
<<<<<<< HEAD
            BinaryOp::Constrain(node::ConstrainOp::Eq, ..) => "constrain_eq",
            BinaryOp::Constrain(node::ConstrainOp::Neq, ..) => "constrain_neq",
=======
>>>>>>> d5e08a64
            BinaryOp::Shl => "shl",
            BinaryOp::Shr => "shr",
        };

        format!("{} {}, {}", op, lhs, rhs)
    }

    pub fn operation_to_string(&self, op: &Operation) -> String {
        let join = |args: &[NodeId]| vecmap(args, |arg| self.node_to_string(*arg)).join(", ");

        match op {
            Operation::Binary(binary) => self.binary_to_string(binary),
            Operation::Cast(value) => format!("cast {}", self.node_to_string(*value)),
            Operation::Truncate { value, bit_size, max_bit_size } => {
                format!(
                    "truncate {}, bitsize = {}, max bitsize = {}",
                    self.node_to_string(*value),
                    bit_size,
                    max_bit_size
                )
            }
            Operation::Not(v) => format!("not {}", self.node_to_string(*v)),
            Operation::Constrain(v) => format!("constrain {}", self.node_to_string(*v)),
            Operation::Jne(v, b) => format!("jne {}, {:?}", self.node_to_string(*v), b),
            Operation::Jeq(v, b) => format!("jeq {}, {:?}", self.node_to_string(*v), b),
            Operation::Jmp(b) => format!("jmp {:?}", b),
            Operation::Phi { root, block_args } => {
                let mut s = format!("phi {}", self.node_to_string(*root));
                for (value, block) in block_args {
                    s = format!(
                        "{}, {} from block {}",
                        s,
                        self.node_to_string(*value),
                        block.0.into_raw_parts().0
                    );
                }
                s
            }
            Operation::Load { array_id, index } => {
                format!("load {:?}, index {}", array_id, self.node_to_string(*index))
            }
            Operation::Store { array_id, index, value } => {
                format!(
                    "store {:?}, index {}, value {}",
                    array_id,
                    self.node_to_string(*index),
                    self.node_to_string(*value)
                )
            }
            Operation::Intrinsic(opcode, args) => format!("intrinsic {}({})", opcode, join(args)),
            Operation::Nop => "nop".into(),
            Operation::Call(f, args, ar) => format!("call {:?}({}) _ {:?}", f, join(args), ar),
            Operation::Return(values) => format!("return ({})", join(values)),
            Operation::Result { call_instruction, index } => {
                let call = self.node_to_string(*call_instruction);
                format!("result {} of {}", index, call)
            }
        }
    }

    pub fn print_block(&self, b: &block::BasicBlock) {
        println!("************* Block n.{}", b.id.0.into_raw_parts().0);
        for id in &b.instructions {
            let ins = self.get_instruction(*id);
            let mut str_res = if ins.res_name.is_empty() {
                format!("{:?}", id.0.into_raw_parts().0)
            } else {
                ins.res_name.clone()
            };
            if let Mark::ReplaceWith(replacement) = ins.mark {
                str_res = format!("{} -REPLACED with id {:?}", str_res, replacement.0);
            } else if ins.is_deleted() {
                str_res = format!("{}: DELETED", str_res);
            }
            let ins_str = self.operation_to_string(&ins.operation);
            println!("{}: {}", str_res, ins_str);
        }
    }

    pub fn print(&self, text: &str) {
        println!("{}", text);
        for (_, b) in self.blocks.iter() {
            self.print_block(b);
        }
    }

    pub fn context(&self) -> &'a Context {
        self.context
    }

    pub fn remove_block(&mut self, block: BlockId) {
        self.blocks.remove(block.0);
    }

    /// Add an instruction to self.nodes and sets its id.
    /// This function does NOT push the instruction to the current block.
    /// See push_instruction for that.
    pub fn add_instruction(&mut self, instruction: node::Instruction) -> NodeId {
        let obj = NodeObj::Instr(instruction);
        let id = NodeId(self.nodes.insert(obj));
        match &mut self[id] {
            NodeObj::Instr(i) => i.id = id,
            _ => unreachable!(),
        }

        id
    }

    /// Adds the instruction to self.nodes and pushes it to the current block
    pub fn push_instruction(&mut self, instruction: node::Instruction) -> NodeId {
        let id = self.add_instruction(instruction);
        if let NodeObj::Instr(_) = &self[id] {
            self.get_current_block_mut().instructions.push(id);
        }
        id
    }

    /// Adds the instruction to self.nodes and insert it after phi instructions of the provided block
    pub fn insert_instruction_after_phi(
        &mut self,
        instruction: node::Instruction,
        block: BlockId,
    ) -> NodeId {
        let id = self.add_instruction(instruction);
        let mut pos = 0;
        for i in &self[block].instructions {
            if let Some(ins) = self.try_get_instruction(*i) {
                let op = ins.operation.opcode();
                if op != node::Opcode::Nop && op != node::Opcode::Phi {
                    break;
                }
            }
            pos += 1;
        }
        self[block].instructions.insert(pos, id);
        id
    }

    pub fn add_const(&mut self, constant: node::Constant) -> NodeId {
        let obj = NodeObj::Const(constant);
        let id = NodeId(self.nodes.insert(obj));
        match &mut self[id] {
            node::NodeObj::Const(c) => c.id = id,
            _ => unreachable!(),
        }

        id
    }

    pub fn get_ssafunc(&'a self, func_id: FuncId) -> Option<&SSAFunction> {
        self.functions.get(&func_id)
    }

    pub fn dummy_id() -> arena::Index {
        arena::Index::from_raw_parts(std::usize::MAX, 0)
    }

    pub fn try_get_node(&self, id: NodeId) -> Option<&node::NodeObj> {
        self.nodes.get(id.0)
    }

    pub fn try_get_node_mut(&mut self, id: NodeId) -> Option<&mut node::NodeObj> {
        self.nodes.get_mut(id.0)
    }

    pub fn get_object_type(&self, id: NodeId) -> node::ObjectType {
        self[id].get_type()
    }

    //Returns the object value if it is a constant, None if not. TODO: handle types
    pub fn get_as_constant(&self, id: NodeId) -> Option<FieldElement> {
        if let Some(node::NodeObj::Const(c)) = self.try_get_node(id) {
            return Some(FieldElement::from_be_bytes_reduce(&c.value.to_bytes_be()));
        }
        None
    }

    //todo handle errors
    fn get_instruction(&self, id: NodeId) -> &node::Instruction {
        self.try_get_instruction(id).expect("Index not found or not an instruction")
    }

    pub fn get_mut_instruction(&mut self, id: NodeId) -> &mut node::Instruction {
        self.try_get_mut_instruction(id).expect("Index not found or not an instruction")
    }

    pub fn try_get_instruction(&self, id: NodeId) -> Option<&node::Instruction> {
        if let Some(NodeObj::Instr(i)) = self.try_get_node(id) {
            return Some(i);
        }
        None
    }

    pub fn try_get_mut_instruction(&mut self, id: NodeId) -> Option<&mut node::Instruction> {
        if let Some(NodeObj::Instr(i)) = self.try_get_node_mut(id) {
            return Some(i);
        }
        None
    }

    pub fn get_variable(&self, id: NodeId) -> Result<&node::Variable, &str> {
        //TODO proper error handling
        match self.nodes.get(id.0) {
            Some(t) => match t {
                node::NodeObj::Obj(o) => Ok(o),
                _ => Err("Not an object"),
            },
            _ => Err("Invalid id"),
        }
    }

    pub fn get_mut_variable(&mut self, id: NodeId) -> Result<&mut node::Variable, &str> {
        //TODO proper error handling
        match self.nodes.get_mut(id.0) {
            Some(t) => match t {
                node::NodeObj::Obj(o) => Ok(o),
                _ => Err("Not an object"),
            },
            _ => Err("Invalid id"),
        }
    }

    pub fn get_result_instruction_mut(
        &mut self,
        target: BlockId,
        call_instruction: NodeId,
        index: u32,
    ) -> Option<&mut Instruction> {
        for id in &self.blocks[target.0].instructions {
            if let Some(NodeObj::Instr(i)) = self.nodes.get(id.0) {
                if i.operation == (Operation::Result { call_instruction, index }) {
                    let id = *id;
                    return self.try_get_mut_instruction(id);
                }
            }
        }
        None
    }

    pub fn get_root_value(&self, id: NodeId) -> NodeId {
        self.get_variable(id).map(|v| v.get_root()).unwrap_or(id)
    }

    pub fn add_variable(&mut self, obj: node::Variable, root: Option<NodeId>) -> NodeId {
        let id = NodeId(self.nodes.insert(NodeObj::Obj(obj)));
        match &mut self[id] {
            node::NodeObj::Obj(v) => {
                v.id = id;
                v.root = root;
            }
            _ => unreachable!(),
        }
        id
    }

    pub fn update_variable_id_in_block(
        &mut self,
        var_id: NodeId,
        new_var: NodeId,
        new_value: NodeId,
        block_id: BlockId,
    ) {
        let root_id = self.get_root_value(var_id);
        let root = self.get_variable(root_id).unwrap();
        let root_name = root.name.clone();
        let cb = &mut self[block_id];
        cb.update_variable(var_id, new_value);
        let v_name = self.value_names.entry(var_id).or_insert(0);
        *v_name += 1;
        let variable_id = *v_name;

        if let Ok(nvar) = self.get_mut_variable(new_var) {
            nvar.name = format!("{}{}", root_name, variable_id);
        }
    }

    //Returns true if a may be distinct from b, and false else
    pub fn maybe_distinct(&self, a: NodeId, b: NodeId) -> bool {
        if a == NodeId::dummy() || b == NodeId::dummy() {
            return true;
        }
        if a == b {
            return false;
        }
        if let (Some(a_value), Some(b_value)) = (self.get_as_constant(a), self.get_as_constant(b)) {
            if a_value == b_value {
                return false;
            }
        }
        true
    }

    //Returns true if a may be equal to b, and false otherwise
    pub fn maybe_equal(&self, a: NodeId, b: NodeId) -> bool {
        if a == NodeId::dummy() || b == NodeId::dummy() {
            return true;
        }

        if a == b {
            return true;
        }
        if let (Some(a_value), Some(b_value)) = (self.get_as_constant(a), self.get_as_constant(b)) {
            if a_value != b_value {
                return false;
            }
        }
        true
    }

    //same as update_variable but using the var index instead of var
    pub fn update_variable_id(&mut self, var_id: NodeId, new_var: NodeId, new_value: NodeId) {
        self.update_variable_id_in_block(var_id, new_var, new_value, self.current_block);
    }

    pub fn new_instruction(&mut self, opcode: Operation, optype: ObjectType) -> NodeId {
        //Add a new instruction to the nodes arena
        let mut i = Instruction::new(opcode, optype, Some(self.current_block));
        //Basic simplification
        optim::simplify(self, &mut i);

        if let Mark::ReplaceWith(replacement) = i.mark {
            return replacement;
        }
        self.push_instruction(i)
    }

    pub fn new_binary_instruction(
        &mut self,
        operator: BinaryOp,
        lhs: NodeId,
        rhs: NodeId,
        optype: ObjectType,
    ) -> NodeId {
        let operation = Operation::binary(operator, lhs, rhs);
        self.new_instruction(operation, optype)
    }

    pub fn find_const_with_type(
        &self,
        value: &BigUint,
        e_type: node::ObjectType,
    ) -> Option<NodeId> {
        //TODO We should map constant values to id
        for (idx, o) in &self.nodes {
            if let node::NodeObj::Const(c) = o {
                if c.value == *value && c.get_type() == e_type {
                    return Some(NodeId(idx));
                }
            }
        }
        None
    }

    // Retrieve the object conresponding to the const value given in argument
    // If such object does not exist, we create one
    pub fn get_or_create_const(&mut self, x: FieldElement, t: node::ObjectType) -> NodeId {
        let value = BigUint::from_bytes_be(&x.to_bytes()); //TODO a const should be a field element
        if let Some(prev_const) = self.find_const_with_type(&value, t) {
            return prev_const;
        }

        self.add_const(node::Constant {
            id: NodeId::dummy(),
            value,
            value_str: String::new(),
            value_type: t,
        })
    }

    //Return the type of the operation result, based on the left hand type
    pub fn get_result_type(&self, op: &Operation, lhs_type: node::ObjectType) -> node::ObjectType {
        use {BinaryOp::*, Operation::*};
        match op {
            Binary(node::Binary { operator: Eq, .. })
            | Binary(node::Binary { operator: Ne, .. })
            | Binary(node::Binary { operator: Ult, .. })
            | Binary(node::Binary { operator: Ule, .. })
            | Binary(node::Binary { operator: Slt, .. })
            | Binary(node::Binary { operator: Sle, .. })
            | Binary(node::Binary { operator: Lt, .. })
            | Binary(node::Binary { operator: Lte, .. }) => ObjectType::Boolean,
            Operation::Jne(_, _)
            | Operation::Jeq(_, _)
            | Operation::Jmp(_)
            | Operation::Nop
<<<<<<< HEAD
            | Binary(node::Binary { operator: Constrain(..), .. })
=======
            | Operation::Constrain(_)
>>>>>>> d5e08a64
            | Operation::Store { .. } => ObjectType::NotAnObject,
            Operation::Load { array_id, .. } => self.mem[*array_id].element_type,
            Operation::Cast(_) | Operation::Truncate { .. } => {
                unreachable!("cannot determine result type")
            }
            _ => lhs_type,
        }
    }

    pub fn new_array(
        &mut self,
        name: &str,
        element_type: ObjectType,
        len: u32,
        def_id: Option<noirc_frontend::node_interner::DefinitionId>,
    ) -> NodeId {
        let array_index = self.mem.create_new_array(len, element_type, name);
        self.add_dummy_load(array_index);
        self.add_dummy_store(array_index);
        //we create a variable pointing to this MemArray
        let new_var = node::Variable {
            id: NodeId::dummy(),
            obj_type: node::ObjectType::Pointer(array_index),
            name: name.to_string(),
            root: None,
            def: def_id,
            witness: None,
            parent_block: self.current_block,
        };
        if let Some(def) = def_id {
            self.mem[array_index].def = def;
        }
        self.add_variable(new_var, None)
    }

    pub fn create_array_from_object(
        &mut self,
        array: &crate::object::Array,
        definition: noirc_frontend::node_interner::DefinitionId,
        el_type: node::ObjectType,
        arr_name: &str,
    ) -> NodeId {
        let len = u32::try_from(array.length).unwrap();
        let result = self.new_array(arr_name, el_type, len, Some(definition));
        let array_id = self.mem.last_id();
        self.mem[array_id].set_witness(array);

        result
    }
    //blocks/////////////////////////
    pub fn try_get_block_mut(&mut self, id: BlockId) -> Option<&mut block::BasicBlock> {
        self.blocks.get_mut(id.0)
    }

    pub fn get_current_block(&self) -> &block::BasicBlock {
        &self[self.current_block]
    }

    pub fn get_current_block_mut(&mut self) -> &mut block::BasicBlock {
        let current = self.current_block;
        &mut self[current]
    }

    pub fn iter_blocks(&self) -> impl Iterator<Item = &BasicBlock> {
        self.blocks.iter().map(|(_id, block)| block)
    }

    pub fn log(&self, show_log: bool, before: &str, after: &str) {
        if show_log {
            self.print(before);
            println!("{}", after);
        }
    }

    //Optimise, flatten and truncate IR and then generates ACIR representation from it
    pub fn ir_to_acir(
        &mut self,
        evaluator: &mut Evaluator,
        enable_logging: bool,
    ) -> Result<(), RuntimeError> {
        //SSA
        self.log(enable_logging, "SSA:", "\ninline functions");
        function::inline_all(self);

        //Optimisation
        block::compute_dom(self);
        optim::full_cse(self, self.first_block);
        self.log(enable_logging, "\nCSE:", "\nunrolling:");
        //Unrolling
        flatten::unroll_tree(self, self.first_block);

        //Inlining
        self.log(enable_logging, "", "\ninlining:");
        inline::inline_tree(self, self.first_block);
        optim::full_cse(self, self.first_block);

        //Truncation
        integer::overflow_strategy(self);
        self.log(enable_logging, "\noverflow:", "");
        //ACIR
        self.acir(evaluator);
        if enable_logging {
            Acir::print_circuit(&evaluator.gates);
            println!("DONE");
            dbg!(&evaluator.current_witness_index);
        }
        Ok(())
    }

    pub fn acir(&self, evaluator: &mut Evaluator) {
        let mut acir = Acir::default();
        let mut fb = Some(&self[self.first_block]);
        while let Some(block) = fb {
            for iter in &block.instructions {
                let ins = self.get_instruction(*iter);
                acir.evaluate_instruction(ins, evaluator, self);
            }
            //TODO we should rather follow the jumps
            fb = block.left.map(|block_id| &self[block_id]);
        }
    }

    pub fn generate_empty_phi(&mut self, target_block: BlockId, phi_root: NodeId) -> NodeId {
        //Ensure there is not already a phi for the variable (n.b. probably not usefull)
        for i in &self[target_block].instructions {
            match self.try_get_instruction(*i) {
                Some(Instruction { operation: Operation::Phi { root, .. }, .. })
                    if *root == phi_root =>
                {
                    return *i;
                }
                _ => (),
            }
        }

        let v_type = self.get_object_type(phi_root);
        let operation = Operation::Phi { root: phi_root, block_args: vec![] };
        let new_phi = Instruction::new(operation, v_type, Some(target_block));
        let phi_id = self.add_instruction(new_phi);
        self[target_block].instructions.insert(1, phi_id);
        phi_id
    }

    fn memcpy(&mut self, l_type: ObjectType, r_type: ObjectType) {
        if l_type == r_type {
            return;
        }

        if let (ObjectType::Pointer(a), ObjectType::Pointer(b)) = (l_type, r_type) {
            let len = self.mem[a].len;
            let adr_a = self.mem[a].adr;
            let adr_b = self.mem[b].adr;
            let e_type = self.mem[b].element_type;
            for i in 0..len {
                let idx_b = self.get_or_create_const(
                    FieldElement::from((adr_b + i) as i128),
                    ObjectType::Unsigned(32),
                );
                let idx_a = self.get_or_create_const(
                    FieldElement::from((adr_a + i) as i128),
                    ObjectType::Unsigned(32),
                );
                let op_b = Operation::Load { array_id: b, index: idx_b };
                let load = self.new_instruction(op_b, e_type);
                let op_a = Operation::Store { array_id: a, index: idx_a, value: load };
                self.new_instruction(op_a, l_type);
            }
        } else {
            unreachable!("invalid type, expected arrays, got {:?} and {:?}", l_type, r_type);
        }
    }

    //This function handles assignment statements of the form lhs = rhs, depending on the nature of the arguments:
    // lhs can be: standard variable, array, array element (in which case we have an index)
    // rhs can be: standard variable, array, array element (depending on lhs type), call instruction, intrinsic, other instruction
    // For instance:
    // - if lhs and rhs are standard variables, we create a new ssa variable of lhs
    // - if lhs is an array element, we generate a store instruction
    // - if lhs and rhs are arrays, we perfom a copy of rhs into lhs,
    // - if lhs is an array and rhs is a call instruction, we indicate in the call that lhs is the returned array (so that no copy is needed because the inlining will use it)
    // ...
    pub fn handle_assign(&mut self, lhs: NodeId, index: Option<NodeId>, rhs: NodeId) -> NodeId {
        let lhs_type = self.get_object_type(lhs);
        let rhs_type = self.get_object_type(rhs);

        let mut ret_array = None;
        if let Some(Instruction {
            operation: Operation::Result { call_instruction: func, index: idx },
            ..
        }) = self.try_get_instruction(rhs)
        {
            if index.is_none() {
                if let ObjectType::Pointer(a) = lhs_type {
                    ret_array = Some((*func, a, *idx));
                }
            }
        }
        if let Some((func, a, idx)) = ret_array {
            if let Some(Instruction { operation: Operation::Call(_, _, returned_array), .. }) =
                self.try_get_mut_instruction(func)
            {
                returned_array.push((a, idx));
            }
            if let Some(i) = self.try_get_mut_instruction(rhs) {
                i.mark = Mark::ReplaceWith(lhs);
            }
            return lhs;
        }
        if let Some(idx) = index {
            if let ObjectType::Pointer(a) = lhs_type {
                //Store
                let op_a = Operation::Store { array_id: a, index: idx, value: rhs };
                return self.new_instruction(op_a, self.mem[a].element_type);
            } else {
                unreachable!("Index expression must be for an array");
            }
        } else if matches!(lhs_type, ObjectType::Pointer(_)) {
            if let Some(Instruction {
                operation: Operation::Intrinsic(_, _),
                res_type: rtype,
                ..
            }) = self.try_get_mut_instruction(rhs)
            {
                *rtype = lhs_type;
                return lhs;
            } else {
                self.memcpy(lhs_type, rhs_type);
                return lhs;
            }
        }
        let lhs_obj = self.get_variable(lhs).unwrap();
        let new_var = node::Variable {
            id: lhs,
            obj_type: lhs_type,
            name: String::new(),
            root: None,
            def: lhs_obj.def,
            witness: None,
            parent_block: self.current_block,
        };
        let ls_root = lhs_obj.get_root();
        //ssa: we create a new variable a1 linked to a
        let new_var_id = self.add_variable(new_var, Some(ls_root));
        let op = Operation::Binary(node::Binary {
            lhs: new_var_id,
            rhs,
            operator: node::BinaryOp::Assign,
        });
        let result = self.new_instruction(op, rhs_type);
        self.update_variable_id(ls_root, new_var_id, result); //update the name and the value map
        new_var_id
    }

    fn new_instruction_inline(
        &mut self,
        operation: node::Operation,
        optype: node::ObjectType,
        stack_frame: &mut StackFrame,
    ) -> NodeId {
        let i = node::Instruction::new(operation, optype, Some(stack_frame.block));
        let ins_id = self.add_instruction(i);
        stack_frame.push(ins_id);
        ins_id
    }

    fn memcpy_inline(
        &mut self,
        l_type: ObjectType,
        r_type: ObjectType,
        stack_frame: &mut StackFrame,
    ) {
        if l_type == r_type {
            return;
        }

        if let (ObjectType::Pointer(a), ObjectType::Pointer(b)) = (l_type, r_type) {
            let len = self.mem[a].len;
            let adr_a = self.mem[a].adr;
            let adr_b = self.mem[b].adr;
            let e_type = self.mem[b].element_type;
            for i in 0..len {
                let idx_b = self.get_or_create_const(
                    FieldElement::from((adr_b + i) as i128),
                    ObjectType::Unsigned(32),
                );
                let idx_a = self.get_or_create_const(
                    FieldElement::from((adr_a + i) as i128),
                    ObjectType::Unsigned(32),
                );
                let op_b = Operation::Load { array_id: b, index: idx_b };
                let load = self.new_instruction_inline(op_b, e_type, stack_frame);
                let op_a = Operation::Store { array_id: a, index: idx_a, value: load };
                self.new_instruction_inline(op_a, l_type, stack_frame);
            }
        } else {
            unreachable!("invalid type, expected arrays");
        }
    }

    pub fn handle_assign_inline(
        &mut self,
        lhs: NodeId,
        rhs: NodeId,
        stack_frame: &mut inline::StackFrame,
        block_id: BlockId,
    ) -> NodeId {
        let lhs_type = self.get_object_type(lhs);
        let rhs_type = self.get_object_type(rhs);
        if let ObjectType::Pointer(a) = lhs_type {
            //Array
            let b = stack_frame.get_or_default(a);
            self.memcpy_inline(ObjectType::Pointer(b), rhs_type, stack_frame);
            lhs
        } else {
            //new ssa
            let lhs_obj = self.get_variable(lhs).unwrap();
            let new_var = node::Variable {
                id: NodeId::dummy(),
                obj_type: lhs_type,
                name: String::new(),
                root: None,
                def: lhs_obj.def,
                witness: None,
                parent_block: self.current_block,
            };
            let ls_root = lhs_obj.get_root();
            //ssa: we create a new variable a1 linked to a
            let new_var_id = self.add_variable(new_var, Some(ls_root));
            //ass
            let op = Operation::Binary(node::Binary {
                lhs: new_var_id,
                rhs,
                operator: node::BinaryOp::Assign,
            });
            let result = self.new_instruction_inline(op, rhs_type, stack_frame);
            self.update_variable_id_in_block(ls_root, new_var_id, result, block_id); //update the name and the value map
            result
        }
    }
}

impl std::ops::Index<BlockId> for SsaContext<'_> {
    type Output = BasicBlock;

    fn index(&self, index: BlockId) -> &Self::Output {
        &self.blocks[index.0]
    }
}

impl std::ops::IndexMut<BlockId> for SsaContext<'_> {
    fn index_mut(&mut self, index: BlockId) -> &mut Self::Output {
        &mut self.blocks[index.0]
    }
}

impl std::ops::Index<NodeId> for SsaContext<'_> {
    type Output = NodeObj;

    fn index(&self, index: NodeId) -> &Self::Output {
        &self.nodes[index.0]
    }
}

impl std::ops::IndexMut<NodeId> for SsaContext<'_> {
    fn index_mut(&mut self, index: NodeId) -> &mut Self::Output {
        &mut self.nodes[index.0]
    }
}<|MERGE_RESOLUTION|>--- conflicted
+++ resolved
@@ -153,11 +153,6 @@
             BinaryOp::Or => "or",
             BinaryOp::Xor => "xor",
             BinaryOp::Assign => "assign",
-<<<<<<< HEAD
-            BinaryOp::Constrain(node::ConstrainOp::Eq, ..) => "constrain_eq",
-            BinaryOp::Constrain(node::ConstrainOp::Neq, ..) => "constrain_neq",
-=======
->>>>>>> d5e08a64
             BinaryOp::Shl => "shl",
             BinaryOp::Shr => "shr",
         };
@@ -180,7 +175,7 @@
                 )
             }
             Operation::Not(v) => format!("not {}", self.node_to_string(*v)),
-            Operation::Constrain(v) => format!("constrain {}", self.node_to_string(*v)),
+            Operation::Constrain(v, ..) => format!("constrain {}", self.node_to_string(*v)),
             Operation::Jne(v, b) => format!("jne {}, {:?}", self.node_to_string(*v), b),
             Operation::Jeq(v, b) => format!("jeq {}, {:?}", self.node_to_string(*v), b),
             Operation::Jmp(b) => format!("jmp {:?}", b),
@@ -543,11 +538,7 @@
             | Operation::Jeq(_, _)
             | Operation::Jmp(_)
             | Operation::Nop
-<<<<<<< HEAD
-            | Binary(node::Binary { operator: Constrain(..), .. })
-=======
-            | Operation::Constrain(_)
->>>>>>> d5e08a64
+            | Operation::Constrain(..)
             | Operation::Store { .. } => ObjectType::NotAnObject,
             Operation::Load { array_id, .. } => self.mem[*array_id].element_type,
             Operation::Cast(_) | Operation::Truncate { .. } => {
