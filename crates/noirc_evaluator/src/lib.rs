mod binary_op;

mod builtin;
mod environment;
mod errors;
mod low_level_function_impl;
mod object;
mod ssa;

use acvm::acir::circuit::{
    gate::{AndGate, Gate, XorGate},
    Circuit, PublicInputs,
};
use acvm::acir::native_types::{Expression, Linear, Witness};
use acvm::FieldElement;
use acvm::Language;
use environment::{Environment, FuncContext};
use errors::{RuntimeError, RuntimeErrorKind};
use noirc_abi::AbiFEType;
use noirc_errors::Location;
use noirc_frontend::{
    hir::Context,
    hir_def::{
        expr::{
            HirBinaryOp, HirBinaryOpKind, HirBlockExpression, HirCallExpression, HirExpression,
            HirForExpression, HirLiteral,
        },
        stmt::{HirConstrainStatement, HirPattern, HirStatement},
    },
    node_interner::{DefinitionId, NodeInterner},
};
use noirc_frontend::{
    hir_def::{expr::HirIdent, stmt::HirLValue},
    node_interner::{ExprId, FuncId, StmtId},
};
use noirc_frontend::{FunctionKind, Type};
use object::{Array, Integer, Object, RangedObject};
use ssa::{code_gen::IRGenerator, node};
pub struct Evaluator<'a> {
    // Why is this not u64?
    //
    // At the moment, wasm32 is being used in the default backend
    // so it is safer to use a u64, at least until clang is changed
    // to compile wasm64.
    current_witness_index: u32,
    context: &'a Context,
    public_inputs: Vec<Witness>,
    main_function: FuncId,
    gates: Vec<Gate>,
}

impl<'a> Evaluator<'a> {
    pub fn new(main_function: FuncId, context: &Context) -> Evaluator {
        Evaluator {
            public_inputs: Vec::new(),
            // XXX: Barretenberg, reserves the first index to have value 0.
            // When we increment, we do not use this index at all.
            // This means that every constraint system at the moment, will either need
            // to decrease each index by 1, or create a dummy witness.
            //
            // We ideally want to not have this and have Barretenberg apply the
            // following transformation to the witness index : f(i) = i + 1
            //
            current_witness_index: 0,
            context,
            main_function,
            gates: Vec::new(),
        }
    }

    // Creates a new Witness index
    fn add_witness_to_cs(&mut self) -> Witness {
        self.current_witness_index += 1;
        Witness(self.current_witness_index)
    }

    // Maps a variable name to a witness index
    fn add_witness_to_env(
        &mut self,
        variable_name: String,
        witness: Witness,
        env: &mut Environment,
    ) -> Object {
        let value = Object::from_witness(witness);
        env.store(variable_name, value.clone());
        value
    }

    pub fn current_witness_index(&self) -> u32 {
        self.current_witness_index
    }

    /// Compiles the Program into ACIR and applies optimisations to the arithmetic gates
    // XXX: We return the num_witnesses, but this is the max number of witnesses
    // Some of these could have been removed due to optimisations. We need this number because the
    // Standard format requires the number of witnesses. The max number is also fine.
    // If we had a composer object, we would not need it
    pub fn compile(
        mut self,
        np_language: Language,
        enable_logging: bool,
    ) -> Result<Circuit, RuntimeError> {
        // create a new environment for the main context
        let mut env = Environment::new(FuncContext::Main);

        // First evaluate the main function
        self.evaluate_main_alt(&mut env, enable_logging)?;

        let witness_index = self.current_witness_index();

        let optimised_circuit = acvm::compiler::compile(
            Circuit {
                current_witness_index: witness_index,
                gates: self.gates,
                public_inputs: PublicInputs(self.public_inputs),
            },
            np_language,
        );
        Ok(optimised_circuit)
    }

    // When we are multiplying arithmetic gates by each other, if one gate has too many terms
    // It is better to create an intermediate variable which links to the gate and then multiply by that intermediate variable
    // instead
    pub fn create_intermediate_variable(
        &mut self,
        arithmetic_gate: Expression,
    ) -> (Object, Witness) {
        // Create a unique witness name and add witness to the constraint system
        let inter_var_witness = self.add_witness_to_cs();
        let inter_var_object = Object::from_witness(inter_var_witness);

        // Link that witness to the arithmetic gate
        let constraint = &arithmetic_gate - &inter_var_witness;
        self.gates.push(Gate::Arithmetic(constraint));
        (inter_var_object, inter_var_witness)
    }

    pub fn evaluate_infix_expression(
        &mut self,
        lhs: Object,
        rhs: Object,
        op: HirBinaryOp,
    ) -> Result<Object, RuntimeError> {
        match op.kind {
            HirBinaryOpKind::Add => binary_op::handle_add_op(lhs, rhs, self),
            HirBinaryOpKind::Subtract => binary_op::handle_sub_op(lhs, rhs, self),
            HirBinaryOpKind::Multiply => binary_op::handle_mul_op(lhs, rhs, self),
            HirBinaryOpKind::Divide => binary_op::handle_div_op(lhs, rhs, self),
            HirBinaryOpKind::NotEqual => binary_op::handle_neq_op(lhs, rhs, self),
            HirBinaryOpKind::Equal => binary_op::handle_equal_op(lhs, rhs, self),
            HirBinaryOpKind::And => binary_op::handle_and_op(lhs, rhs, self),
            HirBinaryOpKind::Xor => binary_op::handle_xor_op(lhs, rhs, self),
            HirBinaryOpKind::Less => binary_op::handle_less_than_op(lhs, rhs, self),
            HirBinaryOpKind::LessEqual => binary_op::handle_less_than_equal_op(lhs, rhs, self),
            HirBinaryOpKind::Greater => binary_op::handle_greater_than_op(lhs, rhs, self),
            HirBinaryOpKind::GreaterEqual => {
                binary_op::handle_greater_than_equal_op(lhs, rhs, self)
            }
            HirBinaryOpKind::Assign => {
                let err = RuntimeErrorKind::Spanless(
                    "The Binary operation `=` can only be used in declaration statements"
                        .to_string(),
                );
                Err(err)
            }
            HirBinaryOpKind::Or => Err(RuntimeErrorKind::Unimplemented(
                "The Or operation is currently not implemented. First implement in Barretenberg."
                    .to_owned(),
            )),
            HirBinaryOpKind::Shr | HirBinaryOpKind::Shl => Err(RuntimeErrorKind::Unimplemented(
                "Bit shift operations are not currently implemented.".to_owned(),
            )),
        }
        .map_err(|kind| kind.add_location(op.location))
    }

    // When we evaluate an identifier , it will be a linear polynomial
    // This is because, we currently do not have support for optimisations with polynomials of higher degree or higher fan-ins
    // XXX: One way to configure this in the future, is to count the fan-in/out and check if it is lower than the configured width
    // Either it is 1 * x + 0 or it is ax+b
    fn evaluate_identifier(&mut self, ident: HirIdent, env: &mut Environment) -> Object {
        let ident_name = self.context.def_interner.definition_name(ident.id);
        env.get(ident_name)
    }

    /// Compiles the AST into the intermediate format by evaluating the main function
    pub fn evaluate_main(&mut self, env: &mut Environment) -> Result<(), RuntimeError> {
        self.parse_abi(env)?;

        // Now call the main function
        // XXX: We should be able to replace this with call_function in the future,
        // It is not possible now due to the aztec standard format requiring a particular ordering of inputs in the ABI
        let main_func_body = self.context.def_interner.function(&self.main_function);
        let block = main_func_body.block(&self.context.def_interner);
        for stmt_id in block.statements() {
            self.evaluate_statement(env, stmt_id)?;
        }
        Ok(())
    }

    /// Compiles the AST into the intermediate format by evaluating the main function
    pub fn evaluate_main_alt(
        &mut self,
        env: &mut Environment,
        enable_logging: bool,
    ) -> Result<(), RuntimeError> {
        let mut igen = IRGenerator::new(self.context);
        self.parse_abi_alt(env, &mut igen)?;

        // Generate IR for global const statements before starting evaluation of main
        let stmt_ids = self
            .context
            .def_interner
            .get_all_global_consts()
            .keys()
            .cloned()
            .collect::<Vec<StmtId>>();
        igen.codegen_block(&stmt_ids, env);

        // Now call the main function
        let main_func_body = self.context.def_interner.function(&self.main_function);
        let location = self.context.def_interner.function_meta(&self.main_function).location;
        ssa::code_gen::evaluate_main(&mut igen, env, main_func_body, location)?;

        //Generates ACIR representation:
        igen.context.ir_to_acir(self, enable_logging)?;
        Ok(())
    }

    /// The ABI is the intermediate representation between Noir and types like Toml
    /// Noted in the noirc_abi, it is possible to convert Toml -> NoirTypes
    /// However, this intermediate representation is useful as it allows us to have
    /// intermediate Types which the core type system does not know about like Strings.
    fn parse_abi(&mut self, env: &mut Environment) -> Result<(), RuntimeError> {
        // XXX: Currently, the syntax only supports public witnesses
        // u8 and arrays are assumed to be private
        // This is not a short-coming of the ABI, but of the grammar
        // The new grammar has been conceived, and will be implemented.

        let func_meta = self.context.def_interner.function_meta(&self.main_function);
        // XXX: We make the span very general here, so an error will underline all of the parameters in the span
        // This maybe not be desireable in the long run, because we want to point to the exact place

        let param_span = func_meta.parameters.span();
        let param_location = Location::new(param_span, func_meta.location.file);

        let abi = func_meta.into_abi(&self.context.def_interner);

        for (param_name, param_type) in abi.parameters.into_iter() {
            match param_type {
                noirc_abi::AbiType::Array { visibility, length, typ } => {
                    let mut elements = Vec::with_capacity(length as usize);
                    for _ in 0..length as usize {
                        let witness = self.add_witness_to_cs();
                        if visibility == noirc_abi::AbiFEType::Public {
                            self.public_inputs.push(witness);
                        }

                        // Constrain each element in the array to be equal to the type declared in the parameter
                        let object = match *typ {
                            noirc_abi::AbiType::Integer { visibility: _, sign, width } => {
                                // XXX: Since this is in an array, the visibility
                                // XXX: should not be settable. By default, it will be Private
                                // since if the user does not supply a visibility,
                                // then it is by default Private

                                // Currently we do not support signed integers
                                assert!(
                                    sign != noirc_abi::Sign::Signed,
                                    "signed integers are currently not supported"
                                );

                                let integer = Integer::from_witness_unconstrained(witness, width);
                                integer
                                    .constrain(self)
                                    .map_err(|kind| kind.add_location(param_location))?;
                                Object::Integer(integer)
                            }
                            noirc_abi::AbiType::Field(noirc_abi::AbiFEType::Private) => {
                                Object::from_witness(witness)
                            }
                            _ => unimplemented!(
                                "currently we only support arrays of integer and witness types"
                            ),
                        };

                        elements.push(object);
                    }
                    let arr = Array { contents: elements, length };
                    env.store(param_name, Object::Array(arr));
                }
                noirc_abi::AbiType::Field(noirc_abi::AbiFEType::Private) => {
                    let witness = self.add_witness_to_cs();
                    self.add_witness_to_env(param_name, witness, env);
                }
                noirc_abi::AbiType::Integer { visibility, sign, width } => {
                    let witness = self.add_witness_to_cs();
                    if visibility == noirc_abi::AbiFEType::Public {
                        self.public_inputs.push(witness);
                    }
                    // Currently we do not support signed integers
                    assert!(
                        sign != noirc_abi::Sign::Signed,
                        "signed integers are currently not supported"
                    );

                    let integer = Integer::from_witness_unconstrained(witness, width);
                    integer.constrain(self).map_err(|kind| kind.add_location(param_location))?;

                    env.store(param_name, Object::Integer(integer));
                }
                noirc_abi::AbiType::Field(noirc_abi::AbiFEType::Public) => {
                    let witness = self.add_witness_to_cs();
                    self.public_inputs.push(witness);
                    self.add_witness_to_env(param_name, witness, env);
                }
            }
        }

        Ok(())
    }

    fn param_to_var(
        &mut self,
        name: &str,
        def: DefinitionId,
        param_visibility: AbiFEType,
        param_type: &Type,
        param_location: Location,
        igen: &mut IRGenerator,
    ) -> Result<(), RuntimeError> {
        match param_type {
            Type::FieldElement(..) => {
                let witness = self.add_witness_to_cs();
                if param_visibility == AbiFEType::Public {
                    self.public_inputs.push(witness);
                }
                igen.abi_var(name, def, node::ObjectType::NativeField, witness);
            }
            Type::Array(array_size, typ) => {
                let mut witnesses = Vec::new();
                let mut element_width = None;
                if let Type::Integer(_, _, width) = typ.as_ref() {
                    element_width = Some(*width);
                }
                let len = array_size.array_length().unwrap();
                for _ in 0..len {
                    let witness = self.add_witness_to_cs();
                    witnesses.push(witness);
                    if let Some(ww) = element_width {
                        ssa::acir_gen::range_constraint(witness, ww, self)
                            .map_err(|e| e.add_location(param_location))?;
                    }
<<<<<<< HEAD
                    noirc_frontend::ArraySize::Fixed(len) => {
                        for _ in 0..len {
                            let witness = self.add_witness_to_cs();
                            witnesses.push(witness);
                            if let Some(ww) = element_width {
                                ssa::acir_gen::range_constraint(witness, ww, self)
                                    .map_err(|e| e.add_location(param_location))?;
                            }
                            if param_visibility == AbiFEType::Public {
                                self.public_inputs.push(witness);
                            }
                        }
                        igen.abi_array(name, def, *typ.clone(), len, witnesses.clone());
=======
                    if param_visibility == AbiFEType::Public {
                        self.public_inputs.push(witness);
>>>>>>> 08b615ca
                    }
                }
                igen.abi_array(name, def, *typ.clone(), len as u128, witnesses);
            }
            Type::Integer(_, sign, width) => {
                let witness = self.add_witness_to_cs();
                ssa::acir_gen::range_constraint(witness, *width, self)
                    .map_err(|e| e.add_location(param_location))?;
                if param_visibility == AbiFEType::Public {
                    self.public_inputs.push(witness);
                }
                match sign {
                    noirc_frontend::Signedness::Unsigned => {
                        igen.abi_var(name, def, node::ObjectType::Unsigned(*width), witness)
                    }
                    noirc_frontend::Signedness::Signed => {
                        igen.abi_var(name, def, node::ObjectType::Signed(*width), witness)
                    }
                }
            }

            Type::Bool(_) => todo!(),
            Type::Unit => todo!(),
            Type::Struct(..) => todo!(),
            Type::Tuple(_) => todo!(),

            Type::PolymorphicInteger(..)
            | Type::TypeVariable(_)
            | Type::ArrayLength(_)
            | Type::Error
            | Type::Function(..) => todo!(),
            Type::Forall(_, _) => unreachable!(),
        }
        Ok(())
    }

    /// The ABI is the intermediate representation between Noir and types like Toml
    /// Noted in the noirc_abi, it is possible to convert Toml -> NoirTypes
    /// However, this intermediate representation is useful as it allows us to have
    /// intermediate Types which the core type system does not know about like Strings.
    fn parse_abi_alt(
        &mut self,
        _env: &mut Environment,
        igen: &mut IRGenerator,
    ) -> Result<(), RuntimeError> {
        // XXX: Currently, the syntax only supports public witnesses
        // u8 and arrays are assumed to be private
        // This is not a short-coming of the ABI, but of the grammar
        // The new grammar has been conceived, and will be implemented.
        let func_meta = self.context.def_interner.function_meta(&self.main_function);

        for param in &func_meta.parameters.0 {
            match &param.0 {
                HirPattern::Identifier(ident) => {
                    let name = self.context.def_interner.definition_name(ident.id);
                    let ident_def = ident.id;
                    self.param_to_var(name, ident_def, param.2, &param.1, ident.location, igen)?;
                }
                HirPattern::Mutable(hir_pattern, span_pattern) => {
                    if let HirPattern::Identifier(ident_id) = **hir_pattern {
                        let name = self.context.def_interner.definition_name(ident_id.id);
                        let ident_def = ident_id.id;
                        let location = Location::new(*span_pattern, func_meta.location.file);
                        self.param_to_var(name, ident_def, param.2, &param.1, location, igen)?;
                    }
                }
                HirPattern::Tuple(_, _) => todo!(),
                HirPattern::Struct(_, _, _) => todo!(),
            }
        }

        let return_type = func_meta.return_type();
        if return_type != &Type::Unit {
            // Must create a fake variable for the return from main to turn it into a pub parameter.
            let ident_def = NodeInterner::main_return_id();
            let ident_name = NodeInterner::main_return_name();
            self.param_to_var(
                ident_name,
                ident_def,
                func_meta.return_visibility,
                return_type,
                func_meta.location,
                igen,
            )?;
        }

        Ok(())
    }

    fn pattern_name(&self, pattern: &HirPattern) -> String {
        match pattern {
            HirPattern::Identifier(ident) => {
                self.context.def_interner.definition_name(ident.id).to_owned()
            }
            HirPattern::Mutable(pattern, _) => self.pattern_name(pattern),
            HirPattern::Tuple(_, _) => todo!("Implement tuples in the backend"),
            HirPattern::Struct(_, _, _) => todo!("Implement structs in the backend"),
        }
    }

    fn evaluate_statement(
        &mut self,
        env: &mut Environment,
        stmt_id: &StmtId,
    ) -> Result<Object, RuntimeError> {
        let statement = self.context.def_interner.statement(stmt_id);
        match statement {
            HirStatement::Constrain(constrain_stmt) => {
                self.handle_constrain_statement(env, constrain_stmt)
            }
            HirStatement::Expression(expr) | HirStatement::Semi(expr) => {
                self.expression_to_object(env, &expr)
            }
            HirStatement::Let(let_stmt) => {
                // let statements are used to declare a higher level object
                self.handle_definition(env, &let_stmt.pattern, &let_stmt.expression)
            }
            HirStatement::Assign(assign_stmt) => {
                let ident = HirPattern::Identifier(match assign_stmt.lvalue {
                    HirLValue::Ident(ident) => ident,
                    HirLValue::MemberAccess { .. } => unimplemented!(),
                    HirLValue::Index { .. } => unimplemented!(),
                });

                self.handle_definition(env, &ident, &assign_stmt.expression)
            }
            HirStatement::Error => unreachable!(
                "ice: compiler did not exit before codegen when a statement failed to parse"
            ),
        }
    }

    // The LHS of a private statement is always a new witness
    // Cannot do `private x + k = z`
    // It is also a new variable, since private is used to derive variables
    fn handle_private_statement(
        &mut self,
        env: &mut Environment,
        variable_name: String,
        rhs: &ExprId,
    ) -> Result<Object, RuntimeError> {
        let rhs_span = self.context.def_interner.expr_location(rhs);
        let rhs_poly = self.expression_to_object(env, rhs)?;

        // We do not store it in the environment yet, because it may need to be casted to an integer
        let witness = self.add_witness_to_cs();

        // There are two ways to add the variable to the environment. We can add the variable and link it to itself,
        // This is fine since we constrain the RHS to be equal to the LHS.
        // The other way is to check if the RHS is a linear polynomial, and link the variable to the RHS instead
        // This second way is preferred because it allows for more optimisation options.
        // If the RHS is not a linear polynomial, then we do the first option.
        if rhs_poly.can_defer_constraint() {
            env.store(variable_name, rhs_poly.clone());
        } else {
            self.add_witness_to_env(variable_name, witness, env);
        }

        // This is a private statement, which is why we extract only a witness type from the object
        let rhs_as_witness = rhs_poly
            .extract_private_witness()
            .ok_or(RuntimeErrorKind::UnstructuredError {
                message: "only witnesses can be used in a private statement".to_string(),
            })
            .map_err(|kind| kind.add_location(rhs_span))?;
        self.gates.push(Gate::Arithmetic(&rhs_as_witness - &witness.to_unknown()));

        // Lets go through some possible scenarios to explain why the code is correct
        // 0: priv x = 5;
        //
        // This is not possible since the RHS is not a Witness type. It is constant.
        //
        // 1: priv x = y + z;
        //
        // Here we apply one gate `y + z - x = 0`
        //
        // 2: priv x : u8 = y + z as u32;
        //
        // This is not allowed because the lhs says u8 and the rhs says u32
        //
        // 3: priv x : u32 = y + z as u32
        //
        // Since the lhs type is the same as the rhs, it will pass analysis.
        // When we constrain the rhs `y + z as u32` we are sure that the RHS is a u32 or it will fail
        // When we then add the constraint that x - y + z = 0
        // We know that x must be a u32 as well, since the constraint enforces them to be equal
        //
        // TLDR; This works because the RHS is already constrained when we receive it as an object
        // Even if we remove the typing information, the constraint has already been applied, so it is correct.
        // Elaborating a little more. An integer x is a witness which has been constrained to be y num_bits. If we simply remove the type information
        // i.e. just take x, then apply the constraint z - x' = 0. Then x' is implicitly constrained to be y num bits also.
        Ok(Object::Null)
    }

    // Add a constraint to constrain two expression together
    fn handle_constrain_statement(
        &mut self,
        env: &mut Environment,
        constrain_stmt: HirConstrainStatement,
    ) -> Result<Object, RuntimeError> {
        self.expression_to_object(env, &constrain_stmt.0)?;
        Ok(Object::Null)
    }

    fn handle_definition(
        &mut self,
        env: &mut Environment,
        pattern: &HirPattern,
        rhs: &ExprId,
    ) -> Result<Object, RuntimeError> {
        // Convert the LHS into an identifier
        let variable_name = self.pattern_name(pattern);

        // XXX: Currently we only support arrays using this, when other types are introduced
        // we can extend into a separate (generic) module
        match self.context.def_interner.id_type(rhs) {
            Type::FieldElement(is_const) if is_const.is_const() => {
                // const can only be integers/Field elements, cannot involve the witness, so we can possibly move this to
                // analysis. Right now it would not make a difference, since we are not compiling to an intermediate Noir format
                let span = self.context.def_interner.expr_location(rhs);
                let value =
                    self.evaluate_integer(env, rhs).map_err(|kind| kind.add_location(span))?;
                env.store(variable_name, value);
            }
            Type::Array(..) => {
                let rhs_poly = self.expression_to_object(env, rhs)?;
                match rhs_poly {
                    Object::Array(arr) => {
                        env.store(variable_name, Object::Array(arr));
                    }
                    _ => unimplemented!(
                        "The evaluator currently only supports arrays and constant integers!"
                    ),
                };
            }
            _ => return self.handle_private_statement(env, variable_name, rhs),
        }

        Ok(Object::Null)
    }

    fn handle_for_expr(
        &mut self,
        env: &mut Environment,
        for_expr: HirForExpression,
    ) -> Result<Object, RuntimeErrorKind> {
        // First create an iterator over all of the for loop identifiers
        // XXX: We preferably need to introduce public integers and private integers, so that we can
        // loop securely on constants. This requires `constant as u128`, analysis will take care of the rest
        let start = self
            .expression_to_object(env, &for_expr.start_range)
            .map_err(|err| err.remove_span())?
            .constant()?;
        let end = self
            .expression_to_object(env, &for_expr.end_range)
            .map_err(|err| err.remove_span())?
            .constant()?;
        let ranged_object = RangedObject::new(start, end)?;

        let mut contents: Vec<Object> = Vec::new();

        for indice in ranged_object {
            env.start_scope();

            // Add indice to environment
            let variable_name =
                self.context.def_interner.definition_name(for_expr.identifier.id).to_owned();
            env.store(variable_name, Object::Constants(indice));

            let block = self.expression_to_block(&for_expr.block);
            let statements = block.statements();
            let return_typ = self.eval_block(env, statements).map_err(|err| err.remove_span())?;
            contents.push(return_typ);

            env.end_scope();
        }
        let length = contents.len() as u128;

        Ok(Object::Array(Array { contents, length }))
    }

    fn expression_to_block(&mut self, expr_id: &ExprId) -> HirBlockExpression {
        match self.context.def_interner.expression(expr_id) {
            HirExpression::Block(block_expr) => block_expr,
            _ => panic!("ice: expected a block expression"),
        }
    }

    pub fn evaluate_integer(
        &mut self,
        env: &mut Environment,
        expr_id: &ExprId,
    ) -> Result<Object, RuntimeErrorKind> {
        let polynomial =
            self.expression_to_object(env, expr_id).map_err(|err| err.remove_span())?;
        if polynomial.is_constant() {
            return Ok(polynomial);
        }
        return Err(RuntimeErrorKind::expected_type("constant", polynomial.r#type()));
    }

    pub(crate) fn expression_to_object(
        &mut self,
        env: &mut Environment,
        expr_id: &ExprId,
    ) -> Result<Object, RuntimeError> {
        let loc = self.context.def_interner.expr_location(expr_id);

        match self.context.def_interner.expression(expr_id) {
            HirExpression::Literal(HirLiteral::Integer(x)) => Ok(Object::Constants(x)),
            HirExpression::Literal(HirLiteral::Array(arr_lit)) => {
                Ok(Object::Array(Array::from(self, env, arr_lit)?))
            }
            HirExpression::Ident(x) => Ok(self.evaluate_identifier(x, env)),
            HirExpression::Infix(infx) => {
                let lhs = self.expression_to_object(env, &infx.lhs)?;
                let rhs = self.expression_to_object(env, &infx.rhs)?;
                self.evaluate_infix_expression(lhs, rhs, infx.operator)
            }
            HirExpression::Cast(cast_expr) => {
                let lhs = self.expression_to_object(env, &cast_expr.lhs)?;
                binary_op::handle_cast_op(self,lhs, cast_expr.r#type).map_err(|kind|kind.add_location(loc))
            }
            HirExpression::Index(indexed_expr) => {
                // Currently these only happen for arrays
                let collection_name = match self.context.def_interner.expression(&indexed_expr.collection) {
                    HirExpression::Ident(id) => id,
                    other => unimplemented!("Array indexing with an lhs of '{:?}' is unimplemented in the interpreter, you must use an expression in the form `identifier[expression]` for now.", other)
                };

                let arr_name = self.context.def_interner.definition_name(collection_name.id);
                let ident_location = collection_name.location;
                let arr = env.get_array(arr_name).map_err(|kind|kind.add_location(ident_location))?;

                //
                // Evaluate the index expression
                let index_as_obj = self.expression_to_object(env, &indexed_expr.index)?;
                let index_as_constant = match index_as_obj.constant() {
                    Ok(v) => v,
                    Err(_) => panic!("Indexed expression does not evaluate to a constant")
                };
                //
                let index_as_u128 = index_as_constant.to_u128();
                arr.get(index_as_u128).map_err(|kind|kind.add_location(loc))
            }
            HirExpression::Call(call_expr) => {

                let func_meta = self.context.def_interner.function_meta(&call_expr.func_id);
                //
                // Choices are a low level func or an imported library function
                // If low level, then we use it's func name to find out what function to call
                // If not then we just call the library as usual with the function definition
                match func_meta.kind {
                    FunctionKind::Normal => self.call_function(env, &call_expr, call_expr.func_id),
                    FunctionKind::LowLevel => {
                        let attribute = func_meta.attributes.expect("all low level functions must contain an attribute which contains the opcode which it links to");
                        let opcode_name = attribute.foreign().expect("ice: function marked as foreign, but attribute kind does not match this");
                        low_level_function_impl::call_low_level(self, env, opcode_name, call_expr, loc)
                    },
                    FunctionKind::Builtin => {
                        let attribute = func_meta.attributes.expect("all builtin functions must contain an attribute which contains the function name which it links to");
                        let builtin_name = attribute.builtin().expect("ice: function marked as a builtin, but attribute kind does not match this");
                        builtin::call_builtin(self, env, builtin_name, call_expr, loc)
                    },
                }
            }
            HirExpression::For(for_expr) => self.handle_for_expr(env,for_expr).map_err(|kind|kind.add_location(loc)),
            HirExpression::If(_) => todo!("If expressions are currently unimplemented"),
            HirExpression::Prefix(_) => todo!("Prefix expressions are currently unimplemented"),
            HirExpression::Literal(HirLiteral::Str(_)) => todo!("string literals are currently unimplemented"),
            HirExpression::Literal(HirLiteral::Bool(_)) => todo!("boolean literals are currently unimplemented"),
            HirExpression::Block(_) => todo!("currently block expressions not in for/if branches are not being evaluated. In the future, we should be able to unify the eval_block and all places which require block_expr here"),
            HirExpression::Constructor(_) => todo!("Constructor expressions are unimplemented in the noir backend"),
            HirExpression::Tuple(_) => todo!("Tuple expressions are unimplemented in the noir backend"),
            HirExpression::MemberAccess(_) => todo!("Member access expressions are unimplemented in the noir backend"),
            HirExpression::MethodCall(expr) => unreachable!("Method call expressions should have been desugared into call expressions before reaching the backend: {:#?}", expr),
            HirExpression::Error => unreachable!("Tried to evaluate an Expression::Error node"),
        }
    }

    fn call_function(
        &mut self,
        env: &mut Environment,
        call_expr: &HirCallExpression,
        func_id: FuncId,
    ) -> Result<Object, RuntimeError> {
        // Create a new environment for this function
        // This is okay because functions are not stored in the environment
        // We need to add the arguments into the environment though
        // Note: The arguments are evaluated in the old environment
        let mut new_env = Environment::new(FuncContext::NonMain);
        let (arguments, mut errors) = self.expression_list_to_objects(env, &call_expr.arguments);
        if !errors.is_empty() {
            // XXX: We could have an error variant to return multiple errors here
            // As long as we can guarantee that each expression does not affect the proceeding, this should be fine
            //
            return Err(errors.pop().unwrap());
        }

        let func_meta = self.context.def_interner.function_meta(&func_id);

        for (param, argument) in func_meta.parameters.iter().zip(arguments.into_iter()) {
            let param_name = self.pattern_name(&param.0);
            new_env.store(param_name, argument);
        }

        let return_val = self.apply_func(&mut new_env, &func_id)?;

        Ok(return_val)
    }

    fn apply_func(
        &mut self,
        env: &mut Environment,
        func_id: &FuncId,
    ) -> Result<Object, RuntimeError> {
        let function = self.context.def_interner.function(func_id);
        let block = function.block(&self.context.def_interner);
        self.eval_block(env, block.statements())
    }

    fn eval_block(
        &mut self,
        env: &mut Environment,
        block: &[StmtId],
    ) -> Result<Object, RuntimeError> {
        let mut result = Object::Null;
        for stmt in block {
            result = self.evaluate_statement(env, stmt)?;
        }
        Ok(result)
    }

    fn expression_list_to_objects(
        &mut self,
        env: &mut Environment,
        exprs: &[ExprId],
    ) -> (Vec<Object>, Vec<RuntimeError>) {
        let (objects, errors): (Vec<_>, Vec<_>) =
            exprs.iter().map(|expr| self.expression_to_object(env, expr)).partition(Result::is_ok);

        let objects: Vec<_> = objects.into_iter().map(Result::unwrap).collect();
        let errors: Vec<_> = errors.into_iter().map(Result::unwrap_err).collect();
        (objects, errors)
    }
}<|MERGE_RESOLUTION|>--- conflicted
+++ resolved
@@ -352,24 +352,8 @@
                         ssa::acir_gen::range_constraint(witness, ww, self)
                             .map_err(|e| e.add_location(param_location))?;
                     }
-<<<<<<< HEAD
-                    noirc_frontend::ArraySize::Fixed(len) => {
-                        for _ in 0..len {
-                            let witness = self.add_witness_to_cs();
-                            witnesses.push(witness);
-                            if let Some(ww) = element_width {
-                                ssa::acir_gen::range_constraint(witness, ww, self)
-                                    .map_err(|e| e.add_location(param_location))?;
-                            }
-                            if param_visibility == AbiFEType::Public {
-                                self.public_inputs.push(witness);
-                            }
-                        }
-                        igen.abi_array(name, def, *typ.clone(), len, witnesses.clone());
-=======
                     if param_visibility == AbiFEType::Public {
                         self.public_inputs.push(witness);
->>>>>>> 08b615ca
                     }
                 }
                 igen.abi_array(name, def, *typ.clone(), len as u128, witnesses);
