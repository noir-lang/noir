--- conflicted
+++ resolved
@@ -173,15 +173,8 @@
             HirBinaryOpKind::Shr | HirBinaryOpKind::Shl => Err(RuntimeErrorKind::Unimplemented(
                 "Bit shift operations are not currently implemented.".to_owned(),
             )),
-            HirBinaryOpKind::MemberAccess => {
-                todo!("Member access for structs is unimplemented in the noir backend")
-            }
-<<<<<<< HEAD
-        }.map_err(|kind|kind.add_span(op.span))
-=======
         }
         .map_err(|kind| kind.add_span(op.span))
->>>>>>> 4e932c17
     }
 
     // When we evaluate an identifier , it will be a linear polynomial
