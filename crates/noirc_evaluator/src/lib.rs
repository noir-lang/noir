--- conflicted
+++ resolved
@@ -280,10 +280,7 @@
         // The new grammar has been conceived, and will be implemented.
         let main = ir_gen.program.main();
         let main_params = std::mem::take(&mut main.parameters);
-<<<<<<< HEAD
         let abi_params = std::mem::take(&mut ir_gen.program.abi.parameters);
-=======
-        let abi_params = std::mem::take(&mut igen.program.abi.parameters);
 
         // Remove the return type from the parameters
         // Since this is not in the main functions parameters.
@@ -294,7 +291,6 @@
             .filter(|param| param.name != noirc_abi::MAIN_RETURN_NAME)
             .collect();
 
->>>>>>> 90b6036d
         assert_eq!(main_params.len(), abi_params.len());
 
         for ((param_id, _, param_name, _), abi_param) in main_params.iter().zip(abi_params) {
