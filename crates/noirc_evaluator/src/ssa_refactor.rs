//! SSA stands for Single Static Assignment
//! The IR presented in this module will already
//! be in SSA form and will be used to apply
//! conventional optimizations like Common Subexpression
//! elimination and constant folding.
//!
//! This module heavily borrows from Cranelift
#![allow(dead_code)]

use crate::errors::RuntimeError;
use acvm::{acir::circuit::Circuit, compiler::transformers::IsOpcodeSupported, Language};
use noirc_abi::Abi;

use noirc_frontend::monomorphization::ast::Program;

use self::acir_gen::Acir;

mod acir_gen;
mod ir;
mod opt;
mod ssa_builder;
pub mod ssa_gen;

/// Optimize the given program by converting it into SSA
/// form and performing optimizations there. When finished,
/// convert the final SSA into ACIR and return it.
pub fn optimize_into_acir(program: Program) -> Acir {
<<<<<<< HEAD
    let ssa = ssa_gen::generate_ssa(program);
    println!("Initial ssa: {ssa}");

    let ssa = ssa.inline_functions();
    println!("After inlining: {ssa}");

    ssa.into_acir()
=======
    ssa_gen::generate_ssa(program).into_acir()
}
/// Compiles the Program into ACIR and applies optimizations to the arithmetic gates
/// This is analogous to `ssa:create_circuit` and this method is called when one wants
/// to use the new ssa module to process Noir code.
pub fn experimental_create_circuit(
    _program: Program,
    _np_language: Language,
    _is_opcode_supported: IsOpcodeSupported,
    _enable_logging: bool,
    _show_output: bool,
) -> Result<(Circuit, Abi), RuntimeError> {
    todo!("this is a stub function for the new SSA refactor module")
>>>>>>> 16fd3279
}<|MERGE_RESOLUTION|>--- conflicted
+++ resolved
@@ -25,16 +25,7 @@
 /// form and performing optimizations there. When finished,
 /// convert the final SSA into ACIR and return it.
 pub fn optimize_into_acir(program: Program) -> Acir {
-<<<<<<< HEAD
-    let ssa = ssa_gen::generate_ssa(program);
-    println!("Initial ssa: {ssa}");
-
-    let ssa = ssa.inline_functions();
-    println!("After inlining: {ssa}");
-
-    ssa.into_acir()
-=======
-    ssa_gen::generate_ssa(program).into_acir()
+    ssa_gen::generate_ssa(program).inline_functions().into_acir()
 }
 /// Compiles the Program into ACIR and applies optimizations to the arithmetic gates
 /// This is analogous to `ssa:create_circuit` and this method is called when one wants
@@ -47,5 +38,4 @@
     _show_output: bool,
 ) -> Result<(Circuit, Abi), RuntimeError> {
     todo!("this is a stub function for the new SSA refactor module")
->>>>>>> 16fd3279
 }