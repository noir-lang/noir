//! SSA stands for Single Static Assignment
//! The IR presented in this module will already
//! be in SSA form and will be used to apply
//! conventional optimizations like Common Subexpression
//! elimination and constant folding.
//!
//! This module heavily borrows from Cranelift
#![allow(dead_code)]

use crate::errors::RuntimeError;
use acvm::{
    acir::circuit::{Circuit, Opcode as AcirOpcode, PublicInputs},
    Language,
};
use noirc_abi::Abi;

use noirc_frontend::monomorphization::ast::Program;

use self::{abi_gen::gen_abi, acir_gen::GeneratedAcir, ssa_gen::Ssa};

mod abi_gen;
mod acir_gen;
pub mod ir;
mod opt;
mod ssa_builder;
pub mod ssa_gen;

/// Optimize the given program by converting it into SSA
/// form and performing optimizations there. When finished,
/// convert the final SSA into ACIR and return it.
pub(crate) fn optimize_into_acir(program: Program, allow_log_ops: bool) -> GeneratedAcir {
    let func_signature = program.main_function_signature.clone();
    let ssa = ssa_gen::generate_ssa(program).print("Initial SSA:");
    let brillig = ssa.to_brillig();
    ssa.inline_functions()
        .print("After Inlining:")
        .unroll_loops()
        .print("After Unrolling:")
        .simplify_cfg()
        .print("After Simplifying:")
        .flatten_cfg()
        .print("After Flattening:")
        .mem2reg()
        .print("After Mem2Reg:")
<<<<<<< HEAD
        .into_acir(func_signature, brillig)
=======
        .into_acir(func_signature, allow_log_ops)
>>>>>>> 994ce310
}

/// Compiles the Program into ACIR and applies optimizations to the arithmetic gates
/// This is analogous to `ssa:create_circuit` and this method is called when one wants
/// to use the new ssa module to process Noir code.
pub fn experimental_create_circuit(
    program: Program,
    np_language: Language,
    is_opcode_supported: &impl Fn(&AcirOpcode) -> bool,
    _enable_logging: bool,
    show_output: bool,
) -> Result<(Circuit, Abi), RuntimeError> {
    let func_sig = program.main_function_signature.clone();
    let GeneratedAcir { current_witness_index, opcodes, return_witnesses } =
        optimize_into_acir(program, show_output);

    let abi = gen_abi(func_sig, return_witnesses.clone());
    let public_abi = abi.clone().public_abi();

    let public_parameters =
        PublicInputs(public_abi.param_witnesses.values().flatten().copied().collect());
    let return_values = PublicInputs(return_witnesses.into_iter().collect());

    // This region of code will optimize the ACIR bytecode for a particular backend
    // it will be removed in the near future and we will subsequently only return the
    // unoptimized backend-agnostic bytecode here
    let optimized_circuit = {
        use crate::errors::RuntimeErrorKind;
        use acvm::compiler::optimizers::simplify::CircuitSimplifier;

        let abi_len = abi.field_count();

        let simplifier = CircuitSimplifier::new(abi_len);
        acvm::compiler::compile(
            Circuit { current_witness_index, opcodes, public_parameters, return_values },
            np_language,
            is_opcode_supported,
            &simplifier,
        )
        .map_err(|_| RuntimeErrorKind::Spanless(String::from("produced an acvm compile error")))?
    };

    Ok((optimized_circuit, abi))
}

impl Ssa {
    fn print(self, msg: &str) -> Ssa {
        println!("{msg}\n{self}");
        self
    }
}<|MERGE_RESOLUTION|>--- conflicted
+++ resolved
@@ -42,11 +42,7 @@
         .print("After Flattening:")
         .mem2reg()
         .print("After Mem2Reg:")
-<<<<<<< HEAD
-        .into_acir(func_signature, brillig)
-=======
-        .into_acir(func_signature, allow_log_ops)
->>>>>>> 994ce310
+        .into_acir(func_signature, brillig, allow_log_ops)
 }
 
 /// Compiles the Program into ACIR and applies optimizations to the arithmetic gates
