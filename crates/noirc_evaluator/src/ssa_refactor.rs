//! SSA stands for Single Static Assignment
//! The IR presented in this module will already
//! be in SSA form and will be used to apply
//! conventional optimizations like Common Subexpression
//! elimination and constant folding.
//!
//! This module heavily borrows from Cranelift
#![allow(dead_code)]

use crate::errors::RuntimeError;
use acvm::{
    acir::circuit::{Circuit, Opcode as AcirOpcode, PublicInputs},
    Language,
};
use noirc_abi::Abi;

use noirc_frontend::monomorphization::ast::Program;

use self::{abi_gen::gen_abi, acir_gen::GeneratedAcir, ssa_gen::Ssa};

mod abi_gen;
mod acir_gen;
pub mod ir;
mod opt;
mod ssa_builder;
pub mod ssa_gen;

/// Optimize the given program by converting it into SSA
/// form and performing optimizations there. When finished,
/// convert the final SSA into ACIR and return it.
pub(crate) fn optimize_into_acir(program: Program, allow_log_ops: bool) -> GeneratedAcir {
    let func_signature = program.main_function_signature.clone();
    let ssa = ssa_gen::generate_ssa(program).print("Initial SSA:");
    let brillig = ssa.to_brillig();
    ssa.inline_functions()
        .print("After Inlining:")
        .unroll_loops()
        .print("After Unrolling:")
        .simplify_cfg()
        .print("After Simplifying:")
        .flatten_cfg()
        .print("After Flattening:")
        .mem2reg()
        .print("After Mem2Reg:")
        .fold_constants()
        .print("After Constant Folding:")
<<<<<<< HEAD
        .into_acir(func_signature)
=======
        .into_acir(func_signature, brillig, allow_log_ops)
>>>>>>> 399b708d
}

/// Compiles the Program into ACIR and applies optimizations to the arithmetic gates
/// This is analogous to `ssa:create_circuit` and this method is called when one wants
/// to use the new ssa module to process Noir code.
pub fn experimental_create_circuit(
    program: Program,
    np_language: Language,
    is_opcode_supported: &impl Fn(&AcirOpcode) -> bool,
    _enable_logging: bool,
    show_output: bool,
) -> Result<(Circuit, Abi), RuntimeError> {
    let func_sig = program.main_function_signature.clone();
    let GeneratedAcir { current_witness_index, opcodes, return_witnesses } =
        optimize_into_acir(program, show_output);

    let abi = gen_abi(func_sig, return_witnesses.clone());
    let public_abi = abi.clone().public_abi();

    let public_parameters =
        PublicInputs(public_abi.param_witnesses.values().flatten().copied().collect());
    let return_values = PublicInputs(return_witnesses.into_iter().collect());

    // This region of code will optimize the ACIR bytecode for a particular backend
    // it will be removed in the near future and we will subsequently only return the
    // unoptimized backend-agnostic bytecode here
    let optimized_circuit = {
        use crate::errors::RuntimeErrorKind;
        use acvm::compiler::optimizers::simplify::CircuitSimplifier;

        let abi_len = abi.field_count();

        let simplifier = CircuitSimplifier::new(abi_len);
        acvm::compiler::compile(
            Circuit { current_witness_index, opcodes, public_parameters, return_values },
            np_language,
            is_opcode_supported,
            &simplifier,
        )
        .map_err(|_| RuntimeErrorKind::Spanless(String::from("produced an acvm compile error")))?
    };

    Ok((optimized_circuit, abi))
}

impl Ssa {
    fn print(self, msg: &str) -> Ssa {
        println!("{msg}\n{self}");
        self
    }
}<|MERGE_RESOLUTION|>--- conflicted
+++ resolved
@@ -44,11 +44,7 @@
         .print("After Mem2Reg:")
         .fold_constants()
         .print("After Constant Folding:")
-<<<<<<< HEAD
-        .into_acir(func_signature)
-=======
         .into_acir(func_signature, brillig, allow_log_ops)
->>>>>>> 399b708d
 }
 
 /// Compiles the Program into ACIR and applies optimizations to the arithmetic gates
