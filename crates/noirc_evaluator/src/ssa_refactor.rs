//! SSA stands for Single Static Assignment
//! The IR presented in this module will already
//! be in SSA form and will be used to apply
//! conventional optimizations like Common Subexpression
//! elimination and constant folding.
//!
//! This module heavily borrows from Cranelift
<<<<<<< HEAD
#[allow(dead_code)]
mod basic_block;
#[allow(dead_code)]
mod cfg;
#[allow(dead_code)]
mod dfg;
#[allow(dead_code)]
mod ir;
=======
#![allow(dead_code)]

mod ir;
mod ssa_builder;
mod ssa_gen;
>>>>>>> b51f74a2
<|MERGE_RESOLUTION|>--- conflicted
+++ resolved
@@ -5,19 +5,8 @@
 //! elimination and constant folding.
 //!
 //! This module heavily borrows from Cranelift
-<<<<<<< HEAD
-#[allow(dead_code)]
-mod basic_block;
-#[allow(dead_code)]
-mod cfg;
-#[allow(dead_code)]
-mod dfg;
-#[allow(dead_code)]
-mod ir;
-=======
 #![allow(dead_code)]
 
 mod ir;
 mod ssa_builder;
-mod ssa_gen;
->>>>>>> b51f74a2
+mod ssa_gen;