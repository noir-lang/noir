--- conflicted
+++ resolved
@@ -36,16 +36,13 @@
         .print("After Inlining:")
         .unroll_loops()
         .print("After Unrolling:")
-<<<<<<< HEAD
         .simplify_cfg()
         .print("After Simplifying:")
         .flatten_cfg()
         .print("After Flattening:")
         .mem2reg()
-        .print("After Mem2Reg:");
-=======
+        .print("After Mem2Reg:")
         .into_acir(func_signature)
->>>>>>> e97f6496
 }
 
 /// Compiles the Program into ACIR and applies optimizations to the arithmetic gates
