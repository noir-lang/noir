--- conflicted
+++ resolved
@@ -41,12 +41,8 @@
         .flatten_cfg()
         .print("After Flattening:")
         .mem2reg()
-<<<<<<< HEAD
-        .print("After Mem2Reg:");
-=======
         .print("After Mem2Reg:")
         .into_acir(func_signature)
->>>>>>> 425a2763
 }
 
 /// Compiles the Program into ACIR and applies optimizations to the arithmetic gates
