--- conflicted
+++ resolved
@@ -278,16 +278,12 @@
                 // We must remember to reset whether side effects are enabled when both branches
                 // end, in addition to resetting the value of old_condition since it is set to
                 // known to be true/false within the then/else branch respectively.
-<<<<<<< HEAD
                 self.insert_current_side_effects_enabled()?;
-                self.inserter.map_value(old_condition, old_condition);
-=======
-                self.insert_current_side_effects_enabled();
 
                 // We must map back to `then_condition` here. Mapping `old_condition` to itself would
                 // lose any previous mappings.
                 self.inserter.map_value(old_condition, then_condition);
->>>>>>> f7742ab0
+
 
                 // While there is a condition on the stack we don't compile outside the condition
                 // until it is popped. This ensures we inline the full then and else branches
