//! The flatten cfg optimization pass "flattens" the entire control flow graph into a single block.
//! This includes branches in the CFG with non-constant conditions. Flattening these requires
//! special handling for operations with side-effects and can lead to a loss of information since
//! the jmpif will no longer be in the program. As a result, this pass should usually be towards or
//! at the end of the optimization passes. Note that this pass will also perform unexpectedly if
//! loops are still present in the program. Since the pass sees a normal jmpif, it will attempt to
//! merge both blocks, but no actual looping will occur.
//!
//! This pass is also known to produce some extra instructions which may go unused (usually 'Not')
//! while merging branches. These extra instructions can be cleaned up by a later dead instruction
//! elimination (DIE) pass.
//!
//! When we are flattening a block that was reached via a jmpif with a non-constant condition c,
//! the following transformations of certain instructions within the block are expected:
//!
//! 1. A constraint is multiplied by the condition and changes the constraint to
//! an equality with c:
//!
//! constrain v0
//! ============
//! v1 = mul v0, c
//! v2 = eq v1, c
//! constrain v2
//!
//! 2. If we reach the end block of the branch created by the jmpif instruction, its block parameters
//!    will be merged. To merge the jmp arguments of the then and else branches, the formula
//!    `c * then_arg + !c * else_arg` is used for each argument.
//!
//! b0(v0: u1, v1: Field, v2: Field):
//!   jmpif v0, then: b1, else: b2
//! b1():
//!   jmp b3(v1)
//! b2():
//!   jmp b3(v2)
//! b3(v3: Field):
//!   ... b3 instructions ...
//! =========================
//! b0(v0: u1, v1: Field, v2: Field):
//!   v3 = mul v0, v1
//!   v4 = not v0
//!   v5 = mul v4, v2
//!   v6 = add v3, v5
//!   ... b3 instructions ...
//!
//! 3. After being stored to in at least one predecessor of a block with multiple predecessors, the
//!    value of a memory address is the value it had in both branches combined via c * a + !c * b.
//!    Note that the following example is simplified to remove extra load instructions and combine
//!    the separate merged stores for each branch into one store. See the next example for a
//!    non-simplified version with address offsets.
//!
//! b0(v0: u1):
//!   v1 = allocate 1 Field
//!   jmpif v0, then: b1, else: b2
//! b1():
//!   store v1, Field 5
//!   ... b1 instructions ...
//!   jmp b3
//! b2():
//!   store v1, Field 7
//!   ... b2 instructions ...
//!   jmp b3
//! b3():
//!   ... b3 instructions ...
//! =========================
//! b0():
//!   v1 = allocate 1 Field
//!   store v1, Field 5
//!   ... b1 instructions ...
//!   store v1, Field 7
//!   ... b2 instructions ...
//!   v2 = mul v0, Field 5
//!   v3 = not v0
//!   v4 = mul v3, Field 7
//!   v5 = add v2, v4
//!   store v1, v5
//!   ... b3 instructions ...
//!
//! Note that if the ValueId of the address stored to is not the same, two merging store
//! instructions will be made - one to each address. This is the case even if both addresses refer
//! to the same address internally. This can happen when they are equivalent offsets:
//!
//! b0(v0: u1, v1: ref)
//!   jmpif v0, then: b1, else: b2
//! b1():
//!   v2 = add v1, Field 1
//!   store Field 11 in v2
//!   ... b1 instructions ...
//! b2():
//!   v3 = add v1, Field 1
//!   store Field 12 in v3
//!   ... b2 instructions ...
//!
//! In this example, both store instructions store to an offset of 1 from v1, but because the
//! ValueIds differ (v2 and v3), two store instructions will be created:
//!
//! b0(v0: u1, v1: ref)
//!   v2 = add v1, Field 1
//!   v3 = load v2            (new load)
//!   store Field 11 in v2
//!   ... b1 instructions ...
//!   v4 = not v0             (new not)
//!   v5 = add v1, Field 1
//!   v6 = load v5            (new load)
//!   store Field 12 in v5
//!   ... b2 instructions ...
//!   v7 = mul v0, Field 11
//!   v8 = mul v4, v3
//!   v9 = add v7, v8
//!   store v9 at v2          (new store)
//!   v10 = mul v0, v6
//!   v11 = mul v4, Field 12
//!   v12 = add v10, v11
//!   store v12 at v5         (new store)
use std::collections::{HashMap, HashSet, VecDeque};

use acvm::FieldElement;
use iter_extended::vecmap;

use crate::ssa_refactor::{
    ir::{
        basic_block::BasicBlockId,
        cfg::ControlFlowGraph,
        dfg::InsertInstructionResult,
        dom::DominatorTree,
        function::Function,
        instruction::{BinaryOp, Instruction, InstructionId, TerminatorInstruction},
        post_order::PostOrder,
        types::Type,
        value::ValueId,
    },
    ssa_gen::Ssa,
};

impl Ssa {
    /// Flattens the control flow graph of each function such that the function is left with a
    /// single block containing all instructions and no more control-flow.
    ///
    /// This pass will modify any instructions with side effects in particular, often multiplying
    /// them by jump conditions to maintain correctness even when all branches of a jmpif are inlined.
    /// For more information, see the module-level comment at the top of this file.
    pub(crate) fn flatten_cfg(mut self) -> Ssa {
        for function in self.functions.values_mut() {
            flatten_function_cfg(function);
        }
        self
    }
}

struct Context<'f> {
    function: &'f mut Function,

    /// This ControlFlowGraph is the graph from before the function was modified by this flattening pass.
    cfg: ControlFlowGraph,

    /// Maps start of branch -> end of branch
    branch_ends: HashMap<BasicBlockId, BasicBlockId>,

    /// Maps an address to the old and new value of the element at that address
    store_values: HashMap<ValueId, Store>,

    /// A stack of each jmpif condition that was taken to reach a particular point in the program.
    /// When two branches are merged back into one, this constitutes a join point, and is analogous
    /// to the rest of the program after an if statement. When such a join point / end block is
    /// found, the top of this conditions stack is popped since we are no longer under that
    /// condition. If we are under multiple conditions (a nested if), the topmost condition is
    /// the most recent condition combined with all previous conditions via `And` instructions.
    conditions: Vec<(BasicBlockId, ValueId)>,

    /// A map of values from the unmodified function to their values given from this pass.
    /// In particular, this pass will remove all block arguments except for function parameters.
    /// Each value in the function's entry block is also left unchanged.
    values: HashMap<ValueId, ValueId>,
}

struct Store {
    old_value: ValueId,
    new_value: ValueId,
}

struct Branch {
    condition: ValueId,
    last_block: BasicBlockId,
    store_values: HashMap<ValueId, Store>,
}

fn flatten_function_cfg(function: &mut Function) {
    let mut context = Context {
        cfg: ControlFlowGraph::with_function(function),
        function,
        store_values: HashMap::new(),
        branch_ends: HashMap::new(),
        conditions: Vec::new(),
        values: HashMap::new(),
    };
    context.flatten();
}

impl<'f> Context<'f> {
    fn flatten(&mut self) {
        self.analyze_function();

        // Start with following the terminator of the entry block since we don't
        // need to flatten the entry block into itself.
        self.handle_terminator(self.function.entry_block());
    }

    /// Visits every block in the current function to find all blocks with a jmpif instruction and
    /// all blocks which terminate the jmpif by having each of its branches as a predecessor.
    fn analyze_function(&mut self) {
        let post_order = PostOrder::with_function(self.function);
        let dom_tree = DominatorTree::with_cfg_and_post_order(&self.cfg, &post_order);
        let mut branch_beginnings = Vec::new();

        let mut visited = HashSet::new();
        let mut queue = VecDeque::new();
        queue.push_front(self.function.entry_block());

        while let Some(block_id) = queue.pop_front() {
            // If multiple blocks branch to the same successor before we visit it we can end up in
            // situations where the same block occurs multiple times in our queue. This check
            // prevents visiting the same block twice.
            if visited.contains(&block_id) {
                continue;
            } else {
                visited.insert(block_id);
            }

            // If there is more than one predecessor, this must be an end block
            let mut predecessors = self.cfg.predecessors(block_id);
            if predecessors.len() > 1 {
                // If we haven't already visited all of this block's predecessors, delay analyzing
                // the block until we have. This ensures we analyze the function in evaluation order.
                if !predecessors.all(|block| visited.contains(&block)) {
                    queue.push_back(block_id);
                    visited.remove(&block_id);
                    continue;
                }

                // We expect the merging of two branches to be ordered such that only the most
                // recent jmpif is a candidate for being the start of the two branches merged by
                // a block with 2 predecessors.
                let branch_beginning =
                    branch_beginnings.pop().expect("Expected the beginning of a branch");

                for predecessor in self.cfg.predecessors(block_id) {
                    assert!(dom_tree.dominates(branch_beginning, predecessor));
                }

                self.branch_ends.insert(branch_beginning, block_id);
            }

            let block = &self.function.dfg[block_id];
            if let Some(TerminatorInstruction::JmpIf { .. }) = block.terminator() {
                branch_beginnings.push(block_id);
            }

            queue.extend(block.successors().filter(|block| !visited.contains(block)));
        }

        assert!(branch_beginnings.is_empty());
    }

    /// Check the terminator of the given block and recursively inline any blocks reachable from
    /// it. Since each block from a jmpif terminator is inlined successively, we must handle
    /// instructions with side effects like constrain and store specially to preserve correctness.
    /// For these instructions we must keep track of what the current condition is and modify
    /// the instructions according to the module-level comment at the top of this file. Note that
    /// the current condition is all the jmpif conditions required to reach the current block,
    /// combined via `And` instructions.
    ///
    /// Returns the last block to be inlined. This is either the return block of the function or,
    /// if self.conditions is not empty, the end block of the most recent condition.
    fn handle_terminator(&mut self, block: BasicBlockId) -> BasicBlockId {
        match self.function.dfg[block].unwrap_terminator() {
            TerminatorInstruction::JmpIf { condition, then_destination, else_destination } => {
                let old_condition = *condition;
                let then_condition = self.translate_value(old_condition);
                let then_block = *then_destination;
                let else_block = *else_destination;

                let one = FieldElement::one();
                let then_branch =
                    self.inline_branch(block, then_block, old_condition, then_condition, one);

                let else_condition = self.insert_instruction(Instruction::Not(then_condition));
                let zero = FieldElement::zero();

                let else_branch =
                    self.inline_branch(block, else_block, old_condition, else_condition, zero);

                // While there is a condition on the stack we don't compile outside the condition
                // until it is popped. This ensures we inline the full then and else branches
                // before continuing from the end of the conditional here where they can be merged properly.
                let end = self.branch_ends[&block];
                self.inline_branch_end(end, then_branch, else_branch)
            }
            TerminatorInstruction::Jmp { destination, arguments } => {
                if let Some((end_block, _)) = self.conditions.last() {
                    if destination == end_block {
                        return block;
                    }
                }
                let arguments = vecmap(arguments, |value| self.translate_value(*value));
                self.inline_block(*destination, &arguments)
            }
            TerminatorInstruction::Return { return_values } => {
                let return_values = vecmap(return_values, |value| self.translate_value(*value));
                let entry = self.function.entry_block();
                let new_return = TerminatorInstruction::Return { return_values };
                self.function.dfg.set_block_terminator(entry, new_return);
                block
            }
        }
    }

    /// Translate a value id from before the function was modified to one from after it has been
    /// flattened. In particular, all block parameters should be removed, having been mapped to
    /// their (merged) arguments, and all values from the entry block are unchanged.
    fn translate_value(&self, value: ValueId) -> ValueId {
        self.values.get(&value).copied().unwrap_or(value)
    }

    /// Push a condition to the stack of conditions.
    ///
    /// This condition should be present while we're inlining each block reachable from the 'then'
    /// branch of a jmpif instruction, until the branches eventually join back together. Likewise,
    /// !condition should be present while we're inlining each block reachable from the 'else'
    /// branch of a jmpif instruction until the join block.
    fn push_condition(&mut self, start_block: BasicBlockId, condition: ValueId) {
        let end_block = self.branch_ends[&start_block];

        if let Some((_, previous_condition)) = self.conditions.last() {
            let and = Instruction::binary(BinaryOp::And, *previous_condition, condition);
            let new_condition = self.insert_instruction(and);
            self.conditions.push((end_block, new_condition));
        } else {
            self.conditions.push((end_block, condition));
        }
    }

    /// Insert a new instruction into the function's entry block.
    /// Unlike push_instruction, this function will not map any ValueIds.
    /// within the given instruction, nor will it modify self.values in any way.
    fn insert_instruction(&mut self, instruction: Instruction) -> ValueId {
        let block = self.function.entry_block();
        self.function.dfg.insert_instruction_and_results(instruction, block, None).first()
    }

    /// Inserts a new instruction into the function's entry block, using the given
    /// control type variables to specify result types if needed.
    /// Unlike push_instruction, this function will not map any ValueIds.
    /// within the given instruction, nor will it modify self.values in any way.
    fn insert_instruction_with_typevars(
        &mut self,
        instruction: Instruction,
        ctrl_typevars: Option<Vec<Type>>,
    ) -> InsertInstructionResult {
        let block = self.function.entry_block();
        self.function.dfg.insert_instruction_and_results(instruction, block, ctrl_typevars)
    }

    /// Merge two values a and b from separate basic blocks to a single value. This
    /// function would return the result of `if c { a } else { b }` as  `c*a + (!c)*b`.
    fn merge_values(
        &mut self,
        then_condition: ValueId,
        else_condition: ValueId,
        then_value: ValueId,
        else_value: ValueId,
    ) -> ValueId {
        let block = self.function.entry_block();
        let mul = Instruction::binary(BinaryOp::Mul, then_condition, then_value);
        let then_value = self.function.dfg.insert_instruction_and_results(mul, block, None).first();

        let mul = Instruction::binary(BinaryOp::Mul, else_condition, else_value);
        let else_value = self.function.dfg.insert_instruction_and_results(mul, block, None).first();

        let add = Instruction::binary(BinaryOp::Add, then_value, else_value);
        self.function.dfg.insert_instruction_and_results(add, block, None).first()
    }

    /// Inline one branch of a jmpif instruction.
    ///
    /// This will continue inlining recursively until the next end block is reached where each branch
    /// of the jmpif instruction is joined back into a single block.
    ///
    /// Within a branch of a jmpif instruction, we can assume the condition of the jmpif to be
    /// always true or false, depending on which branch we're in.
    ///
    /// Returns the ending block / join block of this branch.
    fn inline_branch(
        &mut self,
        jmpif_block: BasicBlockId,
        destination: BasicBlockId,
        old_condition: ValueId,
        new_condition: ValueId,
        condition_value: FieldElement,
    ) -> Branch {
        self.push_condition(jmpif_block, new_condition);
        let old_stores = std::mem::take(&mut self.store_values);

        // Remember the old condition value is now known to be true/false within this branch
        let known_value = self.function.dfg.make_constant(condition_value, Type::bool());
        self.values.insert(old_condition, known_value);

        let final_block = self.inline_block(destination, &[]);

        self.conditions.pop();
        let stores_in_branch = std::mem::replace(&mut self.store_values, old_stores);

        Branch { condition: new_condition, last_block: final_block, store_values: stores_in_branch }
    }

    /// Inline the ending block of a branch, the point where all blocks from a jmpif instruction
    /// join back together. In particular this function must handle merging block arguments from
    /// all of the join point's predecessors, and it must handle any differing side effects from
    /// each branch.
    ///
    /// Afterwards, continues inlining recursively until it finds the next end block or finds the
    /// end of the function.
    ///
    /// Returns the final block that was inlined.
    fn inline_branch_end(
        &mut self,
        destination: BasicBlockId,
        then_branch: Branch,
        else_branch: Branch,
    ) -> BasicBlockId {
        assert_eq!(self.cfg.predecessors(destination).len(), 2);

        let then_args = self.function.dfg[then_branch.last_block].terminator_arguments();
        let else_args = self.function.dfg[else_branch.last_block].terminator_arguments();

        let params = self.function.dfg.block_parameters(destination);
        assert_eq!(params.len(), then_args.len());
        assert_eq!(params.len(), else_args.len());

        let args = vecmap(then_args.iter().zip(else_args), |(then_arg, else_arg)| {
            (self.translate_value(*then_arg), self.translate_value(*else_arg))
        });

        // Cannot include this in the previous vecmap since it requires exclusive access to self
        let args = vecmap(args, |(then_arg, else_arg)| {
            self.merge_values(then_branch.condition, else_branch.condition, then_arg, else_arg)
        });

        self.merge_stores(then_branch, else_branch);

        // insert merge instruction
        self.inline_block(destination, &args)
    }

    /// Merge any store instructions found in each branch.
    ///
    /// This function relies on the 'then' branch being merged before the 'else' branch of a jmpif
    /// instruction. If this ordering is changed, the ordering that store values are merged within
    /// this function also needs to be changed to reflect that.
    fn merge_stores(&mut self, then_branch: Branch, else_branch: Branch) {
        let mut merge_store = |address, then_case, else_case, old_value| {
            let then_condition = then_branch.condition;
            let else_condition = else_branch.condition;
            let value = self.merge_values(then_condition, else_condition, then_case, else_case);
            self.insert_instruction_with_typevars(Instruction::Store { address, value }, None);

            if let Some(store) = self.store_values.get_mut(&address) {
                store.new_value = value;
            } else {
                self.store_values.insert(address, Store { old_value, new_value: value });
            }
        };

        for (address, store) in then_branch.store_values {
            merge_store(address, store.new_value, store.old_value, store.old_value);
        }

        for (address, store) in else_branch.store_values {
            merge_store(address, store.old_value, store.new_value, store.old_value);
        }
    }

    fn remember_store(&mut self, address: ValueId, new_value: ValueId) {
        if let Some(store_value) = self.store_values.get_mut(&address) {
            store_value.new_value = new_value;
        } else {
            let load = Instruction::Load { address };
            let load_type = Some(vec![self.function.dfg.type_of_value(new_value)]);
            let old_value = self.insert_instruction_with_typevars(load, load_type).first();

            self.store_values.insert(address, Store { old_value, new_value });
        }
    }

    /// Inline all instructions from the given destination block into the entry block.
    /// Afterwards, check the block's terminator and continue inlining recursively.
    ///
    /// Returns the final block that was inlined.
    ///
    /// Expects that the `arguments` given are already translated via self.translate_value.
    /// If they are not, it is possible some values which no longer exist, such as block
    /// parameters, will be kept in the program.
    fn inline_block(&mut self, destination: BasicBlockId, arguments: &[ValueId]) -> BasicBlockId {
        let parameters = self.function.dfg.block_parameters(destination);
        Self::insert_new_instruction_results(
            &mut self.values,
            parameters,
            InsertInstructionResult::Results(arguments),
        );

        // If this is not a separate variable, clippy gets confused and says the to_vec is
        // unnecessary, when removing it actually causes an aliasing/mutability error.
        let instructions = self.function.dfg[destination].instructions().to_vec();
        for instruction in instructions {
            self.push_instruction(instruction);
        }

        self.handle_terminator(destination)
    }

    /// Push the given instruction to the end of the entry block of the current function.
    ///
    /// Note that each ValueId of the instruction will be mapped via self.translate_value.
    /// As a result, the instruction that will be pushed will actually be a new instruction
    /// with a different InstructionId from the original. The results of the given instruction
    /// will also be mapped to the results of the new instruction.
    fn push_instruction(&mut self, id: InstructionId) {
        let instruction = self.function.dfg[id].map_values(|id| self.translate_value(id));
        let instruction = self.handle_instruction_side_effects(instruction);
        let results = self.function.dfg.instruction_results(id).to_vec();

        let ctrl_typevars = instruction
            .requires_ctrl_typevars()
            .then(|| vecmap(&results, |result| self.function.dfg.type_of_value(*result)));

        let block = self.function.entry_block();
        let new_results =
            self.function.dfg.insert_instruction_and_results(instruction, block, ctrl_typevars);
        Self::insert_new_instruction_results(&mut self.values, &results, new_results);
    }

    /// If we are currently in a branch, we need to modify constrain instructions
    /// to multiply them by the branch's condition (see optimization #1 in the module comment).
    fn handle_instruction_side_effects(&mut self, instruction: Instruction) -> Instruction {
        if let Some((_, condition)) = self.conditions.last().copied() {
            match instruction {
                Instruction::Constrain(value) => {
                    let mul = self.insert_instruction(Instruction::binary(
                        BinaryOp::Mul,
                        value,
                        condition,
                    ));
                    let eq =
                        self.insert_instruction(Instruction::binary(BinaryOp::Eq, mul, condition));
                    Instruction::Constrain(eq)
                }
                Instruction::Store { address, value } => {
                    self.remember_store(address, value);
                    Instruction::Store { address, value }
                }
                other => other,
            }
        } else {
            instruction
        }
    }

    fn insert_new_instruction_results(
        values: &mut HashMap<ValueId, ValueId>,
        old_results: &[ValueId],
        new_results: InsertInstructionResult,
    ) {
        assert_eq!(old_results.len(), new_results.len());

        match new_results {
            InsertInstructionResult::SimplifiedTo(new_result) => {
                values.insert(old_results[0], new_result);
            }
            InsertInstructionResult::Results(new_results) => {
                for (old_result, new_result) in old_results.iter().zip(new_results) {
                    values.insert(*old_result, *new_result);
                }
            }
            InsertInstructionResult::InstructionRemoved => (),
        }
    }
}

#[cfg(test)]
mod test {
    use std::collections::HashMap;

    use crate::ssa_refactor::{
<<<<<<< HEAD
        ir::{cfg::ControlFlowGraph, function::RuntimeType, map::Id, types::Type},
=======
        ir::{
            cfg::ControlFlowGraph,
            dfg::DataFlowGraph,
            instruction::{BinaryOp, Instruction, Intrinsic, TerminatorInstruction},
            map::Id,
            types::Type,
            value::{Value, ValueId},
        },
>>>>>>> 1c1d8a62
        ssa_builder::FunctionBuilder,
    };

    #[test]
    fn basic_jmpif() {
        // fn main f0 {
        //   b0(v0: b1):
        //     jmpif v0, then: b1, else: b2
        //   b1():
        //     jmp b3(Field 3)
        //   b2():
        //     jmp b3(Field 4)
        //   b3(v1: Field):
        //     return v1
        // }
        let main_id = Id::test_new(0);
        let mut builder = FunctionBuilder::new("main".into(), main_id, RuntimeType::Acir);

        let b1 = builder.insert_block();
        let b2 = builder.insert_block();
        let b3 = builder.insert_block();

        let v0 = builder.add_parameter(Type::bool());
        let v1 = builder.add_block_parameter(b3, Type::field());

        let three = builder.field_constant(3u128);
        let four = builder.field_constant(4u128);

        builder.terminate_with_jmpif(v0, b1, b2);

        builder.switch_to_block(b1);
        builder.terminate_with_jmp(b3, vec![three]);

        builder.switch_to_block(b2);
        builder.terminate_with_jmp(b3, vec![four]);

        builder.switch_to_block(b3);
        builder.terminate_with_return(vec![v1]);

        let ssa = builder.finish();
        assert_eq!(ssa.main().reachable_blocks().len(), 4);

        // Expected output:
        // fn main f0 {
        //   b0(v0: u1):
        //     v4 = not v0
        //     v5 = mul v0, Field 3
        //     v7 = not v0
        //     v8 = mul v7, Field 4
        //     v9 = add v5, v8
        //     return v9
        // }
        let ssa = ssa.flatten_cfg();
        assert_eq!(ssa.main().reachable_blocks().len(), 1);
    }

    #[test]
    fn modify_constrain() {
        // fn main f0 {
        //   b0(v0: u1, v1: u1):
        //     jmpif v0, then: b1, else: b2
        //   b1():
        //     constrain v1
        //     jmp b2()
        //   b2():
        //     return
        // }
        let main_id = Id::test_new(0);
        let mut builder = FunctionBuilder::new("main".into(), main_id, RuntimeType::Acir);

        let b1 = builder.insert_block();
        let b2 = builder.insert_block();

        let v0 = builder.add_parameter(Type::bool());
        let v1 = builder.add_parameter(Type::bool());

        builder.terminate_with_jmpif(v0, b1, b2);

        builder.switch_to_block(b1);
        builder.insert_constrain(v1);
        builder.terminate_with_jmp(b2, vec![]);

        builder.switch_to_block(b2);
        builder.terminate_with_return(vec![]);

        let ssa = builder.finish();
        assert_eq!(ssa.main().reachable_blocks().len(), 3);

        // Expected output (sans useless extra 'not' instruction):
        // fn main f0 {
        //   b0(v0: u1, v1: u1):
        //     v2 = mul v1, v0
        //     v3 = eq v2, v0
        //     constrain v3
        //     return v1
        // }
        let ssa = ssa.flatten_cfg();
        assert_eq!(ssa.main().reachable_blocks().len(), 1);
    }

    #[test]
    fn merge_stores() {
        // fn main f0 {
        //   b0(v0: u1, v1: ref):
        //     jmpif v0, then: b1, else: b2
        //   b1():
        //     store v1, Field 5
        //     jmp b2()
        //   b2():
        //     return
        // }
        let main_id = Id::test_new(0);
        let mut builder = FunctionBuilder::new("main".into(), main_id);

        let b1 = builder.insert_block();
        let b2 = builder.insert_block();

        let v0 = builder.add_parameter(Type::bool());
        let v1 = builder.add_parameter(Type::Reference);

        builder.terminate_with_jmpif(v0, b1, b2);

        builder.switch_to_block(b1);
        let five = builder.field_constant(5u128);
        builder.insert_store(v1, five);
        builder.terminate_with_jmp(b2, vec![]);

        builder.switch_to_block(b2);
        builder.terminate_with_return(vec![]);

        let ssa = builder.finish();

        // Expected output:
        // fn main f0 {
        //   b0(v0: u1, v1: reference):
        //     v4 = load v1
        //     store Field 5 at v1
        //     v5 = not v0
        //     v7 = mul v0, Field 5
        //     v8 = not v0
        //     v9 = mul v8, v4
        //     v10 = add v7, v9
        //     store v10 at v1
        //     return
        // }
        let ssa = ssa.flatten_cfg();
        let main = ssa.main();
        assert_eq!(main.reachable_blocks().len(), 1);

        let store_count = main.dfg[main.entry_block()]
            .instructions()
            .iter()
            .filter(|id| matches!(&main.dfg[**id], Instruction::Store { .. }))
            .count();

        assert_eq!(store_count, 2);
    }

    // Currently failing since the offsets create additions with different ValueIds which are
    // treated wrongly as different addresses.
    #[test]
    fn merge_stores_with_offsets() {
        // fn main f0 {
        //   b0(v0: u1, v1: ref):
        //     jmpif v0, then: b1, else: b2
        //   b1():
        //     v2 = add v1, 1
        //     store v2, Field 5
        //     jmp b3()
        //   b2():
        //     v3 = add v1, 1
        //     store v3, Field 6
        //     jmp b3()
        //   b3():
        //     return
        // }
        let main_id = Id::test_new(0);
        let mut builder = FunctionBuilder::new("main".into(), main_id);

        let b1 = builder.insert_block();
        let b2 = builder.insert_block();
        let b3 = builder.insert_block();

        let v0 = builder.add_parameter(Type::bool());
        let v1 = builder.add_parameter(Type::Reference);

        builder.terminate_with_jmpif(v0, b1, b2);

        builder.switch_to_block(b1);
        let one = builder.field_constant(1u128);
        let v2 = builder.insert_binary(v1, BinaryOp::Add, one);
        let five = builder.field_constant(5u128);
        builder.insert_store(v2, five);
        builder.terminate_with_jmp(b3, vec![]);

        builder.switch_to_block(b2);
        let v3 = builder.insert_binary(v1, BinaryOp::Add, one);
        let six = builder.field_constant(6u128);
        builder.insert_store(v3, six);
        builder.terminate_with_jmp(b3, vec![]);

        builder.switch_to_block(b3);
        builder.terminate_with_return(vec![]);

        let ssa = builder.finish();

        // Expected output:
        // fn main f0 {
        //   b0(v0: u1, v1: reference):
        //     v8 = add v1, Field 1
        //     v9 = load v8
        //     store Field 5 at v8
        //     v10 = not v0
        //     v12 = add v1, Field 1
        //     v13 = load v12
        //     store Field 6 at v12
        //     v14 = mul v0, Field 5
        //     v15 = mul v10, v9
        //     v16 = add v14, v15
        //     store v16 at v8
        //     v17 = mul v0, v13
        //     v18 = mul v10, Field 6
        //     v19 = add v17, v18
        //     store v19 at v12
        //     return
        // }
        let ssa = ssa.flatten_cfg();
        let main = ssa.main();
        assert_eq!(main.reachable_blocks().len(), 1);

        let store_count = main.dfg[main.entry_block()]
            .instructions()
            .iter()
            .filter(|id| matches!(&main.dfg[**id], Instruction::Store { .. }))
            .count();

        assert_eq!(store_count, 4);
    }

    #[test]
    fn nested_branch_analysis() {
        //         b0
        //         ↓
        //         b1
        //       ↙   ↘
        //     b2     b3
        //     ↓      |
        //     b4     |
        //   ↙  ↘     |
        // b5    b6   |
        //   ↘  ↙     ↓
        //    b7      b8
        //      ↘   ↙
        //       b9
        let main_id = Id::test_new(0);
        let mut builder = FunctionBuilder::new("main".into(), main_id, RuntimeType::Acir);

        let b1 = builder.insert_block();
        let b2 = builder.insert_block();
        let b3 = builder.insert_block();
        let b4 = builder.insert_block();
        let b5 = builder.insert_block();
        let b6 = builder.insert_block();
        let b7 = builder.insert_block();
        let b8 = builder.insert_block();
        let b9 = builder.insert_block();

        let c1 = builder.add_parameter(Type::bool());
        let c4 = builder.add_parameter(Type::bool());

        builder.terminate_with_jmp(b1, vec![]);
        builder.switch_to_block(b1);
        builder.terminate_with_jmpif(c1, b2, b3);
        builder.switch_to_block(b2);
        builder.terminate_with_jmp(b4, vec![]);
        builder.switch_to_block(b3);
        builder.terminate_with_jmp(b8, vec![]);
        builder.switch_to_block(b4);
        builder.terminate_with_jmpif(c4, b5, b6);
        builder.switch_to_block(b5);
        builder.terminate_with_jmp(b7, vec![]);
        builder.switch_to_block(b6);
        builder.terminate_with_jmp(b7, vec![]);
        builder.switch_to_block(b7);
        builder.terminate_with_jmp(b9, vec![]);
        builder.switch_to_block(b8);
        builder.terminate_with_jmp(b9, vec![]);
        builder.switch_to_block(b9);
        builder.terminate_with_return(vec![]);

        let mut ssa = builder.finish();
        let function = ssa.main_mut();
        let mut context = super::Context {
            cfg: ControlFlowGraph::with_function(function),
            function,
            store_values: HashMap::new(),
            branch_ends: HashMap::new(),
            conditions: Vec::new(),
            values: HashMap::new(),
        };
        context.analyze_function();
        assert_eq!(context.branch_ends.len(), 2);
        assert_eq!(context.branch_ends.get(&b1), Some(&b9));
        assert_eq!(context.branch_ends.get(&b4), Some(&b7));
    }

    #[test]
    fn nested_branch_stores() {
        // Here we build some SSA with control flow given by the following graph.
        // To test stores in nested if statements are handled correctly this graph is
        // also nested. To keep things simple, each block stores to the same address
        // an integer that matches its block number. So block 2 stores the value 2,
        // block 3 stores 3 and so on. Note that only blocks { 0, 1, 2, 3, 5, 6 }
        // will store values. Other blocks do not store values so that we can test
        // how these existing values are merged at each join point.
        //
        // For debugging purposes, each block also has a call to println with two
        // arguments. The first is the block the println was originally in, and the
        // second is the current value stored in the reference.
        //
        //         b0   (0 stored)
        //         ↓
        //         b1   (1 stored)
        //       ↙   ↘
        //     b2     b3  (2 stored in b2) (3 stored in b3)
        //     ↓      |
        //     b4     |
        //   ↙  ↘     |
        // b5    b6   |   (5 stored in b5) (6 stored in b6)
        //   ↘  ↙     ↓
        //    b7      b8
        //      ↘   ↙
        //       b9
        let main_id = Id::test_new(0);
        let mut builder = FunctionBuilder::new("main".into(), main_id);

        let b1 = builder.insert_block();
        let b2 = builder.insert_block();
        let b3 = builder.insert_block();
        let b4 = builder.insert_block();
        let b5 = builder.insert_block();
        let b6 = builder.insert_block();
        let b7 = builder.insert_block();
        let b8 = builder.insert_block();
        let b9 = builder.insert_block();

        let c1 = builder.add_parameter(Type::bool());
        let c4 = builder.add_parameter(Type::bool());

        let r1 = builder.insert_allocate(1);

        let store_value = |builder: &mut FunctionBuilder, value: u128| {
            let value = builder.field_constant(value);
            builder.insert_store(r1, value);
        };

        let println = builder.import_intrinsic_id(Intrinsic::Println);

        let call_println = |builder: &mut FunctionBuilder, block: u128| {
            let zero = builder.field_constant(0u128);
            let block = builder.field_constant(block);
            let load = builder.insert_load(r1, zero, Type::field());
            builder.insert_call(println, vec![block, load], Vec::new());
        };

        let switch_store_and_print = |builder: &mut FunctionBuilder, block, block_number: u128| {
            builder.switch_to_block(block);
            store_value(builder, block_number);
            call_println(builder, block_number);
        };

        let switch_and_print = |builder: &mut FunctionBuilder, block, block_number: u128| {
            builder.switch_to_block(block);
            call_println(builder, block_number);
        };

        store_value(&mut builder, 0);
        call_println(&mut builder, 0);
        builder.terminate_with_jmp(b1, vec![]);

        switch_store_and_print(&mut builder, b1, 1);
        builder.terminate_with_jmpif(c1, b2, b3);

        switch_store_and_print(&mut builder, b2, 2);
        builder.terminate_with_jmp(b4, vec![]);

        switch_store_and_print(&mut builder, b3, 3);
        builder.terminate_with_jmp(b8, vec![]);

        switch_and_print(&mut builder, b4, 4);
        builder.terminate_with_jmpif(c4, b5, b6);

        switch_store_and_print(&mut builder, b5, 5);
        builder.terminate_with_jmp(b7, vec![]);

        switch_store_and_print(&mut builder, b6, 6);
        builder.terminate_with_jmp(b7, vec![]);

        switch_and_print(&mut builder, b7, 7);
        builder.terminate_with_jmp(b9, vec![]);

        switch_and_print(&mut builder, b8, 8);
        builder.terminate_with_jmp(b9, vec![]);

        switch_and_print(&mut builder, b9, 9);
        let zero = builder.field_constant(0u128);
        let load = builder.insert_load(r1, zero, Type::field());
        builder.terminate_with_return(vec![load]);

        let ssa = builder.finish().flatten_cfg().mem2reg();

        println!("{ssa}");

        // Expected results after mem2reg removes the allocation and each load and store:
        //
        // fn main f0 {
        //   b0(v0: u1, v1: u1):
        //     call println(Field 0, Field 0)
        //     call println(Field 1, Field 1)
        //     call println(Field 2, Field 2)
        //     call println(Field 4, Field 2) ; block 4 does not store a value
        //     v45 = and v0, v1
        //     call println(Field 5, Field 5)
        //     v49 = not v1
        //     v50 = and v0, v49
        //     call println(Field 6, Field 6)
        //     v54 = mul v1, Field 5
        //     v55 = mul v49, Field 2
        //     v56 = add v54, v55
        //     v57 = mul v1, Field 5
        //     v58 = mul v49, Field 6
        //     v59 = add v57, v58
        //     call println(Field 7, v59)  ; v59 = 5 and 6 merged
        //     v61 = not v0
        //     call println(Field 3, Field 3)
        //     call println(Field 8, Field 3) ; block 8 does not store a value
        //     v66 = mul v0, v59
        //     v67 = mul v61, Field 1
        //     v68 = add v66, v67      ; This was from an unused store.
        //     v69 = mul v0, v59
        //     v70 = mul v61, Field 3
        //     v71 = add v69, v70
        //     call println(Field 9, v71)  ; v71 = 3, 5, and 6 merged
        //     return v71
        // }

        let main = ssa.main();
        let ret = match main.dfg[main.entry_block()].terminator() {
            Some(TerminatorInstruction::Return { return_values }) => return_values[0],
            _ => unreachable!(),
        };

        let merged_values = get_all_constants_reachable_from_instruction(&main.dfg, ret);
        assert_eq!(merged_values, vec![3, 5, 6]);
    }

    /// Work backwards from an instruction to find all the constant values
    /// that were used to construct it. E.g for:
    ///
    /// b0(v0: Field):
    ///   v1 = add v0, Field 6
    ///   v2 = mul v1, Field 2
    ///   v3 = sub v2, v0
    ///   return v3
    ///
    /// Calling this function on v3 will return [2, 6].
    fn get_all_constants_reachable_from_instruction(
        dfg: &DataFlowGraph,
        value: ValueId,
    ) -> Vec<u128> {
        match dfg[value] {
            Value::Instruction { instruction, .. } => {
                let mut values = vec![];
                dfg[instruction].map_values(|value| {
                    values.push(value);
                    value
                });

                let mut values: Vec<_> = values
                    .into_iter()
                    .flat_map(|value| get_all_constants_reachable_from_instruction(dfg, value))
                    .collect();

                values.sort();
                values.dedup();
                values
            }
            Value::NumericConstant { constant, .. } => vec![constant.to_u128()],
            _ => Vec::new(),
        }
    }
}<|MERGE_RESOLUTION|>--- conflicted
+++ resolved
@@ -589,18 +589,15 @@
     use std::collections::HashMap;
 
     use crate::ssa_refactor::{
-<<<<<<< HEAD
-        ir::{cfg::ControlFlowGraph, function::RuntimeType, map::Id, types::Type},
-=======
         ir::{
             cfg::ControlFlowGraph,
             dfg::DataFlowGraph,
+            function::RuntimeType,
             instruction::{BinaryOp, Instruction, Intrinsic, TerminatorInstruction},
             map::Id,
             types::Type,
             value::{Value, ValueId},
         },
->>>>>>> 1c1d8a62
         ssa_builder::FunctionBuilder,
     };
 
@@ -713,7 +710,7 @@
         //     return
         // }
         let main_id = Id::test_new(0);
-        let mut builder = FunctionBuilder::new("main".into(), main_id);
+        let mut builder = FunctionBuilder::new("main".into(), main_id, RuntimeType::Acir);
 
         let b1 = builder.insert_block();
         let b2 = builder.insert_block();
@@ -778,7 +775,7 @@
         //     return
         // }
         let main_id = Id::test_new(0);
-        let mut builder = FunctionBuilder::new("main".into(), main_id);
+        let mut builder = FunctionBuilder::new("main".into(), main_id, RuntimeType::Acir);
 
         let b1 = builder.insert_block();
         let b2 = builder.insert_block();
@@ -935,7 +932,7 @@
         //      ↘   ↙
         //       b9
         let main_id = Id::test_new(0);
-        let mut builder = FunctionBuilder::new("main".into(), main_id);
+        let mut builder = FunctionBuilder::new("main".into(), main_id, RuntimeType::Acir);
 
         let b1 = builder.insert_block();
         let b2 = builder.insert_block();
