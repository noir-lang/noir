//! The flatten cfg optimization pass "flattens" the entire control flow graph into a single block.
//! This includes branches in the CFG with non-constant conditions. Flattening these requires
//! special handling for operations with side-effects and can lead to a loss of information since
//! the jmpif will no longer be in the program. As a result, this pass should usually be towards or
//! at the end of the optimization passes. Note that this pass will also perform unexpectedly if
//! loops are still present in the program. Since the pass sees a normal jmpif, it will attempt to
//! merge both blocks, but no actual looping will occur.
//!
//! This pass is also known to produce some extra instructions which may go unused (usually 'Not')
//! while merging branches. These extra instructions can be cleaned up by a later dead instruction
//! elimination (DIE) pass.
//!
//! Though CFG information is lost during this pass, some key information is retained in the form
//! of `EnableSideEffect` instructions. Each time the flattening pass enters and exits a branch of
//! a jmpif, an instruction is inserted to capture a condition that is analogous to the activeness
//! of the program point. For example:
//!
//! b0(v0: u1):
//!   jmpif v0, then: b1, else: b2
//! b1():
//!   v1 = call f0
//!   jmp b3(v1)
//! ... blocks b2 & b3 ...
//!
//! Would brace the call instruction as such:
//!   enable_side_effects v0
//!   v1 = call f0
//!   enable_side_effects u1 1
//!
//! (Note: we restore to "true" to indicate that this program point is not nested within any
//! other branches.)
//!
//! When we are flattening a block that was reached via a jmpif with a non-constant condition c,
//! the following transformations of certain instructions within the block are expected:
//!
//! 1. A constraint is multiplied by the condition and changes the constraint to
//! an equality with c:
//!
//! constrain v0
//! ============
//! v1 = mul v0, c
//! v2 = eq v1, c
//! constrain v2
//!
//! 2. If we reach the end block of the branch created by the jmpif instruction, its block parameters
//!    will be merged. To merge the jmp arguments of the then and else branches, the formula
//!    `c * then_arg + !c * else_arg` is used for each argument.
//!
//! b0(v0: u1, v1: Field, v2: Field):
//!   jmpif v0, then: b1, else: b2
//! b1():
//!   jmp b3(v1)
//! b2():
//!   jmp b3(v2)
//! b3(v3: Field):
//!   ... b3 instructions ...
//! =========================
//! b0(v0: u1, v1: Field, v2: Field):
//!   v3 = mul v0, v1
//!   v4 = not v0
//!   v5 = mul v4, v2
//!   v6 = add v3, v5
//!   ... b3 instructions ...
//!
//! 3. After being stored to in at least one predecessor of a block with multiple predecessors, the
//!    value of a memory address is the value it had in both branches combined via c * a + !c * b.
//!    Note that the following example is simplified to remove extra load instructions and combine
//!    the separate merged stores for each branch into one store. See the next example for a
//!    non-simplified version with address offsets.
//!
//! b0(v0: u1):
//!   v1 = allocate 1 Field
//!   jmpif v0, then: b1, else: b2
//! b1():
//!   store v1, Field 5
//!   ... b1 instructions ...
//!   jmp b3
//! b2():
//!   store v1, Field 7
//!   ... b2 instructions ...
//!   jmp b3
//! b3():
//!   ... b3 instructions ...
//! =========================
//! b0():
//!   v1 = allocate 1 Field
//!   store v1, Field 5
//!   ... b1 instructions ...
//!   store v1, Field 7
//!   ... b2 instructions ...
//!   v2 = mul v0, Field 5
//!   v3 = not v0
//!   v4 = mul v3, Field 7
//!   v5 = add v2, v4
//!   store v1, v5
//!   ... b3 instructions ...
//!
//! Note that if the ValueId of the address stored to is not the same, two merging store
//! instructions will be made - one to each address. This is the case even if both addresses refer
//! to the same address internally. This can happen when they are equivalent offsets:
//!
//! b0(v0: u1, v1: ref)
//!   jmpif v0, then: b1, else: b2
//! b1():
//!   v2 = add v1, Field 1
//!   store Field 11 in v2
//!   ... b1 instructions ...
//! b2():
//!   v3 = add v1, Field 1
//!   store Field 12 in v3
//!   ... b2 instructions ...
//!
//! In this example, both store instructions store to an offset of 1 from v1, but because the
//! ValueIds differ (v2 and v3), two store instructions will be created:
//!
//! b0(v0: u1, v1: ref)
//!   v2 = add v1, Field 1
//!   v3 = load v2            (new load)
//!   store Field 11 in v2
//!   ... b1 instructions ...
//!   v4 = not v0             (new not)
//!   v5 = add v1, Field 1
//!   v6 = load v5            (new load)
//!   store Field 12 in v5
//!   ... b2 instructions ...
//!   v7 = mul v0, Field 11
//!   v8 = mul v4, v3
//!   v9 = add v7, v8
//!   store v9 at v2          (new store)
//!   v10 = mul v0, v6
//!   v11 = mul v4, Field 12
//!   v12 = add v10, v11
//!   store v12 at v5         (new store)
use std::collections::{HashMap, HashSet, VecDeque};

use acvm::FieldElement;
use iter_extended::vecmap;

use crate::ssa_refactor::{
    ir::{
        basic_block::BasicBlockId,
        cfg::ControlFlowGraph,
        dfg::InsertInstructionResult,
        dom::DominatorTree,
        function::Function,
        function_inserter::FunctionInserter,
        instruction::{BinaryOp, Instruction, InstructionId, TerminatorInstruction},
        post_order::PostOrder,
        types::Type,
        value::ValueId,
    },
    ssa_gen::Ssa,
};

impl Ssa {
    /// Flattens the control flow graph of each function such that the function is left with a
    /// single block containing all instructions and no more control-flow.
    ///
    /// This pass will modify any instructions with side effects in particular, often multiplying
    /// them by jump conditions to maintain correctness even when all branches of a jmpif are inlined.
    /// For more information, see the module-level comment at the top of this file.
    pub(crate) fn flatten_cfg(mut self) -> Ssa {
        for function in self.functions.values_mut() {
            flatten_function_cfg(function);
        }
        self
    }
}

struct Context<'f> {
    inserter: FunctionInserter<'f>,

    /// This ControlFlowGraph is the graph from before the function was modified by this flattening pass.
    cfg: ControlFlowGraph,

    /// Maps start of branch -> end of branch
    branch_ends: HashMap<BasicBlockId, BasicBlockId>,

    /// Maps an address to the old and new value of the element at that address
    store_values: HashMap<ValueId, Store>,

    /// A stack of each jmpif condition that was taken to reach a particular point in the program.
    /// When two branches are merged back into one, this constitutes a join point, and is analogous
    /// to the rest of the program after an if statement. When such a join point / end block is
    /// found, the top of this conditions stack is popped since we are no longer under that
    /// condition. If we are under multiple conditions (a nested if), the topmost condition is
    /// the most recent condition combined with all previous conditions via `And` instructions.
    conditions: Vec<(BasicBlockId, ValueId)>,
}

struct Store {
    old_value: ValueId,
    new_value: ValueId,
}

struct Branch {
    condition: ValueId,
    last_block: BasicBlockId,
    store_values: HashMap<ValueId, Store>,
}

fn flatten_function_cfg(function: &mut Function) {
    // TODO This pass will run forever on a brillig function.
    // TODO In particular, analyze will check if the predecessors
    // TODO have been processed and push the block to the back of the queue
    // TODO This loops forever, if the predecessors are not then processed
    // TODO Because it will visit the same block again, pop it out of the queue
    // TODO then back into the queue again.
    if let crate::ssa_refactor::ir::function::RuntimeType::Brillig = function.runtime() {
        return;
    }
    let mut context = Context {
        cfg: ControlFlowGraph::with_function(function),
        inserter: FunctionInserter::new(function),
        store_values: HashMap::new(),
        branch_ends: HashMap::new(),
        conditions: Vec::new(),
    };
    context.flatten();
}

impl<'f> Context<'f> {
    fn flatten(&mut self) {
        self.analyze_function();

        // Start with following the terminator of the entry block since we don't
        // need to flatten the entry block into itself.
        self.handle_terminator(self.inserter.function.entry_block());
    }

    /// Visits every block in the current function to find all blocks with a jmpif instruction and
    /// all blocks which terminate the jmpif by having each of its branches as a predecessor.
    fn analyze_function(&mut self) {
        let post_order = PostOrder::with_function(self.inserter.function);
        let dom_tree = DominatorTree::with_cfg_and_post_order(&self.cfg, &post_order);
        let mut branch_beginnings = Vec::new();

        let mut visited = HashSet::new();
        let mut queue = VecDeque::new();
        queue.push_front(self.inserter.function.entry_block());

        while let Some(block_id) = queue.pop_front() {
            // If multiple blocks branch to the same successor before we visit it we can end up in
            // situations where the same block occurs multiple times in our queue. This check
            // prevents visiting the same block twice.
            if visited.contains(&block_id) {
                continue;
            } else {
                visited.insert(block_id);
            }

            // If there is more than one predecessor, this must be an end block
            let mut predecessors = self.cfg.predecessors(block_id);
            if predecessors.len() > 1 {
                // If we haven't already visited all of this block's predecessors, delay analyzing
                // the block until we have. This ensures we analyze the function in evaluation order.
                if !predecessors.all(|block| visited.contains(&block)) {
                    queue.push_back(block_id);
                    visited.remove(&block_id);
                    continue;
                }

                // We expect the merging of two branches to be ordered such that only the most
                // recent jmpif is a candidate for being the start of the two branches merged by
                // a block with 2 predecessors.
                let branch_beginning =
                    branch_beginnings.pop().expect("Expected the beginning of a branch");

                for predecessor in self.cfg.predecessors(block_id) {
                    assert!(dom_tree.dominates(branch_beginning, predecessor));
                }

                self.branch_ends.insert(branch_beginning, block_id);
            }

            let block = &self.inserter.function.dfg[block_id];
            if let Some(TerminatorInstruction::JmpIf { .. }) = block.terminator() {
                branch_beginnings.push(block_id);
            }

            queue.extend(block.successors().filter(|block| !visited.contains(block)));
        }

        assert!(branch_beginnings.is_empty());
    }

    /// Check the terminator of the given block and recursively inline any blocks reachable from
    /// it. Since each block from a jmpif terminator is inlined successively, we must handle
    /// instructions with side effects like constrain and store specially to preserve correctness.
    /// For these instructions we must keep track of what the current condition is and modify
    /// the instructions according to the module-level comment at the top of this file. Note that
    /// the current condition is all the jmpif conditions required to reach the current block,
    /// combined via `And` instructions.
    ///
    /// Returns the last block to be inlined. This is either the return block of the function or,
    /// if self.conditions is not empty, the end block of the most recent condition.
    fn handle_terminator(&mut self, block: BasicBlockId) -> BasicBlockId {
        match self.inserter.function.dfg[block].unwrap_terminator() {
            TerminatorInstruction::JmpIf { condition, then_destination, else_destination } => {
                let old_condition = *condition;
                let then_block = *then_destination;
                let else_block = *else_destination;
                let then_condition = self.inserter.resolve(old_condition);

                let one = FieldElement::one();
                let then_branch =
                    self.inline_branch(block, then_block, old_condition, then_condition, one);

                let else_condition = self.insert_instruction(Instruction::Not(then_condition));
                let zero = FieldElement::zero();

                let else_branch =
                    self.inline_branch(block, else_block, old_condition, else_condition, zero);

                self.insert_current_side_effects_enabled();

                // While there is a condition on the stack we don't compile outside the condition
                // until it is popped. This ensures we inline the full then and else branches
                // before continuing from the end of the conditional here where they can be merged properly.
                let end = self.branch_ends[&block];
                self.inline_branch_end(end, then_branch, else_branch)
            }
            TerminatorInstruction::Jmp { destination, arguments } => {
                if let Some((end_block, _)) = self.conditions.last() {
                    if destination == end_block {
                        return block;
                    }
                }
                let destination = *destination;
                let arguments = vecmap(arguments.clone(), |value| self.inserter.resolve(value));
                self.inline_block(destination, &arguments)
            }
            TerminatorInstruction::Return { return_values } => {
                let return_values =
                    vecmap(return_values.clone(), |value| self.inserter.resolve(value));
                let entry = self.inserter.function.entry_block();
                let new_return = TerminatorInstruction::Return { return_values };
                self.inserter.function.dfg.set_block_terminator(entry, new_return);
                block
            }
        }
    }

    /// Push a condition to the stack of conditions.
    ///
    /// This condition should be present while we're inlining each block reachable from the 'then'
    /// branch of a jmpif instruction, until the branches eventually join back together. Likewise,
    /// !condition should be present while we're inlining each block reachable from the 'else'
    /// branch of a jmpif instruction until the join block.
    fn push_condition(&mut self, start_block: BasicBlockId, condition: ValueId) {
        let end_block = self.branch_ends[&start_block];

        if let Some((_, previous_condition)) = self.conditions.last() {
            let and = Instruction::binary(BinaryOp::And, *previous_condition, condition);
            let new_condition = self.insert_instruction(and);
            self.conditions.push((end_block, new_condition));
        } else {
            self.conditions.push((end_block, condition));
        }
    }

    /// Insert a new instruction into the function's entry block.
    /// Unlike push_instruction, this function will not map any ValueIds.
    /// within the given instruction, nor will it modify self.values in any way.
    fn insert_instruction(&mut self, instruction: Instruction) -> ValueId {
        let block = self.inserter.function.entry_block();
        self.inserter.function.dfg.insert_instruction_and_results(instruction, block, None).first()
    }

    /// Inserts a new instruction into the function's entry block, using the given
    /// control type variables to specify result types if needed.
    /// Unlike push_instruction, this function will not map any ValueIds.
    /// within the given instruction, nor will it modify self.values in any way.
    fn insert_instruction_with_typevars(
        &mut self,
        instruction: Instruction,
        ctrl_typevars: Option<Vec<Type>>,
    ) -> InsertInstructionResult {
        let block = self.inserter.function.entry_block();
        self.inserter.function.dfg.insert_instruction_and_results(instruction, block, ctrl_typevars)
    }

    /// Checks the branch condition on the top of the stack and uses it to build and insert an
    /// `EnableSideEffects` instruction into the entry block.
    ///
    /// If the stack is empty, a "true" u1 constant is taken to be the active condition. This is
    /// necessary for re-enabling side-effects when re-emerging to a branch depth of 0.
    fn insert_current_side_effects_enabled(&mut self) {
        let condition = match self.conditions.last() {
            Some((_, cond)) => *cond,
            None => {
                self.inserter.function.dfg.make_constant(FieldElement::one(), Type::unsigned(1))
            }
        };
        let enable_side_effects = Instruction::EnableSideEffects { condition };
        self.insert_instruction_with_typevars(enable_side_effects, None);
    }

    /// Checks the branch condition on the top of the stack and uses it to build and insert an
    /// `EnableSideEffects` instruction into the entry block.
    ///
    /// If the stack is empty, a "true" u1 constant is taken to be the active condition. This is
    /// necessary for re-enabling side-effects when re-emerging to a branch depth of 0.
    fn insert_current_side_effects_enabled(&mut self) {
        let condition = match self.conditions.last() {
            Some((_, cond)) => *cond,
            None => self.function.dfg.make_constant(FieldElement::one(), Type::unsigned(1)),
        };
        let enable_side_effects = Instruction::EnableSideEffects { condition };
        self.insert_instruction_with_typevars(enable_side_effects, None);
    }

    /// Merge two values a and b from separate basic blocks to a single value. This
    /// function would return the result of `if c { a } else { b }` as  `c*a + (!c)*b`.
    fn merge_values(
        &mut self,
        then_condition: ValueId,
        else_condition: ValueId,
        then_value: ValueId,
        else_value: ValueId,
    ) -> ValueId {
        let block = self.inserter.function.entry_block();
        let mul = Instruction::binary(BinaryOp::Mul, then_condition, then_value);
        let then_value =
            self.inserter.function.dfg.insert_instruction_and_results(mul, block, None).first();

        let mul = Instruction::binary(BinaryOp::Mul, else_condition, else_value);
        let else_value =
            self.inserter.function.dfg.insert_instruction_and_results(mul, block, None).first();

        let add = Instruction::binary(BinaryOp::Add, then_value, else_value);
        self.inserter.function.dfg.insert_instruction_and_results(add, block, None).first()
    }

    /// Inline one branch of a jmpif instruction.
    ///
    /// This will continue inlining recursively until the next end block is reached where each branch
    /// of the jmpif instruction is joined back into a single block.
    ///
    /// Within a branch of a jmpif instruction, we can assume the condition of the jmpif to be
    /// always true or false, depending on which branch we're in.
    ///
    /// Returns the ending block / join block of this branch.
    fn inline_branch(
        &mut self,
        jmpif_block: BasicBlockId,
        destination: BasicBlockId,
        old_condition: ValueId,
        new_condition: ValueId,
        condition_value: FieldElement,
    ) -> Branch {
<<<<<<< HEAD
        self.push_condition(jmpif_block, new_condition);
        self.insert_current_side_effects_enabled();
        let old_stores = std::mem::take(&mut self.store_values);
=======
        if destination == self.branch_ends[&jmpif_block] {
            // If the branch destination is the same as the end of the branch, this must be the
            // 'else' case of an if with no else - so there is no else branch.
            Branch {
                condition: new_condition,
                last_block: jmpif_block,
                store_values: HashMap::new(),
            }
        } else {
            self.push_condition(jmpif_block, new_condition);
            self.insert_current_side_effects_enabled();
            let old_stores = std::mem::take(&mut self.store_values);
>>>>>>> d811a418

            // Remember the old condition value is now known to be true/false within this branch
            let known_value =
                self.inserter.function.dfg.make_constant(condition_value, Type::bool());
            self.inserter.map_value(old_condition, known_value);

            let final_block = self.inline_block(destination, &[]);

            self.conditions.pop();
            let stores_in_branch = std::mem::replace(&mut self.store_values, old_stores);

            Branch {
                condition: new_condition,
                last_block: final_block,
                store_values: stores_in_branch,
            }
        }
    }

    /// Inline the ending block of a branch, the point where all blocks from a jmpif instruction
    /// join back together. In particular this function must handle merging block arguments from
    /// all of the join point's predecessors, and it must handle any differing side effects from
    /// each branch.
    ///
    /// Afterwards, continues inlining recursively until it finds the next end block or finds the
    /// end of the function.
    ///
    /// Returns the final block that was inlined.
    fn inline_branch_end(
        &mut self,
        destination: BasicBlockId,
        then_branch: Branch,
        else_branch: Branch,
    ) -> BasicBlockId {
        assert_eq!(self.cfg.predecessors(destination).len(), 2);

        let then_args =
            self.inserter.function.dfg[then_branch.last_block].terminator_arguments().to_vec();
        let else_args =
            self.inserter.function.dfg[else_branch.last_block].terminator_arguments().to_vec();

        let params = self.inserter.function.dfg.block_parameters(destination);
        assert_eq!(params.len(), then_args.len());
        assert_eq!(params.len(), else_args.len());

        let args = vecmap(then_args.iter().zip(else_args), |(then_arg, else_arg)| {
            (self.inserter.resolve(*then_arg), self.inserter.resolve(else_arg))
        });

        // Cannot include this in the previous vecmap since it requires exclusive access to self
        let args = vecmap(args, |(then_arg, else_arg)| {
            self.merge_values(then_branch.condition, else_branch.condition, then_arg, else_arg)
        });

        self.merge_stores(then_branch, else_branch);

        // insert merge instruction
        self.inline_block(destination, &args)
    }

    /// Merge any store instructions found in each branch.
    ///
    /// This function relies on the 'then' branch being merged before the 'else' branch of a jmpif
    /// instruction. If this ordering is changed, the ordering that store values are merged within
    /// this function also needs to be changed to reflect that.
    fn merge_stores(&mut self, then_branch: Branch, else_branch: Branch) {
        let mut merge_store = |address, then_case, else_case, old_value| {
            let then_condition = then_branch.condition;
            let else_condition = else_branch.condition;
            let value = self.merge_values(then_condition, else_condition, then_case, else_case);
            self.insert_instruction_with_typevars(Instruction::Store { address, value }, None);

            if let Some(store) = self.store_values.get_mut(&address) {
                store.new_value = value;
            } else {
                self.store_values.insert(address, Store { old_value, new_value: value });
            }
        };

        for (address, store) in then_branch.store_values {
            merge_store(address, store.new_value, store.old_value, store.old_value);
        }

        for (address, store) in else_branch.store_values {
            merge_store(address, store.old_value, store.new_value, store.old_value);
        }
    }

    fn remember_store(&mut self, address: ValueId, new_value: ValueId) {
        if let Some(store_value) = self.store_values.get_mut(&address) {
            store_value.new_value = new_value;
        } else {
            let load = Instruction::Load { address };
            let load_type = Some(vec![self.inserter.function.dfg.type_of_value(new_value)]);
            let old_value = self.insert_instruction_with_typevars(load, load_type).first();

            self.store_values.insert(address, Store { old_value, new_value });
        }
    }

    /// Inline all instructions from the given destination block into the entry block.
    /// Afterwards, check the block's terminator and continue inlining recursively.
    ///
    /// Returns the final block that was inlined.
    ///
    /// Expects that the `arguments` given are already translated via self.inserter.resolve.
    /// If they are not, it is possible some values which no longer exist, such as block
    /// parameters, will be kept in the program.
    fn inline_block(&mut self, destination: BasicBlockId, arguments: &[ValueId]) -> BasicBlockId {
        self.inserter.remember_block_params(destination, arguments);

        // If this is not a separate variable, clippy gets confused and says the to_vec is
        // unnecessary, when removing it actually causes an aliasing/mutability error.
        let instructions = self.inserter.function.dfg[destination].instructions().to_vec();
        for instruction in instructions {
            self.push_instruction(instruction);
        }

        self.handle_terminator(destination)
    }

    /// Push the given instruction to the end of the entry block of the current function.
    ///
    /// Note that each ValueId of the instruction will be mapped via self.inserter.resolve.
    /// As a result, the instruction that will be pushed will actually be a new instruction
    /// with a different InstructionId from the original. The results of the given instruction
    /// will also be mapped to the results of the new instruction.
    fn push_instruction(&mut self, id: InstructionId) {
        let instruction = self.inserter.map_instruction(id);
        let instruction = self.handle_instruction_side_effects(instruction);
<<<<<<< HEAD
        let results = self.function.dfg.instruction_results(id);
        let results = vecmap(results, |id| self.function.dfg.resolve(*id));

        let ctrl_typevars = instruction
            .requires_ctrl_typevars()
            .then(|| vecmap(&results, |result| self.function.dfg.type_of_value(*result)));

        let block = self.function.entry_block();
        let new_results =
            self.function.dfg.insert_instruction_and_results(instruction, block, ctrl_typevars);
        Self::insert_new_instruction_results(&mut self.values, &results, new_results);
=======
        let entry = self.inserter.function.entry_block();
        self.inserter.push_instruction_value(instruction, id, entry);
>>>>>>> d811a418
    }

    /// If we are currently in a branch, we need to modify constrain instructions
    /// to multiply them by the branch's condition (see optimization #1 in the module comment).
    fn handle_instruction_side_effects(&mut self, instruction: Instruction) -> Instruction {
        if let Some((_, condition)) = self.conditions.last().copied() {
            match instruction {
                Instruction::Constrain(value) => {
                    let mul = self.insert_instruction(Instruction::binary(
                        BinaryOp::Mul,
                        value,
                        condition,
                    ));
                    let eq =
                        self.insert_instruction(Instruction::binary(BinaryOp::Eq, mul, condition));
                    Instruction::Constrain(eq)
                }
                Instruction::Store { address, value } => {
                    self.remember_store(address, value);
                    Instruction::Store { address, value }
                }
                other => other,
            }
        } else {
            instruction
        }
    }
}

#[cfg(test)]
mod test {
    use std::collections::HashMap;

    use crate::ssa_refactor::{
        ir::{
            cfg::ControlFlowGraph,
            dfg::DataFlowGraph,
            function::RuntimeType,
            function_inserter::FunctionInserter,
            instruction::{BinaryOp, Instruction, Intrinsic, TerminatorInstruction},
            map::Id,
            types::Type,
            value::{Value, ValueId},
        },
        ssa_builder::FunctionBuilder,
    };

    #[test]
    fn basic_jmpif() {
        // fn main f0 {
        //   b0(v0: b1):
        //     jmpif v0, then: b1, else: b2
        //   b1():
        //     jmp b3(Field 3)
        //   b2():
        //     jmp b3(Field 4)
        //   b3(v1: Field):
        //     return v1
        // }
        let main_id = Id::test_new(0);
        let mut builder = FunctionBuilder::new("main".into(), main_id, RuntimeType::Acir);

        let b1 = builder.insert_block();
        let b2 = builder.insert_block();
        let b3 = builder.insert_block();

        let v0 = builder.add_parameter(Type::bool());
        let v1 = builder.add_block_parameter(b3, Type::field());

        let three = builder.field_constant(3u128);
        let four = builder.field_constant(4u128);

        builder.terminate_with_jmpif(v0, b1, b2);

        builder.switch_to_block(b1);
        builder.terminate_with_jmp(b3, vec![three]);

        builder.switch_to_block(b2);
        builder.terminate_with_jmp(b3, vec![four]);

        builder.switch_to_block(b3);
        builder.terminate_with_return(vec![v1]);

        let ssa = builder.finish();
        assert_eq!(ssa.main().reachable_blocks().len(), 4);

        // Expected output:
        // fn main f0 {
        //   b0(v0: u1):
        //     enable_side_effects v0
        //     v5 = not v0
        //     enable_side_effects v5
        //     enable_side_effects u1 1
        //     v7 = mul v0, Field 3
        //     v8 = mul v5, Field 4
        //     v9 = add v7, v8
        //     return v9
        // }
        let ssa = ssa.flatten_cfg();
        assert_eq!(ssa.main().reachable_blocks().len(), 1);
    }

    #[test]
    fn modify_constrain() {
        // fn main f0 {
        //   b0(v0: u1, v1: u1):
        //     jmpif v0, then: b1, else: b2
        //   b1():
        //     constrain v1
        //     jmp b2()
        //   b2():
        //     return
        // }
        let main_id = Id::test_new(0);
        let mut builder = FunctionBuilder::new("main".into(), main_id, RuntimeType::Acir);

        let b1 = builder.insert_block();
        let b2 = builder.insert_block();

        let v0 = builder.add_parameter(Type::bool());
        let v1 = builder.add_parameter(Type::bool());

        builder.terminate_with_jmpif(v0, b1, b2);

        builder.switch_to_block(b1);
        builder.insert_constrain(v1);
        builder.terminate_with_jmp(b2, vec![]);

        builder.switch_to_block(b2);
        builder.terminate_with_return(vec![]);

        let ssa = builder.finish();
        assert_eq!(ssa.main().reachable_blocks().len(), 3);

        // Expected output:
        // fn main f0 {
        //   b0(v0: u1, v1: u1):
        //     enable_side_effects v0
        //     v3 = mul v1, v0
        //     v4 = eq v3, v0
        //     constrain v4
        //     v5 = not v0
        //     enable_side_effects v5
        //     enable_side_effects u1 1
        //     return
        // }
        let ssa = ssa.flatten_cfg();
        assert_eq!(ssa.main().reachable_blocks().len(), 1);
    }

    #[test]
    fn merge_stores() {
        // fn main f0 {
        //   b0(v0: u1, v1: ref):
        //     jmpif v0, then: b1, else: b2
        //   b1():
        //     store v1, Field 5
        //     jmp b2()
        //   b2():
        //     return
        // }
        let main_id = Id::test_new(0);
        let mut builder = FunctionBuilder::new("main".into(), main_id, RuntimeType::Acir);

        let b1 = builder.insert_block();
        let b2 = builder.insert_block();

        let v0 = builder.add_parameter(Type::bool());
        let v1 = builder.add_parameter(Type::Reference);

        builder.terminate_with_jmpif(v0, b1, b2);

        builder.switch_to_block(b1);
        let five = builder.field_constant(5u128);
        builder.insert_store(v1, five);
        builder.terminate_with_jmp(b2, vec![]);

        builder.switch_to_block(b2);
        builder.terminate_with_return(vec![]);

        let ssa = builder.finish();

        // Expected output:
        // fn main f0 {
        //   b0(v0: u1, v1: reference):
        //     enable_side_effects v0
        //     v4 = load v1
        //     store Field 5 at v1
        //     v5 = not v0
        //     enable_side_effects v5
        //     enable_side_effects u1 1
        //     v7 = mul v0, Field 5
        //     v8 = mul v5, v4
        //     v9 = add v7, v8
        //     store v9 at v1
        //     return
        // }
        let ssa = ssa.flatten_cfg();
        let main = ssa.main();
        assert_eq!(main.reachable_blocks().len(), 1);

        let store_count = main.dfg[main.entry_block()]
            .instructions()
            .iter()
            .filter(|id| matches!(&main.dfg[**id], Instruction::Store { .. }))
            .count();

        assert_eq!(store_count, 2);
    }

    // Currently failing since the offsets create additions with different ValueIds which are
    // treated wrongly as different addresses.
    #[test]
    fn merge_stores_with_offsets() {
        // fn main f0 {
        //   b0(v0: u1, v1: ref):
        //     jmpif v0, then: b1, else: b2
        //   b1():
        //     v2 = add v1, 1
        //     store v2, Field 5
        //     jmp b3()
        //   b2():
        //     v3 = add v1, 1
        //     store v3, Field 6
        //     jmp b3()
        //   b3():
        //     return
        // }
        let main_id = Id::test_new(0);
        let mut builder = FunctionBuilder::new("main".into(), main_id, RuntimeType::Acir);

        let b1 = builder.insert_block();
        let b2 = builder.insert_block();
        let b3 = builder.insert_block();

        let v0 = builder.add_parameter(Type::bool());
        let v1 = builder.add_parameter(Type::Reference);

        builder.terminate_with_jmpif(v0, b1, b2);

        builder.switch_to_block(b1);
        let one = builder.field_constant(1u128);
        let v2 = builder.insert_binary(v1, BinaryOp::Add, one);
        let five = builder.field_constant(5u128);
        builder.insert_store(v2, five);
        builder.terminate_with_jmp(b3, vec![]);

        builder.switch_to_block(b2);
        let v3 = builder.insert_binary(v1, BinaryOp::Add, one);
        let six = builder.field_constant(6u128);
        builder.insert_store(v3, six);
        builder.terminate_with_jmp(b3, vec![]);

        builder.switch_to_block(b3);
        builder.terminate_with_return(vec![]);

        let ssa = builder.finish();

        // Expected output:
        // fn main f0 {
        //   b0(v0: u1, v1: reference):
        //     enable_side_effects v0
        //     v7 = add v1, Field 1
        //     v8 = load v7
        //     store Field 5 at v7
        //     v9 = not v0
        //     enable_side_effects v9
        //     v11 = add v1, Field 1
        //     v12 = load v11
        //     store Field 6 at v11
        //     enable_side_effects Field 1
        //     v13 = mul v0, Field 5
        //     v14 = mul v9, v8
        //     v15 = add v13, v14
        //     store v15 at v7
        //     v16 = mul v0, v12
        //     v17 = mul v9, Field 6
        //     v18 = add v16, v17
        //     store v18 at v11
        //     return
        // }
        let ssa = ssa.flatten_cfg();
        let main = ssa.main();
        assert_eq!(main.reachable_blocks().len(), 1);

        let store_count = main.dfg[main.entry_block()]
            .instructions()
            .iter()
            .filter(|id| matches!(&main.dfg[**id], Instruction::Store { .. }))
            .count();

        assert_eq!(store_count, 4);
    }

    #[test]
    fn nested_branch_analysis() {
        //         b0
        //         ↓
        //         b1
        //       ↙   ↘
        //     b2     b3
        //     ↓      |
        //     b4     |
        //   ↙  ↘     |
        // b5    b6   |
        //   ↘  ↙     ↓
        //    b7      b8
        //      ↘   ↙
        //       b9
        let main_id = Id::test_new(0);
        let mut builder = FunctionBuilder::new("main".into(), main_id, RuntimeType::Acir);

        let b1 = builder.insert_block();
        let b2 = builder.insert_block();
        let b3 = builder.insert_block();
        let b4 = builder.insert_block();
        let b5 = builder.insert_block();
        let b6 = builder.insert_block();
        let b7 = builder.insert_block();
        let b8 = builder.insert_block();
        let b9 = builder.insert_block();

        let c1 = builder.add_parameter(Type::bool());
        let c4 = builder.add_parameter(Type::bool());

        builder.terminate_with_jmp(b1, vec![]);
        builder.switch_to_block(b1);
        builder.terminate_with_jmpif(c1, b2, b3);
        builder.switch_to_block(b2);
        builder.terminate_with_jmp(b4, vec![]);
        builder.switch_to_block(b3);
        builder.terminate_with_jmp(b8, vec![]);
        builder.switch_to_block(b4);
        builder.terminate_with_jmpif(c4, b5, b6);
        builder.switch_to_block(b5);
        builder.terminate_with_jmp(b7, vec![]);
        builder.switch_to_block(b6);
        builder.terminate_with_jmp(b7, vec![]);
        builder.switch_to_block(b7);
        builder.terminate_with_jmp(b9, vec![]);
        builder.switch_to_block(b8);
        builder.terminate_with_jmp(b9, vec![]);
        builder.switch_to_block(b9);
        builder.terminate_with_return(vec![]);

        let mut ssa = builder.finish();
        let function = ssa.main_mut();
        let mut context = super::Context {
            cfg: ControlFlowGraph::with_function(function),
            inserter: FunctionInserter::new(function),
            store_values: HashMap::new(),
            branch_ends: HashMap::new(),
            conditions: Vec::new(),
        };
        context.analyze_function();
        assert_eq!(context.branch_ends.len(), 2);
        assert_eq!(context.branch_ends.get(&b1), Some(&b9));
        assert_eq!(context.branch_ends.get(&b4), Some(&b7));
    }

    #[test]
    fn nested_branch_stores() {
        // Here we build some SSA with control flow given by the following graph.
        // To test stores in nested if statements are handled correctly this graph is
        // also nested. To keep things simple, each block stores to the same address
        // an integer that matches its block number. So block 2 stores the value 2,
        // block 3 stores 3 and so on. Note that only blocks { 0, 1, 2, 3, 5, 6 }
        // will store values. Other blocks do not store values so that we can test
        // how these existing values are merged at each join point.
        //
        // For debugging purposes, each block also has a call to println with two
        // arguments. The first is the block the println was originally in, and the
        // second is the current value stored in the reference.
        //
        //         b0   (0 stored)
        //         ↓
        //         b1   (1 stored)
        //       ↙   ↘
        //     b2     b3  (2 stored in b2) (3 stored in b3)
        //     ↓      |
        //     b4     |
        //   ↙  ↘     |
        // b5    b6   |   (5 stored in b5) (6 stored in b6)
        //   ↘  ↙     ↓
        //    b7      b8
        //      ↘   ↙
        //       b9
        let main_id = Id::test_new(0);
        let mut builder = FunctionBuilder::new("main".into(), main_id, RuntimeType::Acir);

        let b1 = builder.insert_block();
        let b2 = builder.insert_block();
        let b3 = builder.insert_block();
        let b4 = builder.insert_block();
        let b5 = builder.insert_block();
        let b6 = builder.insert_block();
        let b7 = builder.insert_block();
        let b8 = builder.insert_block();
        let b9 = builder.insert_block();

        let c1 = builder.add_parameter(Type::bool());
        let c4 = builder.add_parameter(Type::bool());

        let r1 = builder.insert_allocate();

        let store_value = |builder: &mut FunctionBuilder, value: u128| {
            let value = builder.field_constant(value);
            builder.insert_store(r1, value);
        };

        let println = builder.import_intrinsic_id(Intrinsic::Println);

        let call_println = |builder: &mut FunctionBuilder, block: u128| {
            let block = builder.field_constant(block);
            let load = builder.insert_load(r1, Type::field());
            builder.insert_call(println, vec![block, load], Vec::new());
        };

        let switch_store_and_print = |builder: &mut FunctionBuilder, block, block_number: u128| {
            builder.switch_to_block(block);
            store_value(builder, block_number);
            call_println(builder, block_number);
        };

        let switch_and_print = |builder: &mut FunctionBuilder, block, block_number: u128| {
            builder.switch_to_block(block);
            call_println(builder, block_number);
        };

        store_value(&mut builder, 0);
        call_println(&mut builder, 0);
        builder.terminate_with_jmp(b1, vec![]);

        switch_store_and_print(&mut builder, b1, 1);
        builder.terminate_with_jmpif(c1, b2, b3);

        switch_store_and_print(&mut builder, b2, 2);
        builder.terminate_with_jmp(b4, vec![]);

        switch_store_and_print(&mut builder, b3, 3);
        builder.terminate_with_jmp(b8, vec![]);

        switch_and_print(&mut builder, b4, 4);
        builder.terminate_with_jmpif(c4, b5, b6);

        switch_store_and_print(&mut builder, b5, 5);
        builder.terminate_with_jmp(b7, vec![]);

        switch_store_and_print(&mut builder, b6, 6);
        builder.terminate_with_jmp(b7, vec![]);

        switch_and_print(&mut builder, b7, 7);
        builder.terminate_with_jmp(b9, vec![]);

        switch_and_print(&mut builder, b8, 8);
        builder.terminate_with_jmp(b9, vec![]);

        switch_and_print(&mut builder, b9, 9);
        let load = builder.insert_load(r1, Type::field());
        builder.terminate_with_return(vec![load]);

        let ssa = builder.finish().flatten_cfg().mem2reg();

        // Expected results after mem2reg removes the allocation and each load and store:
        //
        // fn main f0 {
        //   b0(v0: u1, v1: u1):
        //     call println(Field 0, Field 0)
        //     call println(Field 1, Field 1)
        //     enable_side_effects v0
        //     call println(Field 2, Field 2)
        //     call println(Field 4, Field 2)
        //     v29 = and v0, v1
        //     enable_side_effects v29
        //     call println(Field 5, Field 5)
        //     v32 = not v1
        //     v33 = and v0, v32
        //     enable_side_effects v33
        //     call println(Field 6, Field 6)
        //     enable_side_effects v0
        //     v36 = mul v1, Field 5
        //     v37 = mul v32, Field 2
        //     v38 = add v36, v37
        //     v39 = mul v1, Field 5
        //     v40 = mul v32, Field 6
        //     v41 = add v39, v40
        //     call println(Field 7, v42)
        //     v43 = not v0
        //     enable_side_effects v43
        //     store Field 3 at v2
        //     call println(Field 3, Field 3)
        //     call println(Field 8, Field 3)
        //     enable_side_effects Field 1
        //     v47 = mul v0, v41
        //     v48 = mul v43, Field 1
        //     v49 = add v47, v48
        //     v50 = mul v0, v44
        //     v51 = mul v43, Field 3
        //     v52 = add v50, v51
        //     call println(Field 9, v53)
        //     return v54
        // }

        let main = ssa.main();
        let ret = match main.dfg[main.entry_block()].terminator() {
            Some(TerminatorInstruction::Return { return_values }) => return_values[0],
            _ => unreachable!(),
        };

        let merged_values = get_all_constants_reachable_from_instruction(&main.dfg, ret);
        assert_eq!(merged_values, vec![3, 5, 6]);
    }

    /// Work backwards from an instruction to find all the constant values
    /// that were used to construct it. E.g for:
    ///
    /// b0(v0: Field):
    ///   v1 = add v0, Field 6
    ///   v2 = mul v1, Field 2
    ///   v3 = sub v2, v0
    ///   return v3
    ///
    /// Calling this function on v3 will return [2, 6].
    fn get_all_constants_reachable_from_instruction(
        dfg: &DataFlowGraph,
        value: ValueId,
    ) -> Vec<u128> {
        match dfg[value] {
            Value::Instruction { instruction, .. } => {
                let mut values = vec![];
                dfg[instruction].map_values(|value| {
                    values.push(value);
                    value
                });

                let mut values: Vec<_> = values
                    .into_iter()
                    .flat_map(|value| get_all_constants_reachable_from_instruction(dfg, value))
                    .collect();

                values.sort();
                values.dedup();
                values
            }
            Value::NumericConstant { constant, .. } => vec![constant.to_u128()],
            _ => Vec::new(),
        }
    }
}<|MERGE_RESOLUTION|>--- conflicted
+++ resolved
@@ -449,11 +449,6 @@
         new_condition: ValueId,
         condition_value: FieldElement,
     ) -> Branch {
-<<<<<<< HEAD
-        self.push_condition(jmpif_block, new_condition);
-        self.insert_current_side_effects_enabled();
-        let old_stores = std::mem::take(&mut self.store_values);
-=======
         if destination == self.branch_ends[&jmpif_block] {
             // If the branch destination is the same as the end of the branch, this must be the
             // 'else' case of an if with no else - so there is no else branch.
@@ -466,7 +461,6 @@
             self.push_condition(jmpif_block, new_condition);
             self.insert_current_side_effects_enabled();
             let old_stores = std::mem::take(&mut self.store_values);
->>>>>>> d811a418
 
             // Remember the old condition value is now known to be true/false within this branch
             let known_value =
@@ -597,22 +591,8 @@
     fn push_instruction(&mut self, id: InstructionId) {
         let instruction = self.inserter.map_instruction(id);
         let instruction = self.handle_instruction_side_effects(instruction);
-<<<<<<< HEAD
-        let results = self.function.dfg.instruction_results(id);
-        let results = vecmap(results, |id| self.function.dfg.resolve(*id));
-
-        let ctrl_typevars = instruction
-            .requires_ctrl_typevars()
-            .then(|| vecmap(&results, |result| self.function.dfg.type_of_value(*result)));
-
-        let block = self.function.entry_block();
-        let new_results =
-            self.function.dfg.insert_instruction_and_results(instruction, block, ctrl_typevars);
-        Self::insert_new_instruction_results(&mut self.values, &results, new_results);
-=======
         let entry = self.inserter.function.entry_block();
         self.inserter.push_instruction_value(instruction, id, entry);
->>>>>>> d811a418
     }
 
     /// If we are currently in a branch, we need to modify constrain instructions
