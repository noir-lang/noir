//! This folder contains each optimization pass for the SSA IR.
//!
//! Each pass is generally expected to mutate the SSA IR into a gradually
//! simpler form until the IR only has a single function remaining with 1 block within it.
//! Generally, these passes are also expected to minimize the final amount of instructions.
mod inlining;
<<<<<<< HEAD
mod simplify_cfg;
=======
mod mem2reg;
>>>>>>> 5d1efd51
<|MERGE_RESOLUTION|>--- conflicted
+++ resolved
@@ -4,8 +4,5 @@
 //! simpler form until the IR only has a single function remaining with 1 block within it.
 //! Generally, these passes are also expected to minimize the final amount of instructions.
 mod inlining;
-<<<<<<< HEAD
-mod simplify_cfg;
-=======
 mod mem2reg;
->>>>>>> 5d1efd51
+mod simplify_cfg;