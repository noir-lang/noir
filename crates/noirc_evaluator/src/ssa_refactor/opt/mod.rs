--- conflicted
+++ resolved
@@ -5,8 +5,5 @@
 //! Generally, these passes are also expected to minimize the final amount of instructions.
 mod inlining;
 mod mem2reg;
-<<<<<<< HEAD
-mod unrolling;
-=======
 mod simplify_cfg;
->>>>>>> a57c5749
+mod unrolling;