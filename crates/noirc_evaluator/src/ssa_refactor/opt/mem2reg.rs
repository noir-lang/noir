//! mem2reg implements a pass for promoting values stored in memory to values in registers where
//! possible. This is particularly important for converting our memory-based representation of
//! mutable variables into values that are easier to manipulate.
use std::collections::{BTreeMap, BTreeSet};

use acvm::FieldElement;

use crate::ssa_refactor::{
    ir::{
        basic_block::BasicBlockId,
        dfg::DataFlowGraph,
        instruction::{BinaryOp, Instruction, InstructionId, TerminatorInstruction},
        types::Type,
        value::{Value, ValueId},
    },
    ssa_gen::Ssa,
};

impl Ssa {
    /// Attempts to remove any load instructions that recover values that already available in
    /// scope, and attempts to remove store that are subsequently redundant, as long as they are
    /// not stores on memory that will be passed into a function call.
    ///
    /// This pass also assumes that constant folding has been run, such that all addresses given
    /// as input to store/load instructions are represented as one of:
    /// - a value that directly resolves to an allocate instruction
    /// - a value that directly resolves to a binary add instruction which has a allocate
    /// instruction and a numeric constant as its operands
    pub(crate) fn mem2reg(mut self) -> Ssa {
        let mut first_context = None;

        for function in self.functions.values_mut() {
            for block in function.reachable_blocks() {
                let mut context = PerBlockContext::new(block);
                context.eliminate_known_loads(&mut function.dfg);
                first_context = Some(context);
            }
        }

        // If there is only one block in total, remove any unused stores as well since we
        // know there is no other block they can impact.
        if self.functions.len() == 1 && self.main().dfg.basic_blocks_iter().len() == 1 {
            first_context.unwrap().remove_unused_stores(&mut self.main_mut().dfg);
        }

        self
    }
}

#[derive(PartialEq, PartialOrd, Eq, Ord)]
enum Address {
    Zeroth(InstructionId),
    Offset(InstructionId, FieldElement),
}

impl Address {
    fn alloc_id(&self) -> InstructionId {
        match self {
            Address::Zeroth(alloc_id) => *alloc_id,
            Address::Offset(alloc_id, _) => *alloc_id,
        }
    }
}

struct PerBlockContext {
    block_id: BasicBlockId,
    last_stores: BTreeMap<Address, ValueId>,
    store_ids: Vec<InstructionId>,
    failed_substitutes: BTreeSet<Address>,
    alloc_ids_used_externally: BTreeSet<InstructionId>,
}

impl PerBlockContext {
    fn new(block_id: BasicBlockId) -> Self {
        PerBlockContext {
            block_id,
            last_stores: BTreeMap::new(),
            store_ids: Vec::new(),
            failed_substitutes: BTreeSet::new(),
            alloc_ids_used_externally: BTreeSet::new(),
        }
    }

    // Attempts to remove load instructions for which the result is already known from previous
    // store instructions to the same address in the same block.
    fn eliminate_known_loads(&mut self, dfg: &mut DataFlowGraph) {
        let mut loads_to_substitute = Vec::new();
        let block = &dfg[self.block_id];

        for instruction_id in block.instructions() {
            match &dfg[*instruction_id] {
                Instruction::Store { address, value } => {
                    if let Some(address) = self.try_const_address(*address, dfg) {
                        // We can only track the address if it is a constant offset from an
                        // allocation. A previous constant folding pass should make such addresses
                        // possible to identify.
                        self.last_stores.insert(address, *value);
                    }
                    // TODO: Consider if it's worth falling back to storing addresses by their
                    // value id such we can shallowly check for dynamic address reuse.
                    self.store_ids.push(*instruction_id);
                }
                Instruction::Load { address } => {
                    if let Some(address) = self.try_const_address(*address, dfg) {
                        if let Some(last_value) = self.last_stores.get(&address) {
<<<<<<< HEAD
                            loads_to_substitute.push((*instruction_id, *last_value));
=======
                            let last_value = dfg[*last_value].clone();
                            loads_to_substitute.push((*instruction_id, last_value));
>>>>>>> eb46566c
                        } else {
                            self.failed_substitutes.insert(address);
                        }
                    }
                }
                Instruction::Call { arguments, .. } => {
                    for arg in arguments {
                        if let Some(address) = self.try_const_address(*arg, dfg) {
                            self.alloc_ids_used_externally.insert(address.alloc_id());
                        }
                    }
                }
                _ => {
                    // Nothing to do
                }
            }
        }

        // Identify any arrays that are returned from this function
        if let TerminatorInstruction::Return { return_values } = block.unwrap_terminator() {
            for value in return_values {
                if let Some(address) = self.try_const_address(*value, dfg) {
                    self.alloc_ids_used_externally.insert(address.alloc_id());
                }
            }
        }

        // Substitute load result values
        for (instruction_id, new_value) in &loads_to_substitute {
            let result_value = *dfg
                .instruction_results(*instruction_id)
                .first()
                .expect("ICE: Load instructions should have single result");
<<<<<<< HEAD
            dfg.set_value_from_id(result_value, *new_value);
=======
            dfg.set_value(result_value, new_value.clone());
>>>>>>> eb46566c
        }

        // Delete load instructions
        // TODO: should we let DCE do this instead?
        let block = &mut dfg[self.block_id];
        for (instruction_id, _) in loads_to_substitute {
            block.remove_instruction(instruction_id);
        }
    }

    fn remove_unused_stores(self, dfg: &mut DataFlowGraph) {
        // Scan for unused stores
        let mut stores_to_remove: Vec<InstructionId> = Vec::new();
        for instruction_id in &self.store_ids {
            let address = match &dfg[*instruction_id] {
                Instruction::Store { address, .. } => *address,
                _ => unreachable!("store_ids should contain only store instructions"),
            };

            if let Some(address) = self.try_const_address(address, dfg) {
                if !self.failed_substitutes.contains(&address)
                    && !self.alloc_ids_used_externally.contains(&address.alloc_id())
                {
                    stores_to_remove.push(*instruction_id);
                }
            }
        }

        // Delete unused stores
        let block = &mut dfg[self.block_id];
        for instruction_id in stores_to_remove {
            block.remove_instruction(instruction_id);
        }
    }

    // Attempts to normalize the given value into a const address
    fn try_const_address(&self, value_id: ValueId, dfg: &DataFlowGraph) -> Option<Address> {
        if dfg.type_of_value(value_id) != Type::Reference {
            return None;
        }
        let value = &dfg[value_id];
        let instruction_id = match value {
            Value::Instruction { instruction, .. } => *instruction,
            _ => return None,
        };
        let instruction = &dfg[instruction_id];
        match instruction {
            // Arrays can be returned by allocations and function calls
            Instruction::Allocate { .. } | Instruction::Call { .. } => {
                Some(Address::Zeroth(instruction_id))
            }
            Instruction::Binary(binary) => {
                if binary.operator != BinaryOp::Add {
                    return None;
                }
                let lhs = &dfg[binary.lhs];
                let rhs = &dfg[binary.rhs];
                self.try_const_address_offset(lhs, rhs, dfg)
                    .or_else(|| self.try_const_address_offset(rhs, lhs, dfg))
            }
            _ => None,
        }
    }

    // Tries val1 as an allocation instruction id and val2 as a constant offset
    fn try_const_address_offset(
        &self,
        val1: &Value,
        val2: &Value,
        dfg: &DataFlowGraph,
    ) -> Option<Address> {
        let alloc_id = match val1 {
            Value::Instruction { instruction, .. } => match &dfg[*instruction] {
                Instruction::Allocate { .. } => *instruction,
                _ => return None,
            },
            _ => return None,
        };
        if let Value::NumericConstant { constant, .. } = val2 {
            Some(Address::Offset(alloc_id, *constant))
        } else {
            None
        }
    }
}

#[cfg(test)]
mod tests {
    use std::rc::Rc;

    use acvm::FieldElement;
    use im::vector;

    use crate::ssa_refactor::{
        ir::{
            basic_block::BasicBlockId,
            dfg::DataFlowGraph,
            function::RuntimeType,
            instruction::{Instruction, Intrinsic, TerminatorInstruction},
            map::Id,
            types::Type,
        },
        ssa_builder::FunctionBuilder,
    };

    #[test]
    fn test_simple() {
        // fn func() {
        //   b0():
        //     v0 = allocate
        //     store [Field 1, Field 2] in v0
        //     v1 = load v0
        //     v2 = array_get v1, index 1
        //     return v2
        // }

        let func_id = Id::test_new(0);
        let mut builder = FunctionBuilder::new("func".into(), func_id, RuntimeType::Acir);
        let v0 = builder.insert_allocate();
        let one = builder.field_constant(FieldElement::one());
        let two = builder.field_constant(FieldElement::one());

        let element_type = Rc::new(vec![Type::field()]);
        let array = builder.array_constant(vector![one, two], element_type.clone());

        builder.insert_store(v0, array);
        let v1 = builder.insert_load(v0, Type::Array(element_type, 2));
        let v2 = builder.insert_array_get(v1, one, Type::field());
        builder.terminate_with_return(vec![v2]);

        let ssa = builder.finish().mem2reg().fold_constants();

        println!("{ssa}");

        let func = ssa.main();
        let block_id = func.entry_block();

        assert_eq!(count_loads(block_id, &func.dfg), 0);
        assert_eq!(count_stores(block_id, &func.dfg), 0);

        let ret_val_id = match func.dfg[block_id].terminator().unwrap() {
            TerminatorInstruction::Return { return_values } => return_values.first().unwrap(),
            _ => unreachable!(),
        };
        assert_eq!(func.dfg[*ret_val_id], func.dfg[two]);
    }

    #[test]
    fn test_simple_with_call() {
        // fn func {
        //   b0():
        //     v0 = allocate
        //     store v0, Field 1
        //     v1 = load v0
        //     v2 = call f0(v0)
        //     return v1
        // }

        let func_id = Id::test_new(0);
        let mut builder = FunctionBuilder::new("func".into(), func_id, RuntimeType::Acir);
        let v0 = builder.insert_allocate();
        let one = builder.field_constant(FieldElement::one());
        builder.insert_store(v0, one);
        let v1 = builder.insert_load(v0, Type::field());
        let f0 = builder.import_intrinsic_id(Intrinsic::Println);
        builder.insert_call(f0, vec![v0], vec![Type::Unit]);
        builder.terminate_with_return(vec![v1]);

        let ssa = builder.finish().mem2reg();

        let func = ssa.main();
        let block_id = func.entry_block();

        assert_eq!(count_loads(block_id, &func.dfg), 0);
        assert_eq!(count_stores(block_id, &func.dfg), 1);

        let ret_val_id = match func.dfg[block_id].terminator().unwrap() {
            TerminatorInstruction::Return { return_values } => return_values.first().unwrap(),
            _ => unreachable!(),
        };
        assert_eq!(func.dfg[*ret_val_id], func.dfg[one]);
    }

    #[test]
    fn test_simple_with_return() {
        // fn func {
        //   b0():
        //     v0 = allocate
        //     store v0, Field 1
        //     return v0
        // }

        let func_id = Id::test_new(0);
        let mut builder = FunctionBuilder::new("func".into(), func_id, RuntimeType::Acir);
        let v0 = builder.insert_allocate();
        let const_one = builder.field_constant(FieldElement::one());
        builder.insert_store(v0, const_one);
        builder.terminate_with_return(vec![v0]);

        let ssa = builder.finish().mem2reg();

        let func = ssa.main();
        let block_id = func.entry_block();

        // Store affects outcome of returned array, and can't be removed
        assert_eq!(count_stores(block_id, &func.dfg), 1);

        let ret_val_id = match func.dfg[block_id].terminator().unwrap() {
            TerminatorInstruction::Return { return_values } => return_values.first().unwrap(),
            _ => unreachable!(),
        };
        assert_eq!(func.dfg[*ret_val_id], func.dfg[v0]);
    }

    fn count_stores(block: BasicBlockId, dfg: &DataFlowGraph) -> usize {
        dfg[block]
            .instructions()
            .iter()
            .filter(|instruction_id| matches!(dfg[**instruction_id], Instruction::Store { .. }))
            .count()
    }

    fn count_loads(block: BasicBlockId, dfg: &DataFlowGraph) -> usize {
        dfg[block]
            .instructions()
            .iter()
            .filter(|instruction_id| matches!(dfg[**instruction_id], Instruction::Load { .. }))
            .count()
    }

    // Test that loads across multiple blocks are not removed
    #[test]
    fn multiple_blocks() {
        // fn main {
        //   b0():
        //     v0 = allocate
        //     store Field 5 in v0
        //     v1 = load v0
        //     jmp b1(v1):
        //   b1(v2: Field):
        //     v3 = load v0
        //     store Field 6 in v0
        //     v4 = load v0
        //     return v2, v3, v4
        // }
        let main_id = Id::test_new(0);
        let mut builder = FunctionBuilder::new("main".into(), main_id, RuntimeType::Acir);

        let v0 = builder.insert_allocate();

        let five = builder.field_constant(5u128);
        builder.insert_store(v0, five);

        let v1 = builder.insert_load(v0, Type::field());
        let b1 = builder.insert_block();
        builder.terminate_with_jmp(b1, vec![v1]);

        builder.switch_to_block(b1);
        let v2 = builder.add_block_parameter(b1, Type::field());
        let v3 = builder.insert_load(v0, Type::field());

        let six = builder.field_constant(6u128);
        builder.insert_store(v0, six);
        let v4 = builder.insert_load(v0, Type::field());

        builder.terminate_with_return(vec![v2, v3, v4]);

        let ssa = builder.finish();
        assert_eq!(ssa.main().reachable_blocks().len(), 2);

        // Expected result:
        // fn main {
        //   b0():
        //     v0 = allocate
        //     store v0, Field 5
        //     jmp b1(Field 5):  // Optimized to constant 5
        //   b1(v2: Field):
        //     v3 = load v0      // kept in program
        //     store v0, Field 6
        //     return v2, v3, Field 6 // Optimized to constant 6
        // }
        let ssa = ssa.mem2reg();
        let main = ssa.main();
        assert_eq!(main.reachable_blocks().len(), 2);

        // Only the load from the entry block should be removed
        assert_eq!(count_loads(main.entry_block(), &main.dfg), 0);
        assert_eq!(count_loads(b1, &main.dfg), 1);

        // All stores should be kept
        assert_eq!(count_stores(main.entry_block(), &main.dfg), 1);
        assert_eq!(count_stores(b1, &main.dfg), 1);

        // The jmp to b1 should also be a constant 5 now
        match main.dfg[main.entry_block()].terminator() {
            Some(TerminatorInstruction::Jmp { arguments, .. }) => {
                assert_eq!(arguments.len(), 1);
                let argument =
                    main.dfg.get_numeric_constant(arguments[0]).expect("Expected constant value");
                assert_eq!(argument.to_u128(), 5);
            }
            _ => unreachable!(),
        };
    }
}<|MERGE_RESOLUTION|>--- conflicted
+++ resolved
@@ -103,12 +103,7 @@
                 Instruction::Load { address } => {
                     if let Some(address) = self.try_const_address(*address, dfg) {
                         if let Some(last_value) = self.last_stores.get(&address) {
-<<<<<<< HEAD
                             loads_to_substitute.push((*instruction_id, *last_value));
-=======
-                            let last_value = dfg[*last_value].clone();
-                            loads_to_substitute.push((*instruction_id, last_value));
->>>>>>> eb46566c
                         } else {
                             self.failed_substitutes.insert(address);
                         }
@@ -142,11 +137,7 @@
                 .instruction_results(*instruction_id)
                 .first()
                 .expect("ICE: Load instructions should have single result");
-<<<<<<< HEAD
             dfg.set_value_from_id(result_value, *new_value);
-=======
-            dfg.set_value(result_value, new_value.clone());
->>>>>>> eb46566c
         }
 
         // Delete load instructions
