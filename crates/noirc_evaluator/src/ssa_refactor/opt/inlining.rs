//! This module defines the function inlining pass for the SSA IR.
//! The purpose of this pass is to inline the instructions of each function call
//! within the function caller. If all function calls are known, there will only
//! be a single function remaining when the pass finishes.
use std::collections::{HashMap, HashSet};

use iter_extended::vecmap;

use crate::ssa_refactor::{
    ir::{
        basic_block::BasicBlockId,
        dfg::InsertInstructionResult,
        function::{Function, FunctionId},
        instruction::{Instruction, InstructionId, TerminatorInstruction},
        value::{Value, ValueId},
    },
    ssa_builder::FunctionBuilder,
    ssa_gen::Ssa,
};

/// An arbitrary limit to the maximum number of recursive call
/// frames at any point in time.
const RECURSION_LIMIT: u32 = 1000;

impl Ssa {
    /// Inline all functions within the IR.
    ///
    /// In the case of recursive functions, this will attempt
    /// to recursively inline until the RECURSION_LIMIT is reached.
    ///
    /// Functions are recursively inlined into main until either we finish
    /// inlining all functions or we encounter a function whose function id is not known.
    /// When the later happens, the call instruction is kept in addition to the function
    /// it refers to. The function it refers to is kept unmodified without any inlining
    /// changes. This is because if the function's id later becomes known by a later
    /// pass, we would need to re-run all of inlining anyway to inline it, so we might
    /// as well save the work for later instead of performing it twice.
    pub(crate) fn inline_functions(self) -> Ssa {
        InlineContext::new(&self).inline_all(self)
    }
}

/// The context for the function inlining pass.
///
/// This works using an internal FunctionBuilder to build a new main function from scratch.
/// Doing it this way properly handles importing instructions between functions and lets us
/// reuse the existing API at the cost of essentially cloning each of main's instructions.
struct InlineContext {
    recursion_level: u32,
    builder: FunctionBuilder,

    /// True if we failed to inline at least one call. If this is still false when finishing
    /// inlining we can remove all other functions from the resulting Ssa struct and keep only
    /// the function that was inlined into.
    failed_to_inline_a_call: bool,
}

/// The per-function inlining context contains information that is only valid for one function.
/// For example, each function has its own DataFlowGraph, and thus each function needs a translation
/// layer to translate between BlockId to BlockId for the current function and the function to
/// inline into. The same goes for ValueIds, InstructionIds, and for storing other data like
/// parameter to argument mappings.
struct PerFunctionContext<'function> {
    /// The source function is the function we're currently inlining into the function being built.
    source_function: &'function Function,

    /// The shared inlining context for all functions. This notably contains the FunctionBuilder used
    /// to build the function we're inlining into.
    context: &'function mut InlineContext,

    /// Maps ValueIds in the function being inlined to the new ValueIds to use in the function
    /// being inlined into. This mapping also contains the mapping from parameter values to
    /// argument values.
    values: HashMap<ValueId, ValueId>,

    /// Maps BasicBlockIds in the function being inlined to the new BasicBlockIds to use in the
    /// function being inlined into.
    blocks: HashMap<BasicBlockId, BasicBlockId>,

    /// Maps InstructionIds from the function being inlined to the function being inlined into.
    instructions: HashMap<InstructionId, InstructionId>,

    /// True if we're currently working on the main function.
    inlining_main: bool,
}

impl InlineContext {
    /// Create a new context object for the function inlining pass.
    /// This starts off with an empty mapping of instructions for main's parameters.
    /// The function being inlined into will always be the main function, although it is
    /// actually a copy that is created in case the original main is still needed from a function
    /// that could not be inlined calling it.
    fn new(ssa: &Ssa) -> InlineContext {
        let main_name = ssa.main().name().to_owned();
        let builder = FunctionBuilder::new(main_name, ssa.next_id.next());
        Self { builder, recursion_level: 0, failed_to_inline_a_call: false }
    }

    /// Start inlining the main function and all functions reachable from it.
    fn inline_all(mut self, ssa: Ssa) -> Ssa {
        let main = ssa.main();
        let mut context = PerFunctionContext::new(&mut self, main);
        context.inlining_main = true;

        // The main block is already inserted so we have to add it to context.blocks and add
        // its parameters here. Failing to do so would cause context.translate_block() to add
        // a fresh block for the entry block rather than use the existing one.
        let entry_block = context.context.builder.current_function.entry_block();
        let original_parameters = context.source_function.parameters();

        for parameter in original_parameters {
            let typ = context.source_function.dfg.type_of_value(*parameter);
            let new_parameter = context.context.builder.add_block_parameter(entry_block, typ);
            context.values.insert(*parameter, new_parameter);
        }

        context.blocks.insert(context.source_function.entry_block(), entry_block);
        context.inline_blocks(&ssa);
        self.finish(ssa)
    }

    /// Inlines a function into the current function and returns the translated return values
    /// of the inlined function.
    fn inline_function(
        &mut self,
        ssa: &Ssa,
        id: FunctionId,
        arguments: &[ValueId],
    ) -> Vec<ValueId> {
        self.recursion_level += 1;

        if self.recursion_level > RECURSION_LIMIT {
            panic!(
                "Attempted to recur more than {RECURSION_LIMIT} times during function inlining."
            );
        }

        let source_function = &ssa.functions[&id];
        let mut context = PerFunctionContext::new(self, source_function);

        let parameters = source_function.parameters();
        assert_eq!(parameters.len(), arguments.len());
        context.values = parameters.iter().copied().zip(arguments.iter().copied()).collect();

        let current_block = context.context.builder.current_block();
        context.blocks.insert(source_function.entry_block(), current_block);

        context.inline_blocks(ssa)
    }

    /// Finish inlining and return the new Ssa struct with the inlined version of main.
    /// If any functions failed to inline, they are not removed from the final Ssa struct.
    fn finish(self, mut ssa: Ssa) -> Ssa {
        let mut new_ssa = self.builder.finish();
        assert_eq!(new_ssa.functions.len(), 1);

        // If we failed to inline any call, any function may still be reachable so we
        // don't remove any from the final program. We could be more precise here and
        // do a reachability analysis but it should be fine to keep the extra functions
        // around longer if they are not called.
        if self.failed_to_inline_a_call {
            let new_main = new_ssa.functions.pop_first().unwrap().1;
            ssa.main_id = new_main.id();
            ssa.functions.insert(new_main.id(), new_main);
            ssa
        } else {
            new_ssa
        }
    }
}

impl<'function> PerFunctionContext<'function> {
    /// Create a new PerFunctionContext from the source function.
    /// The value and block mappings for this context are initially empty except
    /// for containing the mapping between parameters in the source_function and
    /// the arguments of the destination function.
    fn new(context: &'function mut InlineContext, source_function: &'function Function) -> Self {
        Self {
            context,
            source_function,
            blocks: HashMap::new(),
            instructions: HashMap::new(),
            values: HashMap::new(),
            inlining_main: false,
        }
    }

    /// Translates a ValueId from the function being inlined to a ValueId of the function
    /// being inlined into. Note that this expects value ids for all Value::Instruction and
    /// Value::Param values are already handled as a result of previous inlining of instructions
    /// and blocks respectively. If these assertions trigger it means a value is being used before
    /// the instruction or block that defines the value is inserted.
    fn translate_value(&mut self, id: ValueId) -> ValueId {
        if let Some(value) = self.values.get(&id) {
            return *value;
        }

        let new_value = match &self.source_function.dfg[id] {
            value @ Value::Instruction { .. } => {
                unreachable!("All Value::Instructions should already be known during inlining after creating the original inlined instruction. Unknown value {id} = {value:?}")
            }
            value @ Value::Param { .. } => {
                unreachable!("All Value::Params should already be known from previous calls to translate_block. Unknown value {id} = {value:?}")
            }
            Value::NumericConstant { constant, typ } => {
                let value = self.source_function.dfg[*constant].value();
                self.context.builder.numeric_constant(value, *typ)
            }
            Value::Function(function) => self.context.builder.import_function(*function),
            Value::Intrinsic(intrinsic) => self.context.builder.import_intrinsic_id(*intrinsic),
        };

        self.values.insert(id, new_value);
        new_value
    }

    /// Translate a block id from the source function to one of the target function.
    ///
    /// If the block isn't already known, this will insert a new block into the target function
    /// with the same parameter types as the source block.
    fn translate_block(
        &mut self,
        source_block: BasicBlockId,
        block_queue: &mut Vec<BasicBlockId>,
    ) -> BasicBlockId {
        if let Some(block) = self.blocks.get(&source_block) {
            return *block;
        }

        // The block is not yet inlined, queue it
        block_queue.push(source_block);

        // The block is not already present in the function being inlined into so we must create it.
        // The block's instructions are not copied over as they will be copied later in inlining.
        let new_block = self.context.builder.insert_block();
        let original_parameters = self.source_function.dfg.block_parameters(source_block);

        for parameter in original_parameters {
            let typ = self.source_function.dfg.type_of_value(*parameter);
            let new_parameter = self.context.builder.add_block_parameter(new_block, typ);
            self.values.insert(*parameter, new_parameter);
        }

        self.blocks.insert(source_block, new_block);
        new_block
    }

    /// Try to retrieve the function referred to by the given Id.
    /// Expects that the given ValueId belongs to the source_function.
    ///
    /// Returns None if the id is not known to refer to a function.
    fn get_function(&mut self, mut id: ValueId) -> Option<FunctionId> {
        id = self.translate_value(id);
        match self.context.builder[id] {
            Value::Function(id) => Some(id),
            Value::Intrinsic(_) => None,
            _ => {
                self.context.failed_to_inline_a_call = true;
                None
            }
        }
    }

    /// Inline all reachable blocks within the source_function into the destination function.
    fn inline_blocks(&mut self, ssa: &Ssa) -> Vec<ValueId> {
        let mut seen_blocks = HashSet::new();
        let mut block_queue = vec![self.source_function.entry_block()];

<<<<<<< HEAD
        let mut function_return = None;

        while let Some(source_block) = block_queue.pop() {
            let translated_block = self.translate_block(source_block, &mut block_queue);
            self.context.builder.switch_to_block(translated_block);

            seen_blocks.insert(source_block);
            self.inline_block(ssa, source_block);

            if let Some(ret) = self.handle_terminator_instruction(source_block, &mut block_queue) {
                function_return = Some(ret);
            }
        }

        if let Some((block, values)) = function_return {
            self.context.builder.switch_to_block(block);
            values
        } else {
            unreachable!("Inlined function had no return instruction")
=======
        // This Vec will contain each block with a Return instruction along with the
        // returned values of that block.
        let mut function_returns = vec![];

        while let Some(source_block_id) = block_queue.pop() {
            let translated_block_id = self.translate_block(source_block_id, &mut block_queue);
            self.context.builder.switch_to_block(translated_block_id);

            seen_blocks.insert(source_block_id);
            self.inline_block(ssa, source_block_id);

            if let Some((block, values)) =
                self.handle_terminator_instruction(source_block_id, &mut block_queue)
            {
                function_returns.push((block, values));
            }
        }

        self.handle_function_returns(function_returns)
    }

    /// Handle inlining a function's possibly multiple return instructions.
    /// If there is only 1 return we can just continue inserting into that block.
    /// If there are multiple, we'll need to create a join block to jump to with each value.
    fn handle_function_returns(
        &mut self,
        mut returns: Vec<(BasicBlockId, Vec<ValueId>)>,
    ) -> Vec<ValueId> {
        // Clippy complains if this were written as an if statement
        match returns.len() {
            1 => {
                let (return_block, return_values) = returns.remove(0);
                self.context.builder.switch_to_block(return_block);
                return_values
            }
            n if n > 1 => {
                // If there is more than 1 return instruction we'll need to create a single block we
                // can return to and continue inserting in afterwards.
                let return_block = self.context.builder.insert_block();

                for (block, return_values) in returns {
                    self.context.builder.switch_to_block(block);
                    self.context.builder.terminate_with_jmp(return_block, return_values);
                }

                self.context.builder.switch_to_block(return_block);
                self.context.builder.block_parameters(return_block).to_vec()
            }
            _ => unreachable!("Inlined function had no return values"),
>>>>>>> dffa3c50
        }
    }

    /// Inline each instruction in the given block into the function being inlined into.
    /// This may recurse if it finds another function to inline if a call instruction is within this block.
    fn inline_block(&mut self, ssa: &Ssa, block_id: BasicBlockId) {
        let block = &self.source_function.dfg[block_id];
        for id in block.instructions() {
            match &self.source_function.dfg[*id] {
                Instruction::Call { func, arguments } => match self.get_function(*func) {
                    Some(function) => self.inline_function(ssa, *id, function, arguments),
                    None => self.push_instruction(*id),
                },
                _ => self.push_instruction(*id),
            }
        }
    }

    /// Inline a function call and remember the inlined return values in the values map
    fn inline_function(
        &mut self,
        ssa: &Ssa,
        call_id: InstructionId,
        function: FunctionId,
        arguments: &[ValueId],
    ) {
        let old_results = self.source_function.dfg.instruction_results(call_id);
        let arguments = vecmap(arguments, |arg| self.translate_value(*arg));
        let new_results = self.context.inline_function(ssa, function, &arguments);
        let new_results = InsertInstructionResult::Results(&new_results);
        Self::insert_new_instruction_results(&mut self.values, old_results, new_results);
    }

    /// Push the given instruction from the source_function into the current block of the
    /// function being inlined into.
    fn push_instruction(&mut self, id: InstructionId) {
        let instruction = self.source_function.dfg[id].map_values(|id| self.translate_value(id));
        let results = self.source_function.dfg.instruction_results(id);

        let ctrl_typevars = instruction
            .requires_ctrl_typevars()
            .then(|| vecmap(results, |result| self.source_function.dfg.type_of_value(*result)));

        let new_results = self.context.builder.insert_instruction(instruction, ctrl_typevars);
        Self::insert_new_instruction_results(&mut self.values, results, new_results);
    }

    /// Modify the values HashMap to remember the mapping between an instruction result's previous
    /// ValueId (from the source_function) and its new ValueId in the destination function.
    fn insert_new_instruction_results(
        values: &mut HashMap<ValueId, ValueId>,
        old_results: &[ValueId],
        new_results: InsertInstructionResult,
    ) {
        assert_eq!(old_results.len(), new_results.len());

        match new_results {
            InsertInstructionResult::SimplifiedTo(new_result) => {
                values.insert(old_results[0], new_result);
            }
            InsertInstructionResult::Results(new_results) => {
                for (old_result, new_result) in old_results.iter().zip(new_results) {
                    values.insert(*old_result, *new_result);
                }
            }
            InsertInstructionResult::InstructionRemoved => (),
        }
    }

    /// Handle the given terminator instruction from the given source function block.
    /// This will push any new blocks to the destination function as needed, add them
    /// to the block queue, and set the terminator instruction for the current block.
    ///
    /// If the terminator instruction was a Return, this will return the block this instruction
    /// was in as well as the values that were returned.
    fn handle_terminator_instruction(
        &mut self,
        block_id: BasicBlockId,
        block_queue: &mut Vec<BasicBlockId>,
    ) -> Option<(BasicBlockId, Vec<ValueId>)> {
<<<<<<< HEAD
        match self.source_function.dfg[block_id].unwrap_terminator() {
            TerminatorInstruction::Jmp { destination, arguments } => {
                let destination = self.translate_block(*destination, block_queue);
                let arguments2 = vecmap(arguments, |arg| self.translate_value(*arg));
                self.context.builder.terminate_with_jmp(destination, arguments2);
=======
        match self.source_function.dfg[block_id].terminator() {
            Some(TerminatorInstruction::Jmp { destination, arguments }) => {
                let destination = self.translate_block(*destination, block_queue);
                let arguments = vecmap(arguments, |arg| self.translate_value(*arg));
                self.context.builder.terminate_with_jmp(destination, arguments);
>>>>>>> dffa3c50
                None
            }
            TerminatorInstruction::JmpIf { condition, then_destination, else_destination } => {
                let condition = self.translate_value(*condition);
                let then_block = self.translate_block(*then_destination, block_queue);
                let else_block = self.translate_block(*else_destination, block_queue);
                self.context.builder.terminate_with_jmpif(condition, then_block, else_block);
                None
            }
            TerminatorInstruction::Return { return_values } => {
                let return_values = vecmap(return_values, |value| self.translate_value(*value));
                if self.inlining_main {
                    self.context.builder.terminate_with_return(return_values.clone());
                }
                let block_id = self.translate_block(block_id, block_queue);
                Some((block_id, return_values))
            }
        }
    }
}

#[cfg(test)]
mod test {
    use crate::ssa_refactor::{
        ir::{instruction::BinaryOp, map::Id, types::Type},
        ssa_builder::FunctionBuilder,
    };

    #[test]
    fn basic_inlining() {
        // fn foo {
        //   b0():
        //     v0 = call bar()
        //     return v0
        // }
        // fn bar {
        //   b0():
        //     return 72
        // }
        let foo_id = Id::test_new(0);
        let mut builder = FunctionBuilder::new("foo".into(), foo_id);

        let bar_id = Id::test_new(1);
        let bar = builder.import_function(bar_id);
        let results = builder.insert_call(bar, Vec::new(), vec![Type::field()]).to_vec();
        builder.terminate_with_return(results);

        builder.new_function("bar".into(), bar_id);
        let expected_return = 72u128;
        let seventy_two = builder.field_constant(expected_return);
        builder.terminate_with_return(vec![seventy_two]);

        let ssa = builder.finish();
        assert_eq!(ssa.functions.len(), 2);

        let inlined = ssa.inline_functions();
        assert_eq!(inlined.functions.len(), 1);
    }

    #[test]
    fn complex_inlining() {
        // This SSA is from issue #1327 which previously failed to inline properly
        //
        // fn main f0 {
        //   b0(v0: Field):
        //     v7 = call f2(f1)
        //     v13 = call f3(v7)
        //     v16 = call v13(v0)
        //     return v16
        // }
        // fn square f1 {
        //   b0(v0: Field):
        //     v2 = mul v0, v0
        //     return v2
        // }
        // fn id1 f2 {
        //   b0(v0: function):
        //     return v0
        // }
        // fn id2 f3 {
        //   b0(v0: function):
        //     return v0
        // }
        let main_id = Id::test_new(0);
        let square_id = Id::test_new(1);
        let id1_id = Id::test_new(2);
        let id2_id = Id::test_new(3);

        // Compiling main
        let mut builder = FunctionBuilder::new("main".into(), main_id);
        let main_v0 = builder.add_parameter(Type::field());

        let main_f1 = builder.import_function(square_id);
        let main_f2 = builder.import_function(id1_id);
        let main_f3 = builder.import_function(id2_id);

        let main_v7 = builder.insert_call(main_f2, vec![main_f1], vec![Type::Function])[0];
        let main_v13 = builder.insert_call(main_f3, vec![main_v7], vec![Type::Function])[0];
        let main_v16 = builder.insert_call(main_v13, vec![main_v0], vec![Type::field()])[0];
        builder.terminate_with_return(vec![main_v16]);

        // Compiling square f1
        builder.new_function("square".into(), square_id);
        let square_v0 = builder.add_parameter(Type::field());
        let square_v2 = builder.insert_binary(square_v0, BinaryOp::Mul, square_v0);
        builder.terminate_with_return(vec![square_v2]);

        // Compiling id1 f2
        builder.new_function("id1".into(), id1_id);
        let id1_v0 = builder.add_parameter(Type::Function);
        builder.terminate_with_return(vec![id1_v0]);

        // Compiling id2 f3
        builder.new_function("id2".into(), id2_id);
        let id2_v0 = builder.add_parameter(Type::Function);
        builder.terminate_with_return(vec![id2_v0]);

        // Done, now we test that we can successfully inline all functions.
        let ssa = builder.finish();
<<<<<<< HEAD
        assert_eq!(ssa.functions.len(), 2);
=======
        assert_eq!(ssa.functions.len(), 4);
>>>>>>> dffa3c50

        let inlined = ssa.inline_functions();
        assert_eq!(inlined.functions.len(), 1);
    }
}<|MERGE_RESOLUTION|>--- conflicted
+++ resolved
@@ -266,27 +266,6 @@
         let mut seen_blocks = HashSet::new();
         let mut block_queue = vec![self.source_function.entry_block()];
 
-<<<<<<< HEAD
-        let mut function_return = None;
-
-        while let Some(source_block) = block_queue.pop() {
-            let translated_block = self.translate_block(source_block, &mut block_queue);
-            self.context.builder.switch_to_block(translated_block);
-
-            seen_blocks.insert(source_block);
-            self.inline_block(ssa, source_block);
-
-            if let Some(ret) = self.handle_terminator_instruction(source_block, &mut block_queue) {
-                function_return = Some(ret);
-            }
-        }
-
-        if let Some((block, values)) = function_return {
-            self.context.builder.switch_to_block(block);
-            values
-        } else {
-            unreachable!("Inlined function had no return instruction")
-=======
         // This Vec will contain each block with a Return instruction along with the
         // returned values of that block.
         let mut function_returns = vec![];
@@ -336,7 +315,6 @@
                 self.context.builder.block_parameters(return_block).to_vec()
             }
             _ => unreachable!("Inlined function had no return values"),
->>>>>>> dffa3c50
         }
     }
 
@@ -417,19 +395,11 @@
         block_id: BasicBlockId,
         block_queue: &mut Vec<BasicBlockId>,
     ) -> Option<(BasicBlockId, Vec<ValueId>)> {
-<<<<<<< HEAD
         match self.source_function.dfg[block_id].unwrap_terminator() {
             TerminatorInstruction::Jmp { destination, arguments } => {
                 let destination = self.translate_block(*destination, block_queue);
-                let arguments2 = vecmap(arguments, |arg| self.translate_value(*arg));
-                self.context.builder.terminate_with_jmp(destination, arguments2);
-=======
-        match self.source_function.dfg[block_id].terminator() {
-            Some(TerminatorInstruction::Jmp { destination, arguments }) => {
-                let destination = self.translate_block(*destination, block_queue);
                 let arguments = vecmap(arguments, |arg| self.translate_value(*arg));
                 self.context.builder.terminate_with_jmp(destination, arguments);
->>>>>>> dffa3c50
                 None
             }
             TerminatorInstruction::JmpIf { condition, then_destination, else_destination } => {
@@ -549,11 +519,7 @@
 
         // Done, now we test that we can successfully inline all functions.
         let ssa = builder.finish();
-<<<<<<< HEAD
-        assert_eq!(ssa.functions.len(), 2);
-=======
         assert_eq!(ssa.functions.len(), 4);
->>>>>>> dffa3c50
 
         let inlined = ssa.inline_functions();
         assert_eq!(inlined.functions.len(), 1);
