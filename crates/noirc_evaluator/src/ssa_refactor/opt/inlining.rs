--- conflicted
+++ resolved
@@ -207,14 +207,12 @@
             }
             Value::Function(function) => self.context.builder.import_function(*function),
             Value::Intrinsic(intrinsic) => self.context.builder.import_intrinsic_id(*intrinsic),
-<<<<<<< HEAD
             Value::ForeignFunction(function) => {
                 self.context.builder.import_foreign_function(function)
-=======
+            }
             Value::Array { array, element_type } => {
                 let elements = array.iter().map(|value| self.translate_value(*value)).collect();
                 self.context.builder.array_constant(elements, element_type.clone())
->>>>>>> 91defbc2
             }
         };
 
@@ -332,11 +330,7 @@
                 Instruction::Call { func, arguments } => match self.get_function(*func) {
                     Some(function) => match ssa.functions[&function].runtime() {
                         RuntimeType::Acir => self.inline_function(ssa, *id, function, arguments),
-<<<<<<< HEAD
                         RuntimeType::Brillig | RuntimeType::Oracle(..) => {
-=======
-                        RuntimeType::Brillig => {
->>>>>>> 91defbc2
                             self.context.failed_to_inline_a_call = true;
                             self.push_instruction(*id);
                         }
