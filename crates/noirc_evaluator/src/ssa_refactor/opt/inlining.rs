--- conflicted
+++ resolved
@@ -342,15 +342,10 @@
         arguments: &[ValueId],
     ) {
         let old_results = self.source_function.dfg.instruction_results(call_id);
-<<<<<<< HEAD
-        let new_results = self.context.inline_function(ssa, function, arguments);
-        let new_results = InsertInstructionResult::Results(new_results);
-        Self::insert_new_instruction_results(&mut self.values, old_results, new_results);
-=======
         let arguments = vecmap(arguments, |arg| self.translate_value(*arg));
         let new_results = self.context.inline_function(ssa, function, &arguments);
-        Self::insert_new_instruction_results(&mut self.values, old_results, &new_results);
->>>>>>> 7df3bb1b
+        let new_results = InsertInstructionResult::Results(&new_results);
+        Self::insert_new_instruction_results(&mut self.values, old_results, new_results);
     }
 
     /// Push the given instruction from the source_function into the current block of the
