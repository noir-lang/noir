//! This module defines the function inlining pass for the SSA IR.
//! The purpose of this pass is to inline the instructions of each function call
//! within the function caller. If all function calls are known, there will only
//! be a single function remaining when the pass finishes.
use std::collections::{HashMap, HashSet};

use iter_extended::vecmap;

use crate::ssa_refactor::{
    ir::{
        basic_block::BasicBlockId,
        dfg::InsertInstructionResult,
        function::{Function, FunctionId, RuntimeType},
        instruction::{Instruction, InstructionId, TerminatorInstruction},
        value::{Value, ValueId},
    },
    ssa_builder::FunctionBuilder,
    ssa_gen::Ssa,
};

/// An arbitrary limit to the maximum number of recursive call
/// frames at any point in time.
const RECURSION_LIMIT: u32 = 1000;

impl Ssa {
    /// Inline all functions within the IR.
    ///
    /// In the case of recursive functions, this will attempt
    /// to recursively inline until the RECURSION_LIMIT is reached.
    ///
    /// Functions are recursively inlined into main until either we finish
    /// inlining all functions or we encounter a function whose function id is not known.
    /// When the later happens, the call instruction is kept in addition to the function
    /// it refers to. The function it refers to is kept unmodified without any inlining
    /// changes. This is because if the function's id later becomes known by a later
    /// pass, we would need to re-run all of inlining anyway to inline it, so we might
    /// as well save the work for later instead of performing it twice.
    pub(crate) fn inline_functions(self) -> Ssa {
        InlineContext::new(&self).inline_all(self)
    }
}

/// The context for the function inlining pass.
///
/// This works using an internal FunctionBuilder to build a new main function from scratch.
/// Doing it this way properly handles importing instructions between functions and lets us
/// reuse the existing API at the cost of essentially cloning each of main's instructions.
struct InlineContext {
    recursion_level: u32,
    builder: FunctionBuilder,

    /// True if we failed to inline at least one call. If this is still false when finishing
    /// inlining we can remove all other functions from the resulting Ssa struct and keep only
    /// the function that was inlined into.
    failed_to_inline_a_call: bool,
}

/// The per-function inlining context contains information that is only valid for one function.
/// For example, each function has its own DataFlowGraph, and thus each function needs a translation
/// layer to translate between BlockId to BlockId for the current function and the function to
/// inline into. The same goes for ValueIds, InstructionIds, and for storing other data like
/// parameter to argument mappings.
struct PerFunctionContext<'function> {
    /// The source function is the function we're currently inlining into the function being built.
    source_function: &'function Function,

    /// The shared inlining context for all functions. This notably contains the FunctionBuilder used
    /// to build the function we're inlining into.
    context: &'function mut InlineContext,

    /// Maps ValueIds in the function being inlined to the new ValueIds to use in the function
    /// being inlined into. This mapping also contains the mapping from parameter values to
    /// argument values.
    values: HashMap<ValueId, ValueId>,

    /// Maps BasicBlockIds in the function being inlined to the new BasicBlockIds to use in the
    /// function being inlined into.
    blocks: HashMap<BasicBlockId, BasicBlockId>,

    /// Maps InstructionIds from the function being inlined to the function being inlined into.
    instructions: HashMap<InstructionId, InstructionId>,

    /// True if we're currently working on the main function.
    inlining_main: bool,
}

impl InlineContext {
    /// Create a new context object for the function inlining pass.
    /// This starts off with an empty mapping of instructions for main's parameters.
    /// The function being inlined into will always be the main function, although it is
    /// actually a copy that is created in case the original main is still needed from a function
    /// that could not be inlined calling it.
    fn new(ssa: &Ssa) -> InlineContext {
        let main_name = ssa.main().name().to_owned();
        let builder = FunctionBuilder::new(main_name, ssa.next_id.next(), RuntimeType::Acir);
        Self { builder, recursion_level: 0, failed_to_inline_a_call: false }
    }

    /// Start inlining the main function and all functions reachable from it.
    fn inline_all(mut self, ssa: Ssa) -> Ssa {
        let main = ssa.main();
        let mut context = PerFunctionContext::new(&mut self, main);
        context.inlining_main = true;

        // The main block is already inserted so we have to add it to context.blocks and add
        // its parameters here. Failing to do so would cause context.translate_block() to add
        // a fresh block for the entry block rather than use the existing one.
        let entry_block = context.context.builder.current_function.entry_block();
        let original_parameters = context.source_function.parameters();

        for parameter in original_parameters {
            let typ = context.source_function.dfg.type_of_value(*parameter);
            let new_parameter = context.context.builder.add_block_parameter(entry_block, typ);
            context.values.insert(*parameter, new_parameter);
        }

        context.blocks.insert(context.source_function.entry_block(), entry_block);
        context.inline_blocks(&ssa);
        self.finish(ssa)
    }

    /// Inlines a function into the current function and returns the translated return values
    /// of the inlined function.
    fn inline_function(
        &mut self,
        ssa: &Ssa,
        id: FunctionId,
        arguments: &[ValueId],
    ) -> Vec<ValueId> {
        self.recursion_level += 1;

        if self.recursion_level > RECURSION_LIMIT {
            panic!(
                "Attempted to recur more than {RECURSION_LIMIT} times during function inlining."
            );
        }

        let source_function = &ssa.functions[&id];
        let mut context = PerFunctionContext::new(self, source_function);

        let parameters = source_function.parameters();
        assert_eq!(parameters.len(), arguments.len());
        context.values = parameters.iter().copied().zip(arguments.iter().copied()).collect();

        let current_block = context.context.builder.current_block();
        context.blocks.insert(source_function.entry_block(), current_block);

        context.inline_blocks(ssa)
    }

    /// Finish inlining and return the new Ssa struct with the inlined version of main.
    /// If any functions failed to inline, they are not removed from the final Ssa struct.
    fn finish(self, mut ssa: Ssa) -> Ssa {
        let mut new_ssa = self.builder.finish();
        assert_eq!(new_ssa.functions.len(), 1);

        // If we failed to inline any call, any function may still be reachable so we
        // don't remove any from the final program. We could be more precise here and
        // do a reachability analysis but it should be fine to keep the extra functions
        // around longer if they are not called.
        if self.failed_to_inline_a_call {
            let new_main = new_ssa.functions.pop_first().unwrap().1;
            ssa.main_id = new_main.id();
            ssa.functions.insert(new_main.id(), new_main);
            ssa
        } else {
            new_ssa
        }
    }
}

impl<'function> PerFunctionContext<'function> {
    /// Create a new PerFunctionContext from the source function.
    /// The value and block mappings for this context are initially empty except
    /// for containing the mapping between parameters in the source_function and
    /// the arguments of the destination function.
    fn new(context: &'function mut InlineContext, source_function: &'function Function) -> Self {
        Self {
            context,
            source_function,
            blocks: HashMap::new(),
            instructions: HashMap::new(),
            values: HashMap::new(),
            inlining_main: false,
        }
    }

    /// Translates a ValueId from the function being inlined to a ValueId of the function
    /// being inlined into. Note that this expects value ids for all Value::Instruction and
    /// Value::Param values are already handled as a result of previous inlining of instructions
    /// and blocks respectively. If these assertions trigger it means a value is being used before
    /// the instruction or block that defines the value is inserted.
    fn translate_value(&mut self, id: ValueId) -> ValueId {
        if let Some(value) = self.values.get(&id) {
            return *value;
        }

        let new_value = match &self.source_function.dfg[id] {
            value @ Value::Instruction { .. } => {
                unreachable!("All Value::Instructions should already be known during inlining after creating the original inlined instruction. Unknown value {id} = {value:?}")
            }
            value @ Value::Param { .. } => {
                unreachable!("All Value::Params should already be known from previous calls to translate_block. Unknown value {id} = {value:?}")
            }
            Value::NumericConstant { constant, typ } => {
                self.context.builder.numeric_constant(*constant, typ.clone())
            }
            Value::Function(function) => self.context.builder.import_function(*function),
            Value::Intrinsic(intrinsic) => self.context.builder.import_intrinsic_id(*intrinsic),
            Value::ForeignFunction(function) => {
                self.context.builder.import_foreign_function(function)
            }
            Value::Array { array, element_type } => {
                let elements = array.iter().map(|value| self.translate_value(*value)).collect();
                self.context.builder.array_constant(elements, element_type.clone())
            }
        };

        self.values.insert(id, new_value);
        new_value
    }

    /// Translate a block id from the source function to one of the target function.
    ///
    /// If the block isn't already known, this will insert a new block into the target function
    /// with the same parameter types as the source block.
    fn translate_block(
        &mut self,
        source_block: BasicBlockId,
        block_queue: &mut Vec<BasicBlockId>,
    ) -> BasicBlockId {
        if let Some(block) = self.blocks.get(&source_block) {
            return *block;
        }

        // The block is not yet inlined, queue it
        block_queue.push(source_block);

        // The block is not already present in the function being inlined into so we must create it.
        // The block's instructions are not copied over as they will be copied later in inlining.
        let new_block = self.context.builder.insert_block();
        let original_parameters = self.source_function.dfg.block_parameters(source_block);

        for parameter in original_parameters {
            let typ = self.source_function.dfg.type_of_value(*parameter);
            let new_parameter = self.context.builder.add_block_parameter(new_block, typ);
            self.values.insert(*parameter, new_parameter);
        }

        self.blocks.insert(source_block, new_block);
        new_block
    }

    /// Try to retrieve the function referred to by the given Id.
    /// Expects that the given ValueId belongs to the source_function.
    ///
    /// Returns None if the id is not known to refer to a function.
    fn get_function(&mut self, mut id: ValueId) -> Option<FunctionId> {
        id = self.translate_value(id);
        match self.context.builder[id] {
            Value::Function(id) => Some(id),
            Value::Intrinsic(_) => None,
            _ => None,
        }
    }

    /// Inline all reachable blocks within the source_function into the destination function.
    fn inline_blocks(&mut self, ssa: &Ssa) -> Vec<ValueId> {
        let mut seen_blocks = HashSet::new();
        let mut block_queue = vec![self.source_function.entry_block()];

        // This Vec will contain each block with a Return instruction along with the
        // returned values of that block.
        let mut function_returns = vec![];

        while let Some(source_block_id) = block_queue.pop() {
            let translated_block_id = self.translate_block(source_block_id, &mut block_queue);
            self.context.builder.switch_to_block(translated_block_id);

            seen_blocks.insert(source_block_id);
            self.inline_block(ssa, source_block_id);

            if let Some((block, values)) =
                self.handle_terminator_instruction(source_block_id, &mut block_queue)
            {
                function_returns.push((block, values));
            }
        }

        self.handle_function_returns(function_returns)
    }

    /// Handle inlining a function's possibly multiple return instructions.
    /// If there is only 1 return we can just continue inserting into that block.
    /// If there are multiple, we'll need to create a join block to jump to with each value.
    fn handle_function_returns(
        &mut self,
        mut returns: Vec<(BasicBlockId, Vec<ValueId>)>,
    ) -> Vec<ValueId> {
        // Clippy complains if this were written as an if statement
        match returns.len() {
            1 => {
                let (return_block, return_values) = returns.remove(0);
                self.context.builder.switch_to_block(return_block);
                return_values
            }
            n if n > 1 => {
                // If there is more than 1 return instruction we'll need to create a single block we
                // can return to and continue inserting in afterwards.
                let return_block = self.context.builder.insert_block();

                for (block, return_values) in returns {
                    self.context.builder.switch_to_block(block);
                    self.context.builder.terminate_with_jmp(return_block, return_values);
                }

                self.context.builder.switch_to_block(return_block);
                self.context.builder.block_parameters(return_block).to_vec()
            }
            _ => unreachable!("Inlined function had no return values"),
        }
    }

    /// Inline each instruction in the given block into the function being inlined into.
    /// This may recurse if it finds another function to inline if a call instruction is within this block.
    fn inline_block(&mut self, ssa: &Ssa, block_id: BasicBlockId) {
        let block = &self.source_function.dfg[block_id];
        for id in block.instructions() {
            match &self.source_function.dfg[*id] {
                Instruction::Call { func, arguments } => match self.get_function(*func) {
                    Some(function) => match ssa.functions[&function].runtime() {
                        RuntimeType::Acir => self.inline_function(ssa, *id, function, arguments),
<<<<<<< HEAD
                        RuntimeType::Brillig | RuntimeType::Oracle(..) => {
=======
                        RuntimeType::Brillig => {
>>>>>>> 62105503
                            self.context.failed_to_inline_a_call = true;
                            self.push_instruction(*id);
                        }
                    },
                    None => {
                        self.context.failed_to_inline_a_call = true;
                        self.push_instruction(*id);
                    }
                },
                _ => self.push_instruction(*id),
            }
        }
    }

    /// Inline a function call and remember the inlined return values in the values map
    fn inline_function(
        &mut self,
        ssa: &Ssa,
        call_id: InstructionId,
        function: FunctionId,
        arguments: &[ValueId],
    ) {
        let old_results = self.source_function.dfg.instruction_results(call_id);
        let arguments = vecmap(arguments, |arg| self.translate_value(*arg));
        let new_results = self.context.inline_function(ssa, function, &arguments);
        let new_results = InsertInstructionResult::Results(&new_results);
        Self::insert_new_instruction_results(&mut self.values, old_results, new_results);
    }

    /// Push the given instruction from the source_function into the current block of the
    /// function being inlined into.
    fn push_instruction(&mut self, id: InstructionId) {
        let instruction = self.source_function.dfg[id].map_values(|id| self.translate_value(id));
        let results = self.source_function.dfg.instruction_results(id);

        let ctrl_typevars = instruction
            .requires_ctrl_typevars()
            .then(|| vecmap(results, |result| self.source_function.dfg.type_of_value(*result)));

        let new_results = self.context.builder.insert_instruction(instruction, ctrl_typevars);
        Self::insert_new_instruction_results(&mut self.values, results, new_results);
    }

    /// Modify the values HashMap to remember the mapping between an instruction result's previous
    /// ValueId (from the source_function) and its new ValueId in the destination function.
    fn insert_new_instruction_results(
        values: &mut HashMap<ValueId, ValueId>,
        old_results: &[ValueId],
        new_results: InsertInstructionResult,
    ) {
        assert_eq!(old_results.len(), new_results.len());

        match new_results {
            InsertInstructionResult::SimplifiedTo(new_result) => {
                values.insert(old_results[0], new_result);
            }
            InsertInstructionResult::Results(new_results) => {
                for (old_result, new_result) in old_results.iter().zip(new_results) {
                    values.insert(*old_result, *new_result);
                }
            }
            InsertInstructionResult::InstructionRemoved => (),
        }
    }

    /// Handle the given terminator instruction from the given source function block.
    /// This will push any new blocks to the destination function as needed, add them
    /// to the block queue, and set the terminator instruction for the current block.
    ///
    /// If the terminator instruction was a Return, this will return the block this instruction
    /// was in as well as the values that were returned.
    fn handle_terminator_instruction(
        &mut self,
        block_id: BasicBlockId,
        block_queue: &mut Vec<BasicBlockId>,
    ) -> Option<(BasicBlockId, Vec<ValueId>)> {
        match self.source_function.dfg[block_id].unwrap_terminator() {
            TerminatorInstruction::Jmp { destination, arguments } => {
                let destination = self.translate_block(*destination, block_queue);
                let arguments = vecmap(arguments, |arg| self.translate_value(*arg));
                self.context.builder.terminate_with_jmp(destination, arguments);
                None
            }
            TerminatorInstruction::JmpIf { condition, then_destination, else_destination } => {
                let condition = self.translate_value(*condition);

                // See if the value of the condition is known, and if so only inline the reachable
                // branch. This lets us inline some recursive functions without recurring forever.
                let dfg = &mut self.context.builder.current_function.dfg;
                match dfg.get_numeric_constant(condition) {
                    Some(constant) => {
                        let next_block =
                            if constant.is_zero() { *else_destination } else { *then_destination };
                        let next_block = self.translate_block(next_block, block_queue);
                        self.context.builder.terminate_with_jmp(next_block, vec![]);
                    }
                    None => {
                        let then_block = self.translate_block(*then_destination, block_queue);
                        let else_block = self.translate_block(*else_destination, block_queue);
                        self.context
                            .builder
                            .terminate_with_jmpif(condition, then_block, else_block);
                    }
                }
                None
            }
            TerminatorInstruction::Return { return_values } => {
                let return_values = vecmap(return_values, |value| self.translate_value(*value));
                if self.inlining_main {
                    self.context.builder.terminate_with_return(return_values.clone());
                }
                let block_id = self.translate_block(block_id, block_queue);
                Some((block_id, return_values))
            }
        }
    }
}

#[cfg(test)]
mod test {
    use crate::ssa_refactor::{
        ir::{
            function::RuntimeType,
            instruction::{BinaryOp, TerminatorInstruction},
            map::Id,
            types::Type,
        },
        ssa_builder::FunctionBuilder,
    };

    #[test]
    fn basic_inlining() {
        // fn foo {
        //   b0():
        //     v0 = call bar()
        //     return v0
        // }
        // fn bar {
        //   b0():
        //     return 72
        // }
        let foo_id = Id::test_new(0);
        let mut builder = FunctionBuilder::new("foo".into(), foo_id, RuntimeType::Acir);

        let bar_id = Id::test_new(1);
        let bar = builder.import_function(bar_id);
        let results = builder.insert_call(bar, Vec::new(), vec![Type::field()]).to_vec();
        builder.terminate_with_return(results);

        builder.new_function("bar".into(), bar_id);
        let expected_return = 72u128;
        let seventy_two = builder.field_constant(expected_return);
        builder.terminate_with_return(vec![seventy_two]);

        let ssa = builder.finish();
        assert_eq!(ssa.functions.len(), 2);

        let inlined = ssa.inline_functions();
        assert_eq!(inlined.functions.len(), 1);
    }

    #[test]
    fn complex_inlining() {
        // This SSA is from issue #1327 which previously failed to inline properly
        //
        // fn main f0 {
        //   b0(v0: Field):
        //     v7 = call f2(f1)
        //     v13 = call f3(v7)
        //     v16 = call v13(v0)
        //     return v16
        // }
        // fn square f1 {
        //   b0(v0: Field):
        //     v2 = mul v0, v0
        //     return v2
        // }
        // fn id1 f2 {
        //   b0(v0: function):
        //     return v0
        // }
        // fn id2 f3 {
        //   b0(v0: function):
        //     return v0
        // }
        let main_id = Id::test_new(0);
        let square_id = Id::test_new(1);
        let id1_id = Id::test_new(2);
        let id2_id = Id::test_new(3);

        // Compiling main
        let mut builder = FunctionBuilder::new("main".into(), main_id, RuntimeType::Acir);
        let main_v0 = builder.add_parameter(Type::field());

        let main_f1 = builder.import_function(square_id);
        let main_f2 = builder.import_function(id1_id);
        let main_f3 = builder.import_function(id2_id);

        let main_v7 = builder.insert_call(main_f2, vec![main_f1], vec![Type::Function])[0];
        let main_v13 = builder.insert_call(main_f3, vec![main_v7], vec![Type::Function])[0];
        let main_v16 = builder.insert_call(main_v13, vec![main_v0], vec![Type::field()])[0];
        builder.terminate_with_return(vec![main_v16]);

        // Compiling square f1
        builder.new_function("square".into(), square_id);
        let square_v0 = builder.add_parameter(Type::field());
        let square_v2 = builder.insert_binary(square_v0, BinaryOp::Mul, square_v0);
        builder.terminate_with_return(vec![square_v2]);

        // Compiling id1 f2
        builder.new_function("id1".into(), id1_id);
        let id1_v0 = builder.add_parameter(Type::Function);
        builder.terminate_with_return(vec![id1_v0]);

        // Compiling id2 f3
        builder.new_function("id2".into(), id2_id);
        let id2_v0 = builder.add_parameter(Type::Function);
        builder.terminate_with_return(vec![id2_v0]);

        // Done, now we test that we can successfully inline all functions.
        let ssa = builder.finish();
        assert_eq!(ssa.functions.len(), 4);

        let inlined = ssa.inline_functions();
        assert_eq!(inlined.functions.len(), 1);
    }

    #[test]
    fn recursive_functions() {
        // fn main f0 {
        //   b0():
        //     v0 = call factorial(Field 5)
        //     return v0
        // }
        // fn factorial f1 {
        //   b0(v0: Field):
        //     v1 = lt v0, Field 1
        //     jmpif v1, then: b1, else: b2
        //   b1():
        //     return Field 1
        //   b2():
        //     v2 = sub v0, Field 1
        //     v3 = call factorial(v2)
        //     v4 = mul v0, v3
        //     return v4
        // }
        let main_id = Id::test_new(0);
        let mut builder = FunctionBuilder::new("main".into(), main_id, RuntimeType::Acir);

        let factorial_id = Id::test_new(1);
        let factorial = builder.import_function(factorial_id);

        let five = builder.field_constant(5u128);
        let results = builder.insert_call(factorial, vec![five], vec![Type::field()]).to_vec();
        builder.terminate_with_return(results);

        builder.new_function("factorial".into(), factorial_id);
        let b1 = builder.insert_block();
        let b2 = builder.insert_block();

        let one = builder.field_constant(1u128);

        let v0 = builder.add_parameter(Type::field());
        let v1 = builder.insert_binary(v0, BinaryOp::Lt, one);
        builder.terminate_with_jmpif(v1, b1, b2);

        builder.switch_to_block(b1);
        builder.terminate_with_return(vec![one]);

        builder.switch_to_block(b2);
        let factorial_id = builder.import_function(factorial_id);
        let v2 = builder.insert_binary(v0, BinaryOp::Sub, one);
        let v3 = builder.insert_call(factorial_id, vec![v2], vec![Type::field()])[0];
        let v4 = builder.insert_binary(v0, BinaryOp::Mul, v3);
        builder.terminate_with_return(vec![v4]);

        let ssa = builder.finish();
        assert_eq!(ssa.functions.len(), 2);

        // Expected SSA:
        //
        // fn main f2 {
        //   b0():
        //     jmp b1()
        //   b1():
        //     return Field 120
        // }
        let inlined = ssa.inline_functions();
        assert_eq!(inlined.functions.len(), 1);

        let main = inlined.main();
        let b1 = &main.dfg[b1];

        match b1.terminator() {
            Some(TerminatorInstruction::Return { return_values }) => {
                assert_eq!(return_values.len(), 1);
                let value = main
                    .dfg
                    .get_numeric_constant(return_values[0])
                    .expect("Expected a constant for the return value")
                    .to_u128();
                assert_eq!(value, 120);
            }
            other => unreachable!("Unexpected terminator {other:?}"),
        }
    }
}<|MERGE_RESOLUTION|>--- conflicted
+++ resolved
@@ -330,11 +330,7 @@
                 Instruction::Call { func, arguments } => match self.get_function(*func) {
                     Some(function) => match ssa.functions[&function].runtime() {
                         RuntimeType::Acir => self.inline_function(ssa, *id, function, arguments),
-<<<<<<< HEAD
-                        RuntimeType::Brillig | RuntimeType::Oracle(..) => {
-=======
-                        RuntimeType::Brillig => {
->>>>>>> 62105503
+                        RuntimeType::Brillig | RuntimeType::Oracle(_) => {
                             self.context.failed_to_inline_a_call = true;
                             self.push_instruction(*id);
                         }
