--- conflicted
+++ resolved
@@ -413,27 +413,8 @@
         self.inserter.function.dfg.set_block_terminator(self.insert_block, terminator);
     }
 
-<<<<<<< HEAD
-    fn push_instruction(&mut self, id: InstructionId) {
-        let instruction = self.function.dfg[id].map_values(|id| self.get_value(id));
-        let results = self.function.dfg.instruction_results(id);
-        let results = vecmap(results, |id| self.function.dfg.resolve(*id));
-
-        let ctrl_typevars = instruction
-            .requires_ctrl_typevars()
-            .then(|| vecmap(&results, |result| self.function.dfg.type_of_value(*result)));
-
-        let new_results = self.function.dfg.insert_instruction_and_results(
-            instruction,
-            self.insert_block,
-            ctrl_typevars,
-        );
-
-        Self::insert_new_instruction_results(&mut self.values, &results, new_results);
-=======
     fn dfg(&self) -> &DataFlowGraph {
         &self.inserter.function.dfg
->>>>>>> d811a418
     }
 
     fn dfg_mut(&mut self) -> &mut DataFlowGraph {
