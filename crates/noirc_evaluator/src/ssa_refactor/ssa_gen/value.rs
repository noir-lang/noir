use iter_extended::vecmap;

use crate::ssa_refactor::ir::function::FunctionId as IrFunctionId;
use crate::ssa_refactor::ir::types::Type;
use crate::ssa_refactor::ir::value::ValueId as IrValueId;

use super::context::FunctionContext;

#[derive(Debug, Clone)]
pub(super) enum Tree<T> {
    Branch(Vec<Tree<T>>),
    Leaf(T),
}

#[derive(Debug, Copy, Clone)]
pub(super) enum Value {
    Normal(IrValueId),
    Function(IrFunctionId),

    /// A mutable variable that must be loaded as the given type before being used
    Mutable(IrValueId, Type),
}

impl Value {
    /// Evaluate a value, returning an IrValue from it.
    /// This has no effect on Value::Normal, but any variables will
    /// need to be loaded from memory
    pub(super) fn eval(self, ctx: &mut FunctionContext) -> IrValueId {
        match self {
            Value::Normal(value) => value,
            Value::Mutable(address, typ) => {
                let offset = ctx.builder.field_constant(0u128);
                ctx.builder.insert_load(address, offset, typ)
            }
            Value::Function(_) => panic!("Tried to evaluate a function value"),
        }
    }
}

pub(super) type Values = Tree<Value>;

impl<T> Tree<T> {
    pub(super) fn flatten(self) -> Vec<T> {
        match self {
            Tree::Branch(values) => values.into_iter().flat_map(Tree::flatten).collect(),
            Tree::Leaf(value) => vec![value],
        }
    }

    pub(super) fn count_leaves(&self) -> usize {
        match self {
            Tree::Branch(trees) => trees.iter().map(|tree| tree.count_leaves()).sum(),
            Tree::Leaf(_) => 1,
        }
    }

    /// Iterates over each Leaf node, calling f on each value within.
    pub(super) fn for_each(self, mut f: impl FnMut(T)) {
        self.for_each_helper(&mut f);
    }

    fn for_each_helper(self, f: &mut impl FnMut(T)) {
        match self {
            Tree::Branch(trees) => trees.into_iter().for_each(|tree| tree.for_each_helper(f)),
            Tree::Leaf(value) => f(value),
        }
    }

    pub(super) fn map_mut(&mut self, mut f: impl FnMut(&T) -> Tree<T>) {
        self.map_mut_helper(&mut f)
    }

    fn map_mut_helper(&mut self, f: &mut impl FnMut(&T) -> Tree<T>) {
        match self {
            Tree::Branch(trees) => trees.into_iter().for_each(|tree| tree.map_mut_helper(f)),
            Tree::Leaf(value) => *self = f(value),
        }
    }

    pub(super) fn map<U>(self, mut f: impl FnMut(T) -> Tree<U>) -> Tree<U> {
        self.map_helper(&mut f)
    }

    fn map_helper<U>(self, f: &mut impl FnMut(T) -> Tree<U>) -> Tree<U> {
        match self {
            Tree::Branch(trees) => Tree::Branch(vecmap(trees, |tree| tree.map_helper(f))),
            Tree::Leaf(value) => f(value),
        }
    }

    /// Unwraps this Tree into the value of the leaf node. Panics if
    /// this Tree is a Branch
    pub(super) fn into_leaf(self) -> T {
        match self {
            Tree::Branch(_) => panic!("into_leaf called on a Tree::Branch"),
            Tree::Leaf(value) => value,
        }
    }
}

impl From<IrValueId> for Values {
    fn from(id: IrValueId) -> Self {
        Self::Leaf(Value::Normal(id))
    }
}

impl From<IrValueId> for Value {
    fn from(id: IrValueId) -> Self {
        Value::Normal(id)
    }
}

// Specialize this impl just to give a better name for this function
impl Tree<Type> {
    /// Returns the size of the type in terms of the number of FieldElements it contains.
    /// Non-field types like functions and references are also counted as 1 FieldElement.
    pub(super) fn size_of_type(&self) -> usize {
        self.count_leaves()
    }
}

impl Tree<Value> {
    /// Flattens and evaluates this Tree<Value> into a list of ir values
    /// for return statements, branching instructions, or function parameters.
<<<<<<< HEAD
    pub(super) fn into_value_list(self, ctx: &mut FunctionContext) -> Vec<IrValueId> {
        vecmap(self.flatten(), |value| value.eval(ctx))
=======
    pub(super) fn into_value_list(self) -> Vec<IrValueId> {
        vecmap(self.flatten(), Value::eval)
>>>>>>> 0dc2cac5
    }
}<|MERGE_RESOLUTION|>--- conflicted
+++ resolved
@@ -67,12 +67,12 @@
     }
 
     pub(super) fn map_mut(&mut self, mut f: impl FnMut(&T) -> Tree<T>) {
-        self.map_mut_helper(&mut f)
+        self.map_mut_helper(&mut f);
     }
 
     fn map_mut_helper(&mut self, f: &mut impl FnMut(&T) -> Tree<T>) {
         match self {
-            Tree::Branch(trees) => trees.into_iter().for_each(|tree| tree.map_mut_helper(f)),
+            Tree::Branch(trees) => trees.iter_mut().for_each(|tree| tree.map_mut_helper(f)),
             Tree::Leaf(value) => *self = f(value),
         }
     }
@@ -122,12 +122,7 @@
 impl Tree<Value> {
     /// Flattens and evaluates this Tree<Value> into a list of ir values
     /// for return statements, branching instructions, or function parameters.
-<<<<<<< HEAD
     pub(super) fn into_value_list(self, ctx: &mut FunctionContext) -> Vec<IrValueId> {
         vecmap(self.flatten(), |value| value.eval(ctx))
-=======
-    pub(super) fn into_value_list(self) -> Vec<IrValueId> {
-        vecmap(self.flatten(), Value::eval)
->>>>>>> 0dc2cac5
     }
 }