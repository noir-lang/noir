mod context;
mod program;
mod value;

pub(crate) use program::Ssa;

use context::SharedContext;
use iter_extended::vecmap;
use noirc_errors::Location;
use noirc_frontend::monomorphization::ast::{self, Expression, Program};

use self::{
    context::FunctionContext,
    value::{Tree, Values},
};

use super::ir::{function::RuntimeType, instruction::BinaryOp, types::Type, value::ValueId};

/// Generates SSA for the given monomorphized program.
///
/// This function will generate the SSA but does not perform any optimizations on it.
pub(crate) fn generate_ssa(program: Program) -> Ssa {
    let context = SharedContext::new(program);

    let main_id = Program::main_id();
    let main = context.program.main();

    // Queue the main function for compilation
    context.get_or_queue_function(main_id);

    let mut function_context = FunctionContext::new(
        main.name.clone(),
        &main.parameters,
        if main.unconstrained { RuntimeType::Brillig } else { RuntimeType::Acir },
        &context,
    );
    function_context.codegen_function_body(&main.body);

    // Main has now been compiled and any other functions referenced within have been added to the
    // function queue as they were found in codegen_ident. This queueing will happen each time a
    // previously-unseen function is found so we need now only continue popping from this queue
    // to generate SSA for each function used within the program.
    while let Some((src_function_id, dest_id)) = context.pop_next_function_in_queue() {
        let function = &context.program[src_function_id];
        function_context.new_function(dest_id, function);
        function_context.codegen_function_body(&function.body);
    }

    function_context.builder.finish()
}

impl<'a> FunctionContext<'a> {
    /// Codegen a function's body and set its return value to that of its last parameter.
    /// For functions returning nothing, this will be an empty list.
    fn codegen_function_body(&mut self, body: &Expression) {
        let return_value = self.codegen_expression(body);
        let results = return_value.into_value_list(self);
        self.builder.terminate_with_return(results);
    }

    fn codegen_expression(&mut self, expr: &Expression) -> Values {
        match expr {
            Expression::Ident(ident) => self.codegen_ident(ident),
            Expression::Literal(literal) => self.codegen_literal(literal),
            Expression::Block(block) => self.codegen_block(block),
            Expression::Unary(unary) => self.codegen_unary(unary),
            Expression::Binary(binary) => self.codegen_binary(binary),
            Expression::Index(index) => self.codegen_index(index),
            Expression::Cast(cast) => self.codegen_cast(cast),
            Expression::For(for_expr) => self.codegen_for(for_expr),
            Expression::If(if_expr) => self.codegen_if(if_expr),
            Expression::Tuple(tuple) => self.codegen_tuple(tuple),
            Expression::ExtractTupleField(tuple, index) => {
                self.codegen_extract_tuple_field(tuple, *index)
            }
            Expression::Call(call) => self.codegen_call(call),
            Expression::Let(let_expr) => self.codegen_let(let_expr),
            Expression::Constrain(constrain, location) => {
                self.codegen_constrain(constrain, *location)
            }
            Expression::Assign(assign) => self.codegen_assign(assign),
            Expression::Semi(semi) => self.codegen_semi(semi),
        }
    }

    /// Codegen any non-tuple expression so that we can unwrap the Values
    /// tree to return a single value for use with most SSA instructions.
    fn codegen_non_tuple_expression(&mut self, expr: &Expression) -> ValueId {
        self.codegen_expression(expr).into_leaf().eval(self)
    }

    /// Codegen a reference to an ident.
    /// The only difference between this and codegen_ident is that if the variable is mutable
    /// as in `let mut var = ...;` the `Value::Mutable` will be returned directly instead of
    /// being automatically loaded from. This is needed when taking the reference of a variable
    /// to reassign to it. Note that mutable references `let x = &mut ...;` do not require this
    /// since they are not automatically loaded from and must be explicitly dereferenced.
    fn codegen_ident_reference(&mut self, ident: &ast::Ident) -> Values {
        match &ident.definition {
            ast::Definition::Local(id) => self.lookup(*id),
            ast::Definition::Function(id) => self.get_or_queue_function(*id),
            ast::Definition::Oracle(name) => self.builder.import_foreign_function(name).into(),
            ast::Definition::Builtin(name) | ast::Definition::LowLevel(name) => {
                match self.builder.import_intrinsic(name) {
                    Some(builtin) => builtin.into(),
                    None => panic!("No builtin function named '{name}' found"),
                }
            }
        }
    }

    /// Codegen an identifier, automatically loading its value if it is mutable.
    fn codegen_ident(&mut self, ident: &ast::Ident) -> Values {
        self.codegen_ident_reference(ident).map(|value| value.eval(self).into())
    }

    fn codegen_literal(&mut self, literal: &ast::Literal) -> Values {
        match literal {
            ast::Literal::Array(array) => {
                let elements = vecmap(&array.contents, |element| self.codegen_expression(element));
                let typ = Self::convert_non_tuple_type(&array.typ);
                self.codegen_array(elements, typ)
            }
            ast::Literal::Integer(value, typ) => {
                let typ = Self::convert_non_tuple_type(typ);
                self.builder.numeric_constant(*value, typ).into()
            }
            ast::Literal::Bool(value) => {
                self.builder.numeric_constant(*value as u128, Type::bool()).into()
            }
            ast::Literal::Str(string) => {
                let elements = vecmap(string.as_bytes(), |byte| {
                    self.builder.numeric_constant(*byte as u128, Type::field()).into()
                });
                let typ = Self::convert_non_tuple_type(&ast::Type::String(elements.len() as u64));
                self.codegen_array(elements, typ)
            }
        }
    }

    /// Codegen an array by allocating enough space for each element and inserting separate
    /// store instructions until each element is stored. The store instructions will be separated
    /// by add instructions to calculate the new offset address to store to next.
    ///
    /// In the case of arrays of structs, the structs are flattened such that each field will be
    /// stored next to the other fields in memory. So an array such as [(1, 2), (3, 4)] is
    /// stored the same as the array [1, 2, 3, 4].
    ///
    /// The value returned from this function is always that of the allocate instruction.
    fn codegen_array(&mut self, elements: Vec<Values>, typ: Type) -> Values {
        let mut array = im::Vector::new();

        for element in elements {
            element.for_each(|element| {
                let element = element.eval(self);
                array.push_back(element);
            });
        }

        self.builder.array_constant(array, typ).into()
    }

    fn codegen_block(&mut self, block: &[Expression]) -> Values {
        let mut result = Self::unit_value();
        for expr in block {
            result = self.codegen_expression(expr);
        }
        result
    }

    fn codegen_unary(&mut self, unary: &ast::Unary) -> Values {
        match unary.operator {
            noirc_frontend::UnaryOp::Not => {
                let rhs = self.codegen_expression(&unary.rhs);
                let rhs = rhs.into_leaf().eval(self);
                self.builder.insert_not(rhs).into()
            }
            noirc_frontend::UnaryOp::Minus => {
                let rhs = self.codegen_expression(&unary.rhs);
                let rhs = rhs.into_leaf().eval(self);
                let typ = self.builder.type_of_value(rhs);
                let zero = self.builder.numeric_constant(0u128, typ);
                self.builder.insert_binary(zero, BinaryOp::Sub, rhs).into()
            }
            noirc_frontend::UnaryOp::MutableReference => {
                self.codegen_reference(&unary.rhs).map(|rhs| {
                    match rhs {
                        value::Value::Normal(value) => {
                            let alloc = self.builder.insert_allocate();
                            self.builder.insert_store(alloc, value);
                            Tree::Leaf(value::Value::Normal(alloc))
                        }
                        // NOTE: The `.into()` here converts the Value::Mutable into
                        // a Value::Normal so it is no longer automatically dereferenced.
                        value::Value::Mutable(reference, _) => reference.into(),
                    }
                })
            }
<<<<<<< HEAD
            noirc_frontend::UnaryOp::Dereference => {
                let rhs = self.codegen_expression(&unary.rhs);
                self.dereference(&rhs, &unary.result_type)
            }
        }
    }

    fn codegen_reference(&mut self, expr: &Expression) -> Values {
        match expr {
            Expression::Ident(ident) => self.codegen_ident_reference(ident),
            Expression::ExtractTupleField(tuple, index) => {
                let tuple = self.codegen_reference(tuple);
                Self::get_field(tuple, *index)
            }
            other => self.codegen_expression(other),
=======
            noirc_frontend::UnaryOp::Dereference { .. } => {
                self.dereference(&rhs, &unary.result_type)
            }
>>>>>>> 6acc242b
        }
    }

    fn codegen_binary(&mut self, binary: &ast::Binary) -> Values {
        let lhs = self.codegen_non_tuple_expression(&binary.lhs);
        let rhs = self.codegen_non_tuple_expression(&binary.rhs);
        self.insert_binary(lhs, binary.operator, rhs, binary.location)
    }

    fn codegen_index(&mut self, index: &ast::Index) -> Values {
        let array = self.codegen_non_tuple_expression(&index.collection);
        let index_value = self.codegen_non_tuple_expression(&index.index);
        self.codegen_array_index(array, index_value, &index.element_type, index.location)
    }

    /// This is broken off from codegen_index so that it can also be
    /// used to codegen a LValue::Index.
    ///
    /// Set load_result to true to load from each relevant index of the array
    /// (it may be multiple in the case of tuples). Set it to false to instead
    /// return a reference to each element, for use with the store instruction.
    fn codegen_array_index(
        &mut self,
        array: super::ir::value::ValueId,
        index: super::ir::value::ValueId,
        element_type: &ast::Type,
        location: Location,
    ) -> Values {
        // base_index = index * type_size
        let type_size = Self::convert_type(element_type).size_of_type();
        let type_size = self.builder.field_constant(type_size as u128);
        let base_index =
            self.builder.set_location(location).insert_binary(index, BinaryOp::Mul, type_size);

        let mut field_index = 0u128;
        Self::map_type(element_type, |typ| {
            let offset = self.make_offset(base_index, field_index);
            field_index += 1;
            self.builder.insert_array_get(array, offset, typ).into()
        })
    }

    fn codegen_cast(&mut self, cast: &ast::Cast) -> Values {
        let lhs = self.codegen_non_tuple_expression(&cast.lhs);
        let typ = Self::convert_non_tuple_type(&cast.r#type);
        self.builder.insert_cast(lhs, typ).into()
    }

    /// Codegens a for loop, creating three new blocks in the process.
    /// The return value of a for loop is always a unit literal.
    ///
    /// For example, the loop `for i in start .. end { body }` is codegen'd as:
    ///
    ///   v0 = ... codegen start ...
    ///   v1 = ... codegen end ...
    ///   br loop_entry(v0)
    /// loop_entry(i: Field):
    ///   v2 = lt i v1
    ///   brif v2, then: loop_body, else: loop_end
    /// loop_body():
    ///   v3 = ... codegen body ...
    ///   v4 = add 1, i
    ///   br loop_entry(v4)
    /// loop_end():
    ///   ... This is the current insert point after codegen_for finishes ...
    fn codegen_for(&mut self, for_expr: &ast::For) -> Values {
        let loop_entry = self.builder.insert_block();
        let loop_body = self.builder.insert_block();
        let loop_end = self.builder.insert_block();

        // this is the 'i' in `for i in start .. end { block }`
        let index_type = Self::convert_non_tuple_type(&for_expr.index_type);
        let loop_index = self.builder.add_block_parameter(loop_entry, index_type);

        let start_index = self.codegen_non_tuple_expression(&for_expr.start_range);
        let end_index = self.codegen_non_tuple_expression(&for_expr.end_range);

        self.builder.terminate_with_jmp(loop_entry, vec![start_index]);

        // Compile the loop entry block
        self.builder.switch_to_block(loop_entry);
        let jump_condition = self.builder.insert_binary(loop_index, BinaryOp::Lt, end_index);
        self.builder.terminate_with_jmpif(jump_condition, loop_body, loop_end);

        // Compile the loop body
        self.builder.switch_to_block(loop_body);
        self.define(for_expr.index_variable, loop_index.into());
        self.codegen_expression(&for_expr.block);
        let new_loop_index = self.make_offset(loop_index, 1);
        self.builder.terminate_with_jmp(loop_entry, vec![new_loop_index]);

        // Finish by switching back to the end of the loop
        self.builder.switch_to_block(loop_end);
        Self::unit_value()
    }

    /// Codegens an if expression, handling the case of what to do if there is no 'else'.
    ///
    /// For example, the expression `if cond { a } else { b }` is codegen'd as:
    ///
    ///   v0 = ... codegen cond ...
    ///   brif v0, then: then_block, else: else_block
    /// then_block():
    ///   v1 = ... codegen a ...
    ///   br end_if(v1)
    /// else_block():
    ///   v2 = ... codegen b ...
    ///   br end_if(v2)
    /// end_if(v3: ?):  // Type of v3 matches the type of a and b
    ///   ... This is the current insert point after codegen_if finishes ...
    ///
    /// As another example, the expression `if cond { a }` is codegen'd as:
    ///
    ///   v0 = ... codegen cond ...
    ///   brif v0, then: then_block, else: end_block
    /// then_block:
    ///   v1 = ... codegen a ...
    ///   br end_if()
    /// end_if:  // No block parameter is needed. Without an else, the unit value is always returned.
    ///   ... This is the current insert point after codegen_if finishes ...
    fn codegen_if(&mut self, if_expr: &ast::If) -> Values {
        let condition = self.codegen_non_tuple_expression(&if_expr.condition);

        let then_block = self.builder.insert_block();
        let else_block = self.builder.insert_block();

        self.builder.terminate_with_jmpif(condition, then_block, else_block);

        self.builder.switch_to_block(then_block);
        let then_value = self.codegen_expression(&if_expr.consequence);

        let mut result = Self::unit_value();

        if let Some(alternative) = &if_expr.alternative {
            let end_block = self.builder.insert_block();
            let then_values = then_value.into_value_list(self);
            self.builder.terminate_with_jmp(end_block, then_values);

            self.builder.switch_to_block(else_block);
            let else_value = self.codegen_expression(alternative);
            let else_values = else_value.into_value_list(self);
            self.builder.terminate_with_jmp(end_block, else_values);

            // Create block arguments for the end block as needed to branch to
            // with our then and else value.
            result = Self::map_type(&if_expr.typ, |typ| {
                self.builder.add_block_parameter(end_block, typ).into()
            });

            // Must also set the then block to jmp to the end now
            self.builder.switch_to_block(end_block);
        } else {
            // In the case we have no 'else', the 'else' block is actually the end block.
            self.builder.terminate_with_jmp(else_block, vec![]);
            self.builder.switch_to_block(else_block);
        }

        result
    }

    fn codegen_tuple(&mut self, tuple: &[Expression]) -> Values {
        Tree::Branch(vecmap(tuple, |expr| self.codegen_expression(expr)))
    }

    fn codegen_extract_tuple_field(&mut self, tuple: &Expression, field_index: usize) -> Values {
        let tuple = self.codegen_expression(tuple);
        Self::get_field(tuple, field_index)
    }

    /// Generate SSA for a function call. Note that calls to built-in functions
    /// and intrinsics are also represented by the function call instruction.
    fn codegen_call(&mut self, call: &ast::Call) -> Values {
        let function = self.codegen_non_tuple_expression(&call.func);
        let arguments = call
            .arguments
            .iter()
            .flat_map(|argument| self.codegen_expression(argument).into_value_list(self))
            .collect();

        self.insert_call(function, arguments, &call.return_type, call.location)
    }

    /// Generate SSA for the given variable.
    /// If the variable is immutable, no special handling is necessary and we can return the given
    /// ValueId directly. If it is mutable, we'll need to allocate space for the value and store
    /// the initial value before returning the allocate instruction.
    fn codegen_let(&mut self, let_expr: &ast::Let) -> Values {
        let mut values = self.codegen_expression(&let_expr.expression);

        if let_expr.mutable {
            values = values.map(|value| {
                let value = value.eval(self);
                Tree::Leaf(self.new_mutable_variable(value))
            });
        }

        self.define(let_expr.id, values);
        Self::unit_value()
    }

    fn codegen_constrain(&mut self, expr: &Expression, location: Location) -> Values {
        let boolean = self.codegen_non_tuple_expression(expr);
        self.builder.set_location(location).insert_constrain(boolean);
        Self::unit_value()
    }

    fn codegen_assign(&mut self, assign: &ast::Assign) -> Values {
        let lhs = self.extract_current_value(&assign.lvalue);
        let rhs = self.codegen_expression(&assign.expression);

        self.assign_new_value(lhs, rhs);
        Self::unit_value()
    }

    fn codegen_semi(&mut self, expr: &Expression) -> Values {
        self.codegen_expression(expr);
        Self::unit_value()
    }
}<|MERGE_RESOLUTION|>--- conflicted
+++ resolved
@@ -196,8 +196,7 @@
                     }
                 })
             }
-<<<<<<< HEAD
-            noirc_frontend::UnaryOp::Dereference => {
+            noirc_frontend::UnaryOp::Dereference { .. } => {
                 let rhs = self.codegen_expression(&unary.rhs);
                 self.dereference(&rhs, &unary.result_type)
             }
@@ -212,11 +211,6 @@
                 Self::get_field(tuple, *index)
             }
             other => self.codegen_expression(other),
-=======
-            noirc_frontend::UnaryOp::Dereference { .. } => {
-                self.dereference(&rhs, &unary.result_type)
-            }
->>>>>>> 6acc242b
         }
     }
 
