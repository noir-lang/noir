mod context;
mod value;

use context::SharedContext;
use iter_extended::vecmap;
use noirc_errors::Location;
use noirc_frontend::monomorphization::ast::{self, Expression, Program};

use self::{
    context::FunctionContext,
    value::{Tree, Values},
};

use super::{
    ir::{instruction::BinaryOp, types::Type, value::ValueId},
    ssa_builder::SharedBuilderContext,
};

pub(crate) fn generate_ssa(program: Program) {
    let context = SharedContext::new(program);
    let builder_context = SharedBuilderContext::default();

    let main = context.program.main();
    let mut function_context =
        FunctionContext::new(main.name.clone(), &main.parameters, &context, &builder_context);

    function_context.codegen_expression(&main.body);

    while let Some((src_function_id, _new_id)) = context.pop_next_function_in_queue() {
        let function = &context.program[src_function_id];
        // TODO: Need to ensure/assert the new function's id == new_id
        function_context.new_function(function.name.clone(), &function.parameters);
        function_context.codegen_expression(&function.body);
    }
}

impl<'a> FunctionContext<'a> {
    fn codegen_expression(&mut self, expr: &Expression) -> Values {
        match expr {
            Expression::Ident(ident) => self.codegen_ident(ident),
            Expression::Literal(literal) => self.codegen_literal(literal),
            Expression::Block(block) => self.codegen_block(block),
            Expression::Unary(unary) => self.codegen_unary(unary),
            Expression::Binary(binary) => self.codegen_binary(binary),
            Expression::Index(index) => self.codegen_index(index),
            Expression::Cast(cast) => self.codegen_cast(cast),
            Expression::For(for_expr) => self.codegen_for(for_expr),
            Expression::If(if_expr) => self.codegen_if(if_expr),
            Expression::Tuple(tuple) => self.codegen_tuple(tuple),
            Expression::ExtractTupleField(tuple, index) => {
                self.codegen_extract_tuple_field(tuple, *index)
            }
            Expression::Call(call) => self.codegen_call(call),
            Expression::Let(let_expr) => self.codegen_let(let_expr),
            Expression::Constrain(constrain, location) => {
                self.codegen_constrain(constrain, *location)
            }
            Expression::Assign(assign) => self.codegen_assign(assign),
            Expression::Semi(semi) => self.codegen_semi(semi),
        }
    }

    /// Codegen any non-tuple expression so that we can unwrap the Values
    /// tree to return a single value for use with most SSA instructions.
    fn codegen_non_tuple_expression(&mut self, expr: &Expression) -> ValueId {
        self.codegen_expression(expr).into_leaf().eval(self)
    }

    fn codegen_ident(&mut self, ident: &ast::Ident) -> Values {
        match &ident.definition {
            ast::Definition::Local(id) => self.lookup(*id).map(|value| value.eval(self).into()),
            ast::Definition::Function(_) => todo!(),
            ast::Definition::Builtin(_) => todo!(),
            ast::Definition::LowLevel(_) => todo!(),
        }
    }

    fn codegen_literal(&mut self, literal: &ast::Literal) -> Values {
        match literal {
            ast::Literal::Array(array) => {
                let elements = vecmap(&array.contents, |element| self.codegen_expression(element));
                let element_type = Self::convert_type(&array.element_type);
                self.codegen_array(elements, element_type)
            }
            ast::Literal::Integer(value, typ) => {
                let typ = Self::convert_non_tuple_type(typ);
                self.builder.numeric_constant(*value, typ).into()
            }
            ast::Literal::Bool(value) => {
                self.builder.numeric_constant(*value as u128, Type::bool()).into()
            }
            ast::Literal::Str(string) => {
                let elements = vecmap(string.as_bytes(), |byte| {
                    self.builder.numeric_constant(*byte as u128, Type::field()).into()
                });
                self.codegen_array(elements, Tree::Leaf(Type::field()))
            }
        }
    }

    fn codegen_array(&mut self, elements: Vec<Values>, element_type: Tree<Type>) -> Values {
        let size = element_type.size_of_type() * elements.len();
        let array = self.builder.insert_allocate(size.try_into().unwrap_or_else(|_| {
            panic!("Cannot allocate {size} bytes for array, it does not fit into a u32")
        }));

        // Now we must manually store all the elements into the array
        let mut i = 0u128;
        for element in elements {
<<<<<<< HEAD
            element.for_each(|element| {
                let address = self.make_offset(array, i);
                let element = element.eval(self);
                self.builder.insert_store(address, element);
=======
            element.for_each(|value| {
                let address = self.make_offset(array, i);
                self.builder.insert_store(address, value.eval());
>>>>>>> 0dc2cac5
                i += 1;
            });
        }

        array.into()
    }

    fn codegen_block(&mut self, block: &[Expression]) -> Values {
        let mut result = self.unit_value();
        for expr in block {
            result = self.codegen_expression(expr);
        }
        result
    }

    fn codegen_unary(&mut self, unary: &ast::Unary) -> Values {
        let rhs = self.codegen_non_tuple_expression(&unary.rhs);
        match unary.operator {
            noirc_frontend::UnaryOp::Not => self.builder.insert_not(rhs).into(),
            noirc_frontend::UnaryOp::Minus => {
                let typ = self.builder.type_of_value(rhs);
                let zero = self.builder.numeric_constant(0u128, typ);
                self.builder.insert_binary(zero, BinaryOp::Sub, rhs).into()
            }
        }
    }

    fn codegen_binary(&mut self, binary: &ast::Binary) -> Values {
        let lhs = self.codegen_non_tuple_expression(&binary.lhs);
        let rhs = self.codegen_non_tuple_expression(&binary.rhs);
        self.insert_binary(lhs, binary.operator, rhs)
    }

    fn codegen_index(&mut self, index: &ast::Index) -> Values {
        let array = self.codegen_non_tuple_expression(&index.collection);
<<<<<<< HEAD
        self.codegen_array_index(array, &index.index, &index.element_type)
    }

    /// This is broken off from codegen_index so that it can also be
    /// used to codegen a LValue::Index
    fn codegen_array_index(
        &mut self,
        array: super::ir::value::ValueId,
        index: &ast::Expression,
        element_type: &ast::Type,
    ) -> Values {
        let base_offset = self.codegen_non_tuple_expression(index);

        // base_index = base_offset * type_size
        let type_size = Self::convert_type(element_type).size_of_type();
        let type_size = self.builder.field_constant(type_size as u128);
        let base_index = self.builder.insert_binary(base_offset, BinaryOp::Mul, type_size);

        let mut field_index = 0u128;
        self.map_type(element_type, |ctx, typ| {
            let offset = ctx.make_offset(base_index, field_index);
            field_index += 1;
            ctx.builder.insert_load(array, offset, typ).into()
        })
=======
        let base_offset = self.codegen_non_tuple_expression(&index.index);

        // base_index = base_offset * type_size
        let type_size = Self::convert_type(&index.element_type).size_of_type();
        let type_size = self.builder.field_constant(type_size as u128);
        let base_index = self.builder.insert_binary(base_offset, BinaryOp::Mul, type_size);

        let mut field_index = 0u128;
        self.map_type(&index.element_type, |ctx, typ| {
            let offset = ctx.make_offset(base_index, field_index);
            field_index += 1;
            ctx.builder.insert_load(array, offset, typ).into()
        })
    }

    fn codegen_cast(&mut self, cast: &ast::Cast) -> Values {
        let lhs = self.codegen_non_tuple_expression(&cast.lhs);
        let typ = Self::convert_non_tuple_type(&cast.r#type);
        self.builder.insert_cast(lhs, typ).into()
>>>>>>> 0dc2cac5
    }

    fn codegen_cast(&mut self, cast: &ast::Cast) -> Values {
        let lhs = self.codegen_non_tuple_expression(&cast.lhs);
        let typ = Self::convert_non_tuple_type(&cast.r#type);
        self.builder.insert_cast(lhs, typ).into()
    }

<<<<<<< HEAD
    fn codegen_for(&mut self, for_expr: &ast::For) -> Values {
        let loop_entry = self.builder.insert_block();
        let loop_body = self.builder.insert_block();
        let loop_end = self.builder.insert_block();

        // this is the 'i' in `for i in start .. end { block }`
        let loop_index = self.builder.add_block_parameter(loop_entry, Type::field());

        let start_index = self.codegen_non_tuple_expression(&for_expr.start_range);
        let end_index = self.codegen_non_tuple_expression(&for_expr.end_range);

        self.builder.terminate_with_jmp(loop_entry, vec![start_index]);

        // Compile the loop entry block
        self.builder.switch_to_block(loop_entry);
        let jump_condition = self.builder.insert_binary(loop_index, BinaryOp::Lt, end_index);
        self.builder.terminate_with_jmpif(jump_condition, loop_body, loop_end);

        // Compile the loop body
        self.builder.switch_to_block(loop_body);
        self.define(for_expr.index_variable, loop_index.into());
        self.codegen_expression(&for_expr.block);
        let new_loop_index = self.make_offset(loop_index, 1);
        self.builder.terminate_with_jmp(loop_entry, vec![new_loop_index]);

        // Finish by switching back to the end of the loop
        self.builder.switch_to_block(loop_end);
        self.unit_value()
    }

=======
>>>>>>> 0dc2cac5
    fn codegen_if(&mut self, if_expr: &ast::If) -> Values {
        let condition = self.codegen_non_tuple_expression(&if_expr.condition);

        let then_block = self.builder.insert_block();
        let else_block = self.builder.insert_block();

        self.builder.terminate_with_jmpif(condition, then_block, else_block);

        self.builder.switch_to_block(then_block);
        let then_value = self.codegen_expression(&if_expr.consequence);

        let mut result = self.unit_value();

        if let Some(alternative) = &if_expr.alternative {
            self.builder.switch_to_block(else_block);
            let else_value = self.codegen_expression(alternative);

            let end_block = self.builder.insert_block();

            // Create block arguments for the end block as needed to branch to
            // with our then and else value.
            result = self.map_type(&if_expr.typ, |ctx, typ| {
                ctx.builder.add_block_parameter(end_block, typ).into()
            });

<<<<<<< HEAD
            let else_values = else_value.into_value_list(self);
            self.builder.terminate_with_jmp(end_block, else_values);

            // Must also set the then block to jmp to the end now
            self.builder.switch_to_block(then_block);
            let then_values = then_value.into_value_list(self);
            self.builder.terminate_with_jmp(end_block, then_values);
=======
            self.builder.terminate_with_jmp(end_block, else_value.into_value_list());

            // Must also set the then block to jmp to the end now
            self.builder.switch_to_block(then_block);
            self.builder.terminate_with_jmp(end_block, then_value.into_value_list());
>>>>>>> 0dc2cac5
            self.builder.switch_to_block(end_block);
        } else {
            // In the case we have no 'else', the 'else' block is actually the end block.
            self.builder.terminate_with_jmp(else_block, vec![]);
            self.builder.switch_to_block(else_block);
        }

        result
    }

    fn codegen_tuple(&mut self, tuple: &[Expression]) -> Values {
        Tree::Branch(vecmap(tuple, |expr| self.codegen_expression(expr)))
    }

    fn codegen_extract_tuple_field(&mut self, tuple: &Expression, field_index: usize) -> Values {
        let tuple = self.codegen_expression(tuple);
        Self::get_field(tuple, field_index)
    }

    fn codegen_call(&mut self, _call: &ast::Call) -> Values {
        todo!()
    }

    fn codegen_let(&mut self, let_expr: &ast::Let) -> Values {
        let mut values = self.codegen_expression(&let_expr.expression);

        if let_expr.mutable {
            values.map_mut(|value| {
                let value = value.eval(self);
                // Size is always 1 here since we're recursively unpacking tuples
                let alloc = self.builder.insert_allocate(1);
                self.builder.insert_store(alloc, value);
                alloc.into()
            });
        }

        self.define(let_expr.id, values);
        self.unit_value()
    }

    fn codegen_constrain(&mut self, expr: &Expression, _location: Location) -> Values {
        let boolean = self.codegen_non_tuple_expression(expr);
        self.builder.insert_constrain(boolean);
        self.unit_value()
    }

    fn codegen_assign(&mut self, assign: &ast::Assign) -> Values {
        let lhs = self.codegen_lvalue(&assign.lvalue);
        let rhs = self.codegen_expression(&assign.expression);
        self.assign(lhs, rhs);
        self.unit_value()
    }

    fn codegen_lvalue(&mut self, lvalue: &ast::LValue) -> Values {
        match lvalue {
            ast::LValue::Ident(ident) => self.codegen_ident(ident),
            ast::LValue::Index { array, index, element_type, location: _ } => {
                let array = self.codegen_lvalue(&array).into_leaf().eval(self);
                self.codegen_array_index(array, &index, element_type)
            }
            ast::LValue::MemberAccess { object, field_index } => {
                let object = self.codegen_lvalue(&object);
                Self::get_field(object, *field_index)
            }
        }
    }

    fn codegen_semi(&mut self, expr: &Expression) -> Values {
        self.codegen_expression(expr);
        self.unit_value()
    }
}<|MERGE_RESOLUTION|>--- conflicted
+++ resolved
@@ -107,16 +107,10 @@
         // Now we must manually store all the elements into the array
         let mut i = 0u128;
         for element in elements {
-<<<<<<< HEAD
             element.for_each(|element| {
                 let address = self.make_offset(array, i);
                 let element = element.eval(self);
                 self.builder.insert_store(address, element);
-=======
-            element.for_each(|value| {
-                let address = self.make_offset(array, i);
-                self.builder.insert_store(address, value.eval());
->>>>>>> 0dc2cac5
                 i += 1;
             });
         }
@@ -152,7 +146,6 @@
 
     fn codegen_index(&mut self, index: &ast::Index) -> Values {
         let array = self.codegen_non_tuple_expression(&index.collection);
-<<<<<<< HEAD
         self.codegen_array_index(array, &index.index, &index.element_type)
     }
 
@@ -177,36 +170,14 @@
             field_index += 1;
             ctx.builder.insert_load(array, offset, typ).into()
         })
-=======
-        let base_offset = self.codegen_non_tuple_expression(&index.index);
-
-        // base_index = base_offset * type_size
-        let type_size = Self::convert_type(&index.element_type).size_of_type();
-        let type_size = self.builder.field_constant(type_size as u128);
-        let base_index = self.builder.insert_binary(base_offset, BinaryOp::Mul, type_size);
-
-        let mut field_index = 0u128;
-        self.map_type(&index.element_type, |ctx, typ| {
-            let offset = ctx.make_offset(base_index, field_index);
-            field_index += 1;
-            ctx.builder.insert_load(array, offset, typ).into()
-        })
     }
 
     fn codegen_cast(&mut self, cast: &ast::Cast) -> Values {
         let lhs = self.codegen_non_tuple_expression(&cast.lhs);
         let typ = Self::convert_non_tuple_type(&cast.r#type);
         self.builder.insert_cast(lhs, typ).into()
->>>>>>> 0dc2cac5
-    }
-
-    fn codegen_cast(&mut self, cast: &ast::Cast) -> Values {
-        let lhs = self.codegen_non_tuple_expression(&cast.lhs);
-        let typ = Self::convert_non_tuple_type(&cast.r#type);
-        self.builder.insert_cast(lhs, typ).into()
-    }
-
-<<<<<<< HEAD
+    }
+
     fn codegen_for(&mut self, for_expr: &ast::For) -> Values {
         let loop_entry = self.builder.insert_block();
         let loop_body = self.builder.insert_block();
@@ -237,8 +208,6 @@
         self.unit_value()
     }
 
-=======
->>>>>>> 0dc2cac5
     fn codegen_if(&mut self, if_expr: &ast::If) -> Values {
         let condition = self.codegen_non_tuple_expression(&if_expr.condition);
 
@@ -264,7 +233,6 @@
                 ctx.builder.add_block_parameter(end_block, typ).into()
             });
 
-<<<<<<< HEAD
             let else_values = else_value.into_value_list(self);
             self.builder.terminate_with_jmp(end_block, else_values);
 
@@ -272,13 +240,6 @@
             self.builder.switch_to_block(then_block);
             let then_values = then_value.into_value_list(self);
             self.builder.terminate_with_jmp(end_block, then_values);
-=======
-            self.builder.terminate_with_jmp(end_block, else_value.into_value_list());
-
-            // Must also set the then block to jmp to the end now
-            self.builder.switch_to_block(then_block);
-            self.builder.terminate_with_jmp(end_block, then_value.into_value_list());
->>>>>>> 0dc2cac5
             self.builder.switch_to_block(end_block);
         } else {
             // In the case we have no 'else', the 'else' block is actually the end block.
@@ -336,11 +297,11 @@
         match lvalue {
             ast::LValue::Ident(ident) => self.codegen_ident(ident),
             ast::LValue::Index { array, index, element_type, location: _ } => {
-                let array = self.codegen_lvalue(&array).into_leaf().eval(self);
-                self.codegen_array_index(array, &index, element_type)
+                let array = self.codegen_lvalue(array).into_leaf().eval(self);
+                self.codegen_array_index(array, index, element_type)
             }
             ast::LValue::MemberAccess { object, field_index } => {
-                let object = self.codegen_lvalue(&object);
+                let object = self.codegen_lvalue(object);
                 Self::get_field(object, *field_index)
             }
         }
