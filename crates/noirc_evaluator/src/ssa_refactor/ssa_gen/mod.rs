mod context;
mod program;
mod value;

use std::rc::Rc;

pub(crate) use program::Ssa;

use context::SharedContext;
use iter_extended::vecmap;
use noirc_errors::Location;
use noirc_frontend::monomorphization::ast::{self, Expression, Program};

use self::{
    context::FunctionContext,
    value::{Tree, Values},
};

use super::ir::{
    function::RuntimeType,
    instruction::BinaryOp,
    types::{CompositeType, Type},
    value::ValueId,
};

/// Generates SSA for the given monomorphized program.
///
/// This function will generate the SSA but does not perform any optimizations on it.
pub(crate) fn generate_ssa(program: Program) -> Ssa {
    let context = SharedContext::new(program);

    let main_id = Program::main_id();
    let main = context.program.main();

    // Queue the main function for compilation
    context.get_or_queue_function(main_id);

    let mut function_context =
        FunctionContext::new(main.name.clone(), &main.parameters, RuntimeType::Acir, &context);
    function_context.codegen_function_body(&main.body);

    // Main has now been compiled and any other functions referenced within have been added to the
    // function queue as they were found in codegen_ident. This queueing will happen each time a
    // previously-unseen function is found so we need now only continue popping from this queue
    // to generate SSA for each function used within the program.
    while let Some((src_function_id, dest_id)) = context.pop_next_function_in_queue() {
        let function = &context.program[src_function_id];
        function_context.new_function(dest_id, function);
        function_context.codegen_function_body(&function.body);
    }

    function_context.builder.finish()
}

impl<'a> FunctionContext<'a> {
    /// Codegen a function's body and set its return value to that of its last parameter.
    /// For functions returning nothing, this will be an empty list.
    fn codegen_function_body(&mut self, body: &Expression) {
        let return_value = self.codegen_expression(body);
        let results = return_value.into_value_list(self);
        self.builder.terminate_with_return(results);
    }

    fn codegen_expression(&mut self, expr: &Expression) -> Values {
        match expr {
            Expression::Ident(ident) => self.codegen_ident(ident),
            Expression::Literal(literal) => self.codegen_literal(literal),
            Expression::Block(block) => self.codegen_block(block),
            Expression::Unary(unary) => self.codegen_unary(unary),
            Expression::Binary(binary) => self.codegen_binary(binary),
            Expression::Index(index) => self.codegen_index(index),
            Expression::Cast(cast) => self.codegen_cast(cast),
            Expression::For(for_expr) => self.codegen_for(for_expr),
            Expression::If(if_expr) => self.codegen_if(if_expr),
            Expression::Tuple(tuple) => self.codegen_tuple(tuple),
            Expression::ExtractTupleField(tuple, index) => {
                self.codegen_extract_tuple_field(tuple, *index)
            }
            Expression::Call(call) => self.codegen_call(call),
            Expression::Let(let_expr) => self.codegen_let(let_expr),
            Expression::Constrain(constrain, location) => {
                self.codegen_constrain(constrain, *location)
            }
            Expression::Assign(assign) => self.codegen_assign(assign),
            Expression::Semi(semi) => self.codegen_semi(semi),
        }
    }

    /// Codegen any non-tuple expression so that we can unwrap the Values
    /// tree to return a single value for use with most SSA instructions.
    fn codegen_non_tuple_expression(&mut self, expr: &Expression) -> ValueId {
        self.codegen_expression(expr).into_leaf().eval(self)
    }

    /// Codegen for identifiers
    fn codegen_ident(&mut self, ident: &ast::Ident) -> Values {
        match &ident.definition {
            ast::Definition::Local(id) => self.lookup(*id).map(|value| value.eval(self).into()),
            ast::Definition::Function(id) => self.get_or_queue_function(*id),
<<<<<<< HEAD
            ast::Definition::Oracle(name) => self.builder.import_foreign_function(name).into(),
            ast::Definition::Builtin(name) | ast::Definition::LowLevel(name) => {
                match self.builder.import_intrinsic(name) {
                    Some(builtin) => builtin.into(),
                    None => panic!("No builtin function named '{name}' found"),
                }
            }
=======
            ast::Definition::Builtin(name)
            | ast::Definition::LowLevel(name)
            | ast::Definition::Oracle(name, _) => match self.builder.import_intrinsic(name) {
                Some(builtin) => builtin.into(),
                None => panic!("No builtin function named '{name}' found"),
            },
>>>>>>> 91defbc2
        }
    }

    fn codegen_literal(&mut self, literal: &ast::Literal) -> Values {
        match literal {
            ast::Literal::Array(array) => {
                let elements = vecmap(&array.contents, |element| self.codegen_expression(element));
                let element_types = Self::convert_type(&array.element_type).flatten();
                self.codegen_array(elements, element_types)
            }
            ast::Literal::Integer(value, typ) => {
                let typ = Self::convert_non_tuple_type(typ);
                self.builder.numeric_constant(*value, typ).into()
            }
            ast::Literal::Bool(value) => {
                self.builder.numeric_constant(*value as u128, Type::bool()).into()
            }
            ast::Literal::Str(string) => {
                let elements = vecmap(string.as_bytes(), |byte| {
                    self.builder.numeric_constant(*byte as u128, Type::field()).into()
                });
                self.codegen_array(elements, vec![Type::char()])
            }
        }
    }

    /// Codegen an array by allocating enough space for each element and inserting separate
    /// store instructions until each element is stored. The store instructions will be separated
    /// by add instructions to calculate the new offset address to store to next.
    ///
    /// In the case of arrays of structs, the structs are flattened such that each field will be
    /// stored next to the other fields in memory. So an array such as [(1, 2), (3, 4)] is
    /// stored the same as the array [1, 2, 3, 4].
    ///
    /// The value returned from this function is always that of the allocate instruction.
    fn codegen_array(&mut self, elements: Vec<Values>, element_types: CompositeType) -> Values {
        let mut array = im::Vector::new();

        for element in elements {
            element.for_each(|element| {
                let element = element.eval(self);
                array.push_back(element);
            });
        }

        self.builder.array_constant(array, Rc::new(element_types)).into()
    }

    fn codegen_block(&mut self, block: &[Expression]) -> Values {
        let mut result = self.unit_value();
        for expr in block {
            result = self.codegen_expression(expr);
        }
        result
    }

    fn codegen_unary(&mut self, unary: &ast::Unary) -> Values {
        let rhs = self.codegen_non_tuple_expression(&unary.rhs);
        match unary.operator {
            noirc_frontend::UnaryOp::Not => self.builder.insert_not(rhs).into(),
            noirc_frontend::UnaryOp::Minus => {
                let typ = self.builder.type_of_value(rhs);
                let zero = self.builder.numeric_constant(0u128, typ);
                self.builder.insert_binary(zero, BinaryOp::Sub, rhs).into()
            }
        }
    }

    fn codegen_binary(&mut self, binary: &ast::Binary) -> Values {
        let lhs = self.codegen_non_tuple_expression(&binary.lhs);
        let rhs = self.codegen_non_tuple_expression(&binary.rhs);
        self.insert_binary(lhs, binary.operator, rhs)
    }

    fn codegen_index(&mut self, index: &ast::Index) -> Values {
        let array = self.codegen_non_tuple_expression(&index.collection);
        let index_value = self.codegen_non_tuple_expression(&index.index);
        self.codegen_array_index(array, index_value, &index.element_type)
    }

    /// This is broken off from codegen_index so that it can also be
    /// used to codegen a LValue::Index.
    ///
    /// Set load_result to true to load from each relevant index of the array
    /// (it may be multiple in the case of tuples). Set it to false to instead
    /// return a reference to each element, for use with the store instruction.
    fn codegen_array_index(
        &mut self,
        array: super::ir::value::ValueId,
        index: super::ir::value::ValueId,
        element_type: &ast::Type,
    ) -> Values {
        // base_index = index * type_size
        let type_size = Self::convert_type(element_type).size_of_type();
        let type_size = self.builder.field_constant(type_size as u128);
        let base_index = self.builder.insert_binary(index, BinaryOp::Mul, type_size);

        let mut field_index = 0u128;
        Self::map_type(element_type, |typ| {
            let offset = self.make_offset(base_index, field_index);
            field_index += 1;
            self.builder.insert_array_get(array, offset, typ).into()
        })
    }

    fn codegen_cast(&mut self, cast: &ast::Cast) -> Values {
        let lhs = self.codegen_non_tuple_expression(&cast.lhs);
        let typ = Self::convert_non_tuple_type(&cast.r#type);
        self.builder.insert_cast(lhs, typ).into()
    }

    /// Codegens a for loop, creating three new blocks in the process.
    /// The return value of a for loop is always a unit literal.
    ///
    /// For example, the loop `for i in start .. end { body }` is codegen'd as:
    ///
    ///   v0 = ... codegen start ...
    ///   v1 = ... codegen end ...
    ///   br loop_entry(v0)
    /// loop_entry(i: Field):
    ///   v2 = lt i v1
    ///   brif v2, then: loop_body, else: loop_end
    /// loop_body():
    ///   v3 = ... codegen body ...
    ///   v4 = add 1, i
    ///   br loop_entry(v4)
    /// loop_end():
    ///   ... This is the current insert point after codegen_for finishes ...
    fn codegen_for(&mut self, for_expr: &ast::For) -> Values {
        let loop_entry = self.builder.insert_block();
        let loop_body = self.builder.insert_block();
        let loop_end = self.builder.insert_block();

        // this is the 'i' in `for i in start .. end { block }`
        let index_type = Self::convert_non_tuple_type(&for_expr.index_type);
        let loop_index = self.builder.add_block_parameter(loop_entry, index_type);

        let start_index = self.codegen_non_tuple_expression(&for_expr.start_range);
        let end_index = self.codegen_non_tuple_expression(&for_expr.end_range);

        self.builder.terminate_with_jmp(loop_entry, vec![start_index]);

        // Compile the loop entry block
        self.builder.switch_to_block(loop_entry);
        let jump_condition = self.builder.insert_binary(loop_index, BinaryOp::Lt, end_index);
        self.builder.terminate_with_jmpif(jump_condition, loop_body, loop_end);

        // Compile the loop body
        self.builder.switch_to_block(loop_body);
        self.define(for_expr.index_variable, loop_index.into());
        self.codegen_expression(&for_expr.block);
        let new_loop_index = self.make_offset(loop_index, 1);
        self.builder.terminate_with_jmp(loop_entry, vec![new_loop_index]);

        // Finish by switching back to the end of the loop
        self.builder.switch_to_block(loop_end);
        self.unit_value()
    }

    /// Codegens an if expression, handling the case of what to do if there is no 'else'.
    ///
    /// For example, the expression `if cond { a } else { b }` is codegen'd as:
    ///
    ///   v0 = ... codegen cond ...
    ///   brif v0, then: then_block, else: else_block
    /// then_block():
    ///   v1 = ... codegen a ...
    ///   br end_if(v1)
    /// else_block():
    ///   v2 = ... codegen b ...
    ///   br end_if(v2)
    /// end_if(v3: ?):  // Type of v3 matches the type of a and b
    ///   ... This is the current insert point after codegen_if finishes ...
    ///
    /// As another example, the expression `if cond { a }` is codegen'd as:
    ///
    ///   v0 = ... codegen cond ...
    ///   brif v0, then: then_block, else: end_block
    /// then_block:
    ///   v1 = ... codegen a ...
    ///   br end_if()
    /// end_if:  // No block parameter is needed. Without an else, the unit value is always returned.
    ///   ... This is the current insert point after codegen_if finishes ...
    fn codegen_if(&mut self, if_expr: &ast::If) -> Values {
        let condition = self.codegen_non_tuple_expression(&if_expr.condition);

        let then_block = self.builder.insert_block();
        let else_block = self.builder.insert_block();

        self.builder.terminate_with_jmpif(condition, then_block, else_block);

        self.builder.switch_to_block(then_block);
        let then_value = self.codegen_expression(&if_expr.consequence);

        let mut result = self.unit_value();

        if let Some(alternative) = &if_expr.alternative {
            let end_block = self.builder.insert_block();
            let then_values = then_value.into_value_list(self);
            self.builder.terminate_with_jmp(end_block, then_values);

            self.builder.switch_to_block(else_block);
            let else_value = self.codegen_expression(alternative);
            let else_values = else_value.into_value_list(self);
            self.builder.terminate_with_jmp(end_block, else_values);

            // Create block arguments for the end block as needed to branch to
            // with our then and else value.
            result = Self::map_type(&if_expr.typ, |typ| {
                self.builder.add_block_parameter(end_block, typ).into()
            });

            // Must also set the then block to jmp to the end now
            self.builder.switch_to_block(end_block);
        } else {
            // In the case we have no 'else', the 'else' block is actually the end block.
            self.builder.terminate_with_jmp(else_block, vec![]);
            self.builder.switch_to_block(else_block);
        }

        result
    }

    fn codegen_tuple(&mut self, tuple: &[Expression]) -> Values {
        Tree::Branch(vecmap(tuple, |expr| self.codegen_expression(expr)))
    }

    fn codegen_extract_tuple_field(&mut self, tuple: &Expression, field_index: usize) -> Values {
        let tuple = self.codegen_expression(tuple);
        Self::get_field(tuple, field_index)
    }

    /// Generate SSA for a function call. Note that calls to built-in functions
    /// and intrinsics are also represented by the function call instruction.
    fn codegen_call(&mut self, call: &ast::Call) -> Values {
        let arguments = call
            .arguments
            .iter()
            .flat_map(|argument| self.codegen_expression(argument).into_value_list(self))
            .collect();

        if let ast::Expression::Ident(ident) = call.func.as_ref() {
            if let ast::Definition::Oracle(func) = &ident.definition {
                return self.insert_foreign_call(func.to_owned(), arguments, &call.return_type);
            }
        }

        let function = self.codegen_non_tuple_expression(&call.func);
        self.insert_call(function, arguments, &call.return_type)
    }

    /// Generate SSA for the given variable.
    /// If the variable is immutable, no special handling is necessary and we can return the given
    /// ValueId directly. If it is mutable, we'll need to allocate space for the value and store
    /// the initial value before returning the allocate instruction.
    fn codegen_let(&mut self, let_expr: &ast::Let) -> Values {
        let mut values = self.codegen_expression(&let_expr.expression);

        if let_expr.mutable {
            values = values.map(|value| {
                let value = value.eval(self);
                Tree::Leaf(self.new_mutable_variable(value))
            });
        }

        self.define(let_expr.id, values);
        self.unit_value()
    }

    fn codegen_constrain(&mut self, expr: &Expression, _location: Location) -> Values {
        let boolean = self.codegen_non_tuple_expression(expr);
        self.builder.insert_constrain(boolean);
        self.unit_value()
    }

    fn codegen_assign(&mut self, assign: &ast::Assign) -> Values {
        let lhs = self.extract_current_value(&assign.lvalue);
        let rhs = self.codegen_expression(&assign.expression);

        self.assign_new_value(lhs, rhs);
        self.unit_value()
    }

    fn codegen_semi(&mut self, expr: &Expression) -> Values {
        self.codegen_expression(expr);
        self.unit_value()
    }
}<|MERGE_RESOLUTION|>--- conflicted
+++ resolved
@@ -97,7 +97,6 @@
         match &ident.definition {
             ast::Definition::Local(id) => self.lookup(*id).map(|value| value.eval(self).into()),
             ast::Definition::Function(id) => self.get_or_queue_function(*id),
-<<<<<<< HEAD
             ast::Definition::Oracle(name) => self.builder.import_foreign_function(name).into(),
             ast::Definition::Builtin(name) | ast::Definition::LowLevel(name) => {
                 match self.builder.import_intrinsic(name) {
@@ -105,14 +104,6 @@
                     None => panic!("No builtin function named '{name}' found"),
                 }
             }
-=======
-            ast::Definition::Builtin(name)
-            | ast::Definition::LowLevel(name)
-            | ast::Definition::Oracle(name, _) => match self.builder.import_intrinsic(name) {
-                Some(builtin) => builtin.into(),
-                None => panic!("No builtin function named '{name}' found"),
-            },
->>>>>>> 91defbc2
         }
     }
 
