--- conflicted
+++ resolved
@@ -115,16 +115,12 @@
         }
     }
 
-<<<<<<< HEAD
-    fn codegen_literal(&mut self, literal: &ast::Literal) -> Result<Values, InternalError> {
-=======
     /// Codegen an identifier, automatically loading its value if it is mutable.
     fn codegen_ident(&mut self, ident: &ast::Ident) -> Values {
         self.codegen_ident_reference(ident).map(|value| value.eval(self).into())
     }
 
-    fn codegen_literal(&mut self, literal: &ast::Literal) -> Values {
->>>>>>> 3c827217
+    fn codegen_literal(&mut self, literal: &ast::Literal) -> Result<Values, InternalError> {
         match literal {
             ast::Literal::Array(array) => {
                 let elements =
@@ -192,18 +188,7 @@
         Ok(result)
     }
 
-<<<<<<< HEAD
     fn codegen_unary(&mut self, unary: &ast::Unary) -> Result<Values, InternalError> {
-        let rhs = self.codegen_expression(&unary.rhs)?;
-        match unary.operator {
-            noirc_frontend::UnaryOp::Not => {
-                let rhs = rhs.into_leaf().eval(self)?;
-                Ok(self.builder.insert_not(rhs)?.into())
-            }
-            noirc_frontend::UnaryOp::Minus => {
-                let rhs = rhs.into_leaf().eval(self)?;
-=======
-    fn codegen_unary(&mut self, unary: &ast::Unary) -> Values {
         match unary.operator {
             noirc_frontend::UnaryOp::Not => {
                 let rhs = self.codegen_expression(&unary.rhs);
@@ -213,17 +198,12 @@
             noirc_frontend::UnaryOp::Minus => {
                 let rhs = self.codegen_expression(&unary.rhs);
                 let rhs = rhs.into_leaf().eval(self);
->>>>>>> 3c827217
                 let typ = self.builder.type_of_value(rhs);
                 let zero = self.builder.numeric_constant(0u128, typ);
                 Ok(self.builder.insert_binary(zero, BinaryOp::Sub, rhs)?.into())
             }
             noirc_frontend::UnaryOp::MutableReference => {
-<<<<<<< HEAD
-                Ok(rhs.try_map(|rhs| {
-=======
                 self.codegen_reference(&unary.rhs).map(|rhs| {
->>>>>>> 3c827217
                     match rhs {
                         value::Value::Normal(value) => {
                             let alloc = self.builder.insert_allocate()?;
@@ -243,11 +223,6 @@
         }
     }
 
-<<<<<<< HEAD
-    fn codegen_binary(&mut self, binary: &ast::Binary) -> Result<Values, InternalError> {
-        let lhs = self.codegen_non_tuple_expression(&binary.lhs)?;
-        let rhs = self.codegen_non_tuple_expression(&binary.rhs)?;
-=======
     fn codegen_reference(&mut self, expr: &Expression) -> Values {
         match expr {
             Expression::Ident(ident) => self.codegen_ident_reference(ident),
@@ -259,10 +234,9 @@
         }
     }
 
-    fn codegen_binary(&mut self, binary: &ast::Binary) -> Values {
-        let lhs = self.codegen_non_tuple_expression(&binary.lhs);
-        let rhs = self.codegen_non_tuple_expression(&binary.rhs);
->>>>>>> 3c827217
+    fn codegen_binary(&mut self, binary: &ast::Binary) Result<Values, InternalError> {
+        let lhs = self.codegen_non_tuple_expression(&binary.lhs)?;
+        let rhs = self.codegen_non_tuple_expression(&binary.rhs)?;
         self.insert_binary(lhs, binary.operator, rhs, binary.location)
     }
 
