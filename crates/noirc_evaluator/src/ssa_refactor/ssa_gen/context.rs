use std::collections::HashMap;
use std::rc::Rc;
use std::sync::{Mutex, RwLock};

use acvm::FieldElement;
use iter_extended::vecmap;
use noirc_frontend::monomorphization::ast::{self, LocalId, Parameters};
use noirc_frontend::monomorphization::ast::{FuncId, Program};
use noirc_frontend::Signedness;

use crate::ssa_refactor::ir::dfg::DataFlowGraph;
use crate::ssa_refactor::ir::function::FunctionId as IrFunctionId;
use crate::ssa_refactor::ir::function::{Function, RuntimeType};
use crate::ssa_refactor::ir::instruction::BinaryOp;
use crate::ssa_refactor::ir::map::AtomicCounter;
use crate::ssa_refactor::ir::types::{NumericType, Type};
use crate::ssa_refactor::ir::value::ValueId;
use crate::ssa_refactor::ssa_builder::FunctionBuilder;

use super::value::{Tree, Value, Values};

/// The FunctionContext is the main context object for translating a
/// function into SSA form during the SSA-gen pass.
///
/// This context can be used to build any amount of functions,
/// so long as it is cleared out in between each function via
/// calling self.new_function().
///
/// If compiling many functions across multiple threads, there should
/// be a separate FunctionContext for each thread. Each FunctionContext
/// can communicate via the SharedContext field which as its name suggests
/// is the only part of the context that needs to be shared between threads.
pub(super) struct FunctionContext<'a> {
    definitions: HashMap<LocalId, Values>,

    pub(super) builder: FunctionBuilder,
    shared_context: &'a SharedContext,
}

/// Shared context for all functions during ssa codegen. This is the only
/// object that is shared across all threads when generating ssa in multiple threads.
///
/// The main job of the SharedContext is to remember which functions are already
/// compiled, what their IDs are, and keep a queue of which functions still need to
/// be compiled.
///
/// SSA can be generated by continuously popping from this function_queue and using
/// FunctionContext to generate from the popped function id. Once the queue is empty,
/// no other functions are reachable and the SSA generation is finished.
pub(super) struct SharedContext {
    /// All currently known functions which have already been assigned function ids.
    /// These functions are all either currently having their SSA generated or are
    /// already finished.
    functions: RwLock<HashMap<FuncId, IrFunctionId>>,

    /// Queue of which functions still need to be compiled.
    ///
    /// The queue is currently Last-in First-out (LIFO) but this is an
    /// implementation detail that can be trivially changed and should
    /// not impact the resulting SSA besides changing which IDs are assigned
    /// to which functions.
    function_queue: Mutex<FunctionQueue>,

    /// Shared counter used to assign the ID of the next function
    function_counter: AtomicCounter<Function>,

    /// The entire monomorphized source program
    pub(super) program: Program,
}

/// The queue of functions remaining to compile
type FunctionQueue = Vec<(ast::FuncId, IrFunctionId)>;

impl<'a> FunctionContext<'a> {
    /// Create a new FunctionContext to compile the first function in the shared_context's
    /// function queue.
    ///
    /// This will pop from the function queue, so it is expected the shared_context's function
    /// queue is non-empty at the time of calling this function. This can be ensured by calling
    /// `shared_context.get_or_queue_function(function_to_queue)` before calling this constructor.
    ///
    /// `function_name` and `parameters` are expected to be the name and parameters of the function
    /// this constructor will pop from the function queue.
    pub(super) fn new(
        function_name: String,
        parameters: &Parameters,
        runtime: RuntimeType,
        shared_context: &'a SharedContext,
    ) -> Self {
        let function_id = shared_context
            .pop_next_function_in_queue()
            .expect("No function in queue for the FunctionContext to compile")
            .1;

        let builder = FunctionBuilder::new(function_name, function_id, runtime);
        let mut this = Self { definitions: HashMap::new(), builder, shared_context };
        this.add_parameters_to_scope(parameters);
        this
    }

    /// Finish building the current function and switch to building a new function with the
    /// given name, id, and parameters.
    ///
    /// Note that the previous function cannot be resumed after calling this. Developers should
    /// avoid calling new_function until the previous function is completely finished with ssa-gen.
    pub(super) fn new_function(&mut self, id: IrFunctionId, func: &ast::Function) {
        self.definitions.clear();
        if func.unconstrained {
            self.builder.new_brillig_function(func.name.clone(), id);
        } else {
            self.builder.new_function(func.name.clone(), id);
        }
        self.add_parameters_to_scope(&func.parameters);
    }

    /// Add each parameter to the current scope, and return the list of parameter types.
    ///
    /// The returned parameter type list will be flattened, so any struct parameters will
    /// be returned as one entry for each field (recursively).
    fn add_parameters_to_scope(&mut self, parameters: &Parameters) {
        for (id, mutable, _, typ) in parameters {
            self.add_parameter_to_scope(*id, typ, *mutable);
        }
    }

    /// Adds a "single" parameter to scope.
    ///
    /// Single is in quotes here because in the case of tuple parameters, the tuple is flattened
    /// into a new parameter for each field recursively.
    fn add_parameter_to_scope(
        &mut self,
        parameter_id: LocalId,
        parameter_type: &ast::Type,
        mutable: bool,
    ) {
        // Add a separate parameter for each field type in 'parameter_type'
        let parameter_value = Self::map_type(parameter_type, |typ| {
            let value = self.builder.add_parameter(typ);
            if mutable {
                self.new_mutable_variable(value)
            } else {
                value.into()
            }
        });

        self.definitions.insert(parameter_id, parameter_value);
    }

    /// Allocate a single slot of memory and store into it the given initial value of the variable.
    /// Always returns a Value::Mutable wrapping the allocate instruction.
    pub(super) fn new_mutable_variable(&mut self, value_to_store: ValueId) -> Value {
        let alloc = self.builder.insert_allocate();
        self.builder.insert_store(alloc, value_to_store);
        let typ = self.builder.type_of_value(value_to_store);
        Value::Mutable(alloc, typ)
    }

    /// Maps the given type to a Tree of the result type.
    ///
    /// This can be used to (for example) flatten a tuple type, creating
    /// and returning a new parameter for each field type.
    pub(super) fn map_type<T>(typ: &ast::Type, mut f: impl FnMut(Type) -> T) -> Tree<T> {
        Self::map_type_helper(typ, &mut f)
    }

    // This helper is needed because we need to take f by mutable reference,
    // otherwise we cannot move it multiple times each loop of vecmap.
    fn map_type_helper<T>(typ: &ast::Type, f: &mut impl FnMut(Type) -> T) -> Tree<T> {
        match typ {
            ast::Type::Tuple(fields) => {
                Tree::Branch(vecmap(fields, |field| Self::map_type_helper(field, f)))
            }
            ast::Type::Unit => Tree::empty(),
            other => Tree::Leaf(f(Self::convert_non_tuple_type(other))),
        }
    }

    /// Convert a monomorphized type to an SSA type, preserving the structure
    /// of any tuples within.
    pub(super) fn convert_type(typ: &ast::Type) -> Tree<Type> {
        // Do nothing in the closure here - map_type_helper already calls
        // convert_non_tuple_type internally.
        Self::map_type_helper(typ, &mut |x| x)
    }

    /// Converts a non-tuple type into an SSA type. Panics if a tuple type is passed.
    ///
    /// This function is needed since this SSA IR has no concept of tuples and thus no type for
    /// them. Use `convert_type` if tuple types need to be handled correctly.
    pub(super) fn convert_non_tuple_type(typ: &ast::Type) -> Type {
        match typ {
            ast::Type::Field => Type::field(),
            ast::Type::Array(len, element) => {
                let element_types = Self::convert_type(element).flatten();
                Type::Array(Rc::new(element_types), *len as usize)
            }
            ast::Type::Integer(Signedness::Signed, bits) => Type::signed(*bits),
            ast::Type::Integer(Signedness::Unsigned, bits) => Type::unsigned(*bits),
            ast::Type::Bool => Type::unsigned(1),
<<<<<<< HEAD
            ast::Type::String(_) => Type::Reference,
=======
            ast::Type::String(len) => Type::Array(Rc::new(vec![Type::char()]), *len as usize),
>>>>>>> d811a418
            ast::Type::Unit => panic!("convert_non_tuple_type called on a unit type"),
            ast::Type::Tuple(_) => panic!("convert_non_tuple_type called on a tuple: {typ}"),
            ast::Type::Function(_, _) => Type::Function,

            // How should we represent Vecs?
            // Are they a struct of array + length + capacity?
            // Or are they just references?
            ast::Type::Vec(_) => Type::Reference,
        }
    }

    /// Returns the unit value, represented as an empty tree of values
    pub(super) fn unit_value() -> Values {
        Values::empty()
    }

    /// Insert a binary instruction at the end of the current block.
    /// Converts the form of the binary instruction as necessary
    /// (e.g. swapping arguments, inserting a not) to represent it in the IR.
    /// For example, (a <= b) is represented as !(b < a)
    pub(super) fn insert_binary(
        &mut self,
        mut lhs: ValueId,
        operator: noirc_frontend::BinaryOpKind,
        mut rhs: ValueId,
    ) -> Values {
        let op = convert_operator(operator);

        if op == BinaryOp::Eq && matches!(self.builder.type_of_value(lhs), Type::Array(..)) {
            return self.insert_array_equality(lhs, operator, rhs);
        }

        if operator_requires_swapped_operands(operator) {
            std::mem::swap(&mut lhs, &mut rhs);
        }

        let mut result = self.builder.insert_binary(lhs, op, rhs);

        if let Some(max_bit_size) = operator_result_max_bit_size_to_truncate(
            operator,
            lhs,
            rhs,
            &self.builder.current_function.dfg,
        ) {
            let result_type = self.builder.current_function.dfg.type_of_value(result);
            let bit_size = match result_type {
                Type::Numeric(NumericType::Signed { bit_size })
                | Type::Numeric(NumericType::Unsigned { bit_size }) => bit_size,
                _ => {
                    unreachable!("ICE: Truncation attempted on non-integer");
                }
            };
            result = self.builder.insert_truncate(result, bit_size, max_bit_size);
        }

        if operator_requires_not(operator) {
            result = self.builder.insert_not(result);
        }
        result.into()
    }

    /// The frontend claims to support equality (==) on arrays, so we must support it in SSA here.
    /// The actual BinaryOp::Eq in SSA is meant only for primitive numeric types so we encode an
    /// entire equality loop on each array element. The generated IR is as follows:
    ///
    ///   ...
    ///   result_alloc = allocate
    ///   store u1 1 in result_alloc
    ///   jmp loop_start(0)
    /// loop_start(i: Field):
    ///   v0 = lt i, array_len
    ///   jmpif v0, then: loop_body, else: loop_end
    /// loop_body():
    ///   v1 = array_get lhs, index i
    ///   v2 = array_get rhs, index i
    ///   v3 = eq v1, v2
    ///   v4 = load result_alloc
    ///   v5 = and v4, v3
    ///   store v5 in result_alloc
    ///   v6 = add i, Field 1
    ///   jmp loop_start(v6)
    /// loop_end():
    ///   result = load result_alloc
    fn insert_array_equality(
        &mut self,
        lhs: ValueId,
        operator: noirc_frontend::BinaryOpKind,
        rhs: ValueId,
    ) -> Values {
        let lhs_type = self.builder.type_of_value(lhs);
        let rhs_type = self.builder.type_of_value(rhs);

        let (array_length, element_type) = match (lhs_type, rhs_type) {
            (
                Type::Array(lhs_composite_type, lhs_length),
                Type::Array(rhs_composite_type, rhs_length),
            ) => {
                assert!(
                    lhs_composite_type.len() == 1 && rhs_composite_type.len() == 1,
                    "== is unimplemented for arrays of structs"
                );
                assert_eq!(lhs_composite_type[0], rhs_composite_type[0]);
                assert_eq!(lhs_length, rhs_length, "Expected two arrays of equal length");
                (lhs_length, lhs_composite_type[0].clone())
            }
            _ => unreachable!("Expected two array values"),
        };

        let loop_start = self.builder.insert_block();
        let loop_body = self.builder.insert_block();
        let loop_end = self.builder.insert_block();

        // pre-loop
        let result_alloc = self.builder.insert_allocate();
        let true_value = self.builder.numeric_constant(1u128, Type::bool());
        self.builder.insert_store(result_alloc, true_value);
        let zero = self.builder.field_constant(0u128);
        self.builder.terminate_with_jmp(loop_start, vec![zero]);

        // loop_start
        self.builder.switch_to_block(loop_start);
        let i = self.builder.add_block_parameter(loop_start, Type::field());
        let array_length = self.builder.field_constant(array_length as u128);
        let v0 = self.builder.insert_binary(i, BinaryOp::Lt, array_length);
        self.builder.terminate_with_jmpif(v0, loop_body, loop_end);

        // loop body
        self.builder.switch_to_block(loop_body);
        let v1 = self.builder.insert_array_get(lhs, i, element_type.clone());
        let v2 = self.builder.insert_array_get(rhs, i, element_type);
        let v3 = self.builder.insert_binary(v1, BinaryOp::Eq, v2);
        let v4 = self.builder.insert_load(result_alloc, Type::bool());
        let v5 = self.builder.insert_binary(v4, BinaryOp::And, v3);
        self.builder.insert_store(result_alloc, v5);
        let one = self.builder.field_constant(1u128);
        let v6 = self.builder.insert_binary(i, BinaryOp::Add, one);
        self.builder.terminate_with_jmp(loop_start, vec![v6]);

        // loop end
        self.builder.switch_to_block(loop_end);
        let mut result = self.builder.insert_load(result_alloc, Type::bool());

        if operator_requires_not(operator) {
            result = self.builder.insert_not(result);
        }
        result.into()
    }

    /// Inserts a call instruction at the end of the current block and returns the results
    /// of the call.
    ///
    /// Compared to self.builder.insert_call, this version will reshape the returned Vec<ValueId>
    /// back into a Values tree of the proper shape.
    pub(super) fn insert_call(
        &mut self,
        function: ValueId,
        arguments: Vec<ValueId>,
        result_type: &ast::Type,
    ) -> Values {
        let result_types = Self::convert_type(result_type).flatten();
        let results = self.builder.insert_call(function, arguments, result_types);

        let mut i = 0;
        let reshaped_return_values = Self::map_type(result_type, |_| {
            let result = results[i].into();
            i += 1;
            result
        });
        assert_eq!(i, results.len());
        reshaped_return_values
    }

    /// Create a const offset of an address for an array load or store
    pub(super) fn make_offset(&mut self, mut address: ValueId, offset: u128) -> ValueId {
        if offset != 0 {
            let offset = self.builder.field_constant(offset);
            address = self.builder.insert_binary(address, BinaryOp::Add, offset);
        }
        address
    }

    /// Define a local variable to be some Values that can later be retrieved
    /// by calling self.lookup(id)
    pub(super) fn define(&mut self, id: LocalId, value: Values) {
        let existing = self.definitions.insert(id, value);
        assert!(existing.is_none(), "Variable {id:?} was defined twice in ssa-gen pass");
    }

    /// Looks up the value of a given local variable. Expects the variable to have
    /// been previously defined or panics otherwise.
    pub(super) fn lookup(&self, id: LocalId) -> Values {
        self.definitions.get(&id).expect("lookup: variable not defined").clone()
    }

    /// Extract the given field of the tuple. Panics if the given Values is not
    /// a Tree::Branch or does not have enough fields.
    pub(super) fn get_field(tuple: Values, field_index: usize) -> Values {
        match tuple {
            Tree::Branch(mut trees) => trees.remove(field_index),
            Tree::Leaf(value) => {
                unreachable!("Tried to extract tuple index {field_index} from non-tuple {value:?}")
            }
        }
    }

    /// Extract the given field of the tuple by reference. Panics if the given Values is not
    /// a Tree::Branch or does not have enough fields.
    pub(super) fn get_field_ref(tuple: &Values, field_index: usize) -> &Values {
        match tuple {
            Tree::Branch(trees) => &trees[field_index],
            Tree::Leaf(value) => {
                unreachable!("Tried to extract tuple index {field_index} from non-tuple {value:?}")
            }
        }
    }

    /// Replace the given field of the tuple with a new one. Panics if the given Values is not
    /// a Tree::Branch or does not have enough fields.
    pub(super) fn replace_field(tuple: Values, field_index: usize, new_value: Values) -> Values {
        match tuple {
            Tree::Branch(mut trees) => {
                trees[field_index] = new_value;
                Tree::Branch(trees)
            }
            Tree::Leaf(value) => {
                unreachable!("Tried to extract tuple index {field_index} from non-tuple {value:?}")
            }
        }
    }

    /// Retrieves the given function, adding it to the function queue
    /// if it is not yet compiled.
    pub(super) fn get_or_queue_function(&mut self, id: FuncId) -> Values {
        let function = self.shared_context.get_or_queue_function(id);
        self.builder.import_function(function).into()
    }

    /// Extracts the current value out of an LValue.
    ///
    /// Goal: Handle the case of assigning to nested expressions such as `foo.bar[i1].baz[i2] = e`
    ///       while also noting that assigning to arrays will create a new array rather than mutate
    ///       the original.
    ///
    /// Method: First `extract_current_value` must recurse on the lvalue to extract the current
    ///         value contained:
    ///
    /// v0 = foo.bar                 ; allocate instruction for bar
    /// v1 = load v0                 ; loading the bar array
    /// v2 = add i1, baz_index       ; field offset for index i1, field baz
    /// v3 = array_get v1, index v2  ; foo.bar[i1].baz
    ///
    /// Method (part 2): Then, `assign_new_value` will recurse in the opposite direction to
    ///                  construct the larger value as needed until we can `store` to the nearest
    ///                  allocation.
    ///
    /// v4 = array_set v3, index i2, e   ; finally create a new array setting the desired value
    /// v5 = array_set v1, index v2, v4  ; now must also create the new bar array
    /// store v5 in v0                   ; and store the result in the only mutable reference
    ///
    /// The returned `LValueRef` tracks the current value at each step of the lvalue.
    /// This is later used by `assign_new_value` to construct a new updated value that
    /// can be assigned to an allocation within the LValueRef::Ident.
    ///
    /// This is operationally equivalent to extract_current_value_recursive, but splitting these
    /// into two separate functions avoids cloning the outermost `Values` returned by the recursive
    /// version, as it is only needed for recursion.
    pub(super) fn extract_current_value(&mut self, lvalue: &ast::LValue) -> LValue {
        match lvalue {
            ast::LValue::Ident(ident) => LValue::Ident(self.ident_lvalue(ident)),
            ast::LValue::Index { array, index, .. } => self.index_lvalue(array, index).2,
            ast::LValue::MemberAccess { object, field_index } => {
                let (old_object, object_lvalue) = self.extract_current_value_recursive(object);
                let object_lvalue = Box::new(object_lvalue);
                LValue::MemberAccess { old_object, object_lvalue, index: *field_index }
            }
        }
    }

    /// Compile the given identifier as a reference - ie. avoid calling .eval()
    fn ident_lvalue(&self, ident: &ast::Ident) -> Values {
        match &ident.definition {
            ast::Definition::Local(id) => self.lookup(*id),
            other => panic!("Unexpected definition found for mutable value: {other}"),
        }
    }

    /// Compile the given `array[index]` expression as a reference.
    /// This will return a triple of (array, index, lvalue_ref) where the lvalue_ref records the
    /// structure of the lvalue expression for use by `assign_new_value`.
    fn index_lvalue(
        &mut self,
        array: &ast::LValue,
        index: &ast::Expression,
    ) -> (ValueId, ValueId, LValue) {
        let (old_array, array_lvalue) = self.extract_current_value_recursive(array);
        let old_array = old_array.into_leaf().eval(self);
        let array_lvalue = Box::new(array_lvalue);
        let index = self.codegen_non_tuple_expression(index);
        (old_array, index, LValue::Index { old_array, index, array_lvalue })
    }

    fn extract_current_value_recursive(&mut self, lvalue: &ast::LValue) -> (Values, LValue) {
        match lvalue {
            ast::LValue::Ident(ident) => {
                let variable = self.ident_lvalue(ident);
                (variable.clone(), LValue::Ident(variable))
            }
            ast::LValue::Index { array, index, element_type, location: _ } => {
                let (old_array, index, index_lvalue) = self.index_lvalue(array, index);
                let element = self.codegen_array_index(old_array, index, element_type);
                (element, index_lvalue)
            }
            ast::LValue::MemberAccess { object, field_index: index } => {
                let (old_object, object_lvalue) = self.extract_current_value_recursive(object);
                let object_lvalue = Box::new(object_lvalue);
                let element = Self::get_field_ref(&old_object, *index).clone();
                (element, LValue::MemberAccess { old_object, object_lvalue, index: *index })
            }
        }
    }

    /// Assigns a new value to the given LValue.
    /// The LValue can be created via a previous call to extract_current_value.
    /// This method recurs on the given LValue to create a new value to assign an allocation
    /// instruction within an LValue::Ident - see the comment on `extract_current_value` for more
    /// details.
    /// When first-class references are supported the nearest reference may be in any LValue
    /// variant rather than just LValue::Ident.
    pub(super) fn assign_new_value(&mut self, lvalue: LValue, new_value: Values) {
        match lvalue {
            LValue::Ident(references) => self.assign(references, new_value),
            LValue::Index { old_array, index, array_lvalue } => {
                let rvalue = new_value.into_leaf().eval(self); // TODO
                let new_array = self.builder.insert_array_set(old_array, index, rvalue);
                self.assign_new_value(*array_lvalue, new_array.into());
            }
            LValue::MemberAccess { old_object, index, object_lvalue } => {
                let new_object = Self::replace_field(old_object, index, new_value);
                self.assign_new_value(*object_lvalue, new_object);
            }
        }
    }

    /// Given an lhs containing only references, create a store instruction to store each value of
    /// rhs into its corresponding value in lhs.
    fn assign(&mut self, lhs: Values, rhs: Values) {
        match (lhs, rhs) {
            (Tree::Branch(lhs_branches), Tree::Branch(rhs_branches)) => {
                assert_eq!(lhs_branches.len(), rhs_branches.len());

                for (lhs, rhs) in lhs_branches.into_iter().zip(rhs_branches) {
                    self.assign(lhs, rhs);
                }
            }
            (Tree::Leaf(lhs), Tree::Leaf(rhs)) => {
                let (lhs, rhs) = (lhs.eval_reference(), rhs.eval(self));
                self.builder.insert_store(lhs, rhs);
            }
            (lhs, rhs) => {
                unreachable!(
                    "assign: Expected lhs and rhs values to match but found {lhs:?} and {rhs:?}"
                )
            }
        }
    }
}

/// True if the given operator cannot be encoded directly and needs
/// to be represented as !(some other operator)
fn operator_requires_not(op: noirc_frontend::BinaryOpKind) -> bool {
    use noirc_frontend::BinaryOpKind::*;
    matches!(op, NotEqual | LessEqual | GreaterEqual)
}

/// True if the given operator cannot be encoded directly and needs
/// to have its lhs and rhs swapped to be represented with another operator.
/// Example: (a > b) needs to be represented as (b < a)
fn operator_requires_swapped_operands(op: noirc_frontend::BinaryOpKind) -> bool {
    use noirc_frontend::BinaryOpKind::*;
    matches!(op, Greater | LessEqual)
}

/// If the operation requires its result to be truncated because it is an integer, the maximum
/// number of bits that result may occupy is returned.
fn operator_result_max_bit_size_to_truncate(
    op: noirc_frontend::BinaryOpKind,
    lhs: ValueId,
    rhs: ValueId,
    dfg: &DataFlowGraph,
) -> Option<u32> {
    let lhs_type = dfg.type_of_value(lhs);
    let rhs_type = dfg.type_of_value(rhs);

    let get_bit_size = |typ| match typ {
        Type::Numeric(NumericType::Signed { bit_size } | NumericType::Unsigned { bit_size }) => {
            Some(bit_size)
        }
        _ => None,
    };

    let lhs_bit_size = get_bit_size(lhs_type)?;
    let rhs_bit_size = get_bit_size(rhs_type)?;
    use noirc_frontend::BinaryOpKind::*;
    match op {
        Add => Some(std::cmp::max(lhs_bit_size, rhs_bit_size) + 1),
        Subtract => Some(std::cmp::max(lhs_bit_size, rhs_bit_size) + 1),
        Multiply => Some(lhs_bit_size + rhs_bit_size),
        ShiftLeft => {
            if let Some(rhs_constant) = dfg.get_numeric_constant(rhs) {
                // Happy case is that we know precisely by how many bits the the integer will
                // increase: lhs_bit_size + rhs
                return Some(lhs_bit_size + (rhs_constant.to_u128() as u32));
            }
            // Unhappy case is that we don't yet know the rhs value, (even though it will
            // eventually have to resolve to a constant). The best we can is assume the value of
            // rhs to be the maximum value of it's numeric type. If that turns out to be larger
            // than the native field's bit size, we full back to using that.

            // The formula for calculating the max bit size of a left shift is:
            // lhs_bit_size + 2^{rhs_bit_size} - 1
            // Inferring the max bit size of left shift from its operands can result in huge
            // number, that might not only be larger than the native field's max bit size, but
            // furthermore might not be representable as a u32. Hence we use overflow checks and
            // fallback to the native field's max bits.
            let field_max_bits = FieldElement::max_num_bits();
            let (rhs_bit_size_pow_2, overflows) = 2_u32.overflowing_pow(rhs_bit_size);
            if overflows {
                return Some(field_max_bits);
            }
            let (max_bits_plus_1, overflows) = rhs_bit_size_pow_2.overflowing_add(lhs_bit_size);
            if overflows {
                return Some(field_max_bits);
            }
            let max_bit_size = std::cmp::min(max_bits_plus_1 - 1, field_max_bits);
            Some(max_bit_size)
        }
        _ => None,
    }
}

/// Converts the given operator to the appropriate BinaryOp.
/// Take care when using this to insert a binary instruction: this requires
/// checking operator_requires_not and operator_requires_swapped_operands
/// to represent the full operation correctly.
fn convert_operator(op: noirc_frontend::BinaryOpKind) -> BinaryOp {
    use noirc_frontend::BinaryOpKind;
    match op {
        BinaryOpKind::Add => BinaryOp::Add,
        BinaryOpKind::Subtract => BinaryOp::Sub,
        BinaryOpKind::Multiply => BinaryOp::Mul,
        BinaryOpKind::Divide => BinaryOp::Div,
        BinaryOpKind::Modulo => BinaryOp::Mod,
        BinaryOpKind::Equal => BinaryOp::Eq,
        BinaryOpKind::NotEqual => BinaryOp::Eq, // Requires not
        BinaryOpKind::Less => BinaryOp::Lt,
        BinaryOpKind::Greater => BinaryOp::Lt, // Requires operand swap
        BinaryOpKind::LessEqual => BinaryOp::Lt, // Requires operand swap and not
        BinaryOpKind::GreaterEqual => BinaryOp::Lt, // Requires not
        BinaryOpKind::And => BinaryOp::And,
        BinaryOpKind::Or => BinaryOp::Or,
        BinaryOpKind::Xor => BinaryOp::Xor,
        BinaryOpKind::ShiftRight => BinaryOp::Shr,
        BinaryOpKind::ShiftLeft => BinaryOp::Shl,
    }
}

impl SharedContext {
    /// Create a new SharedContext for the given monomorphized program.
    pub(super) fn new(program: Program) -> Self {
        Self {
            functions: Default::default(),
            function_queue: Default::default(),
            function_counter: Default::default(),
            program,
        }
    }

    /// Pops the next function from the shared function queue, returning None if the queue is empty.
    pub(super) fn pop_next_function_in_queue(&self) -> Option<(ast::FuncId, IrFunctionId)> {
        self.function_queue.lock().expect("Failed to lock function_queue").pop()
    }

    /// Return the matching id for the given function if known. If it is not known this
    /// will add the function to the queue of functions to compile, assign it a new id,
    /// and return this new id.
    pub(super) fn get_or_queue_function(&self, id: ast::FuncId) -> IrFunctionId {
        // Start a new block to guarantee the destructor for the map lock is released
        // before map needs to be aquired again in self.functions.write() below
        {
            let map = self.functions.read().expect("Failed to read self.functions");
            if let Some(existing_id) = map.get(&id) {
                return *existing_id;
            }
        }

        let next_id = self.function_counter.next();

        let mut queue = self.function_queue.lock().expect("Failed to lock function queue");
        queue.push((id, next_id));

        self.functions.write().expect("Failed to write to self.functions").insert(id, next_id);

        next_id
    }
}

/// Used to remember the results of each step of extracting a value from an ast::LValue
pub(super) enum LValue {
    Ident(Values),
    Index { old_array: ValueId, index: ValueId, array_lvalue: Box<LValue> },
    MemberAccess { old_object: Values, index: usize, object_lvalue: Box<LValue> },
}<|MERGE_RESOLUTION|>--- conflicted
+++ resolved
@@ -197,11 +197,7 @@
             ast::Type::Integer(Signedness::Signed, bits) => Type::signed(*bits),
             ast::Type::Integer(Signedness::Unsigned, bits) => Type::unsigned(*bits),
             ast::Type::Bool => Type::unsigned(1),
-<<<<<<< HEAD
-            ast::Type::String(_) => Type::Reference,
-=======
             ast::Type::String(len) => Type::Array(Rc::new(vec![Type::char()]), *len as usize),
->>>>>>> d811a418
             ast::Type::Unit => panic!("convert_non_tuple_type called on a unit type"),
             ast::Type::Tuple(_) => panic!("convert_non_tuple_type called on a tuple: {typ}"),
             ast::Type::Function(_, _) => Type::Function,
