--- conflicted
+++ resolved
@@ -228,7 +228,6 @@
         self.insert_instruction(Instruction::Call { func, arguments }, Some(result_types)).results()
     }
 
-<<<<<<< HEAD
     /// Insert a foreign call instruction at the end of the current block and return
     /// the results of the call.
     pub(crate) fn insert_foreign_call(
@@ -239,7 +238,8 @@
     ) -> &[ValueId] {
         self.insert_instruction(Instruction::ForeignCall { func, arguments }, Some(result_types))
             .results()
-=======
+    }
+
     /// Insert an instruction to extract an element from an array
     pub(crate) fn insert_array_get(
         &mut self,
@@ -259,7 +259,6 @@
         value: ValueId,
     ) -> ValueId {
         self.insert_instruction(Instruction::ArraySet { array, index, value }, None).first()
->>>>>>> 91defbc2
     }
 
     /// Terminates the current block with the given terminator instruction
@@ -315,18 +314,6 @@
         Intrinsic::lookup(name).map(|intrinsic| self.import_intrinsic_id(intrinsic))
     }
 
-    // TODO remove
-    // /// Insert a foreign call instruction at the end of the current block and return
-    // /// the results of the call. Used to implement oracles.
-    // pub(crate) fn insert_foreign_function(
-    //     &mut self,
-    //     func: String,
-    //     arguments: Vec<ValueId>,
-    //     result_types: Vec<Type>,
-    // ) -> &[ValueId] {
-    //     self.insert_instruction(Instruction::ForeignCall { func, arguments }, Some(result_types)).results()
-    // }
-
     /// Retrieve a value reference to the given intrinsic operation.
     pub(crate) fn import_intrinsic_id(&mut self, intrinsic: Intrinsic) -> ValueId {
         self.current_function.dfg.import_intrinsic(intrinsic)
