--- conflicted
+++ resolved
@@ -67,15 +67,13 @@
         }
         Value::Function(id) => id.to_string(),
         Value::Intrinsic(intrinsic) => intrinsic.to_string(),
-<<<<<<< HEAD
-        _ => function.dfg.resolve_replaced_value_id(id).to_string(),
-=======
         Value::Array { array, .. } => {
             let elements = vecmap(array, |element| value(function, *element));
             format!("[{}]", elements.join(", "))
         }
-        Value::Param { .. } | Value::Instruction { .. } => id.to_string(),
->>>>>>> eb46566c
+        Value::Param { .. } | Value::Instruction { .. } => {
+            function.dfg.resolve_replaced_value_id(id).to_string()
+        }
     }
 }
 
