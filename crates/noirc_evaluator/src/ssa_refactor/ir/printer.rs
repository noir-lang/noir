//! This file is for pretty-printing the SSA IR in a human-readable form for debugging.
use std::{
    collections::HashSet,
    fmt::{Formatter, Result},
};

use iter_extended::vecmap;

use super::{
    basic_block::BasicBlockId,
    function::Function,
    instruction::{Instruction, InstructionId, TerminatorInstruction},
    value::ValueId,
};

/// Helper function for Function's Display impl to pretty-print the function with the given formatter.
pub(crate) fn display_function(function: &Function, f: &mut Formatter) -> Result {
    writeln!(f, "fn {} {} {{", function.name(), function.id())?;
    display_block_with_successors(function, function.entry_block(), &mut HashSet::new(), f)?;
    write!(f, "}}")
}

/// Displays a block followed by all of its successors recursively.
/// This uses a HashSet to keep track of the visited blocks. Otherwise
/// there would be infinite recursion for any loops in the IR.
pub(crate) fn display_block_with_successors(
    function: &Function,
    block_id: BasicBlockId,
    visited: &mut HashSet<BasicBlockId>,
    f: &mut Formatter,
) -> Result {
    display_block(function, block_id, f)?;
    visited.insert(block_id);

    for successor in function.dfg[block_id].successors() {
        if !visited.contains(&successor) {
            display_block_with_successors(function, successor, visited, f)?;
        }
    }
    Ok(())
}

/// Display a single block. This will not display the block's successors.
pub(crate) fn display_block(
    function: &Function,
    block_id: BasicBlockId,
    f: &mut Formatter,
) -> Result {
    let block = &function.dfg[block_id];

    writeln!(f, "  {}({}):", block_id, value_list_with_types(function, block.parameters()))?;

    for instruction in block.instructions() {
        display_instruction(function, *instruction, f)?;
    }

    display_terminator(function, block.terminator(), f)
}

/// Specialize displaying value ids so that if they refer to a numeric
/// constant or a function we print those directly.
fn value(function: &Function, id: ValueId) -> String {
    use super::value::Value;
    match &function.dfg[id] {
        Value::NumericConstant { constant, typ } => {
            format!("{typ} {constant}")
        }
        Value::Function(id) => id.to_string(),
        Value::Intrinsic(intrinsic) => intrinsic.to_string(),
        Value::Array { array, .. } => {
            let elements = vecmap(array, |element| value(function, *element));
            format!("[{}]", elements.join(", "))
        }
        Value::Param { .. } | Value::Instruction { .. } => id.to_string(),
    }
}

/// Display each value along with its type. E.g. `v0: Field, v1: u64, v2: u1`
fn value_list_with_types(function: &Function, values: &[ValueId]) -> String {
    vecmap(values, |id| {
        let value = value(function, *id);
        let typ = function.dfg.type_of_value(*id);
        format!("{value}: {typ}")
    })
    .join(", ")
}

/// Display each value separated by a comma
fn value_list(function: &Function, values: &[ValueId]) -> String {
    vecmap(values, |id| value(function, *id)).join(", ")
}

/// Display a terminator instruction
pub(crate) fn display_terminator(
    function: &Function,
    terminator: Option<&TerminatorInstruction>,
    f: &mut Formatter,
) -> Result {
    match terminator {
        Some(TerminatorInstruction::Jmp { destination, arguments }) => {
            writeln!(f, "    jmp {}({})", destination, value_list(function, arguments))
        }
        Some(TerminatorInstruction::JmpIf { condition, then_destination, else_destination }) => {
            writeln!(
                f,
                "    jmpif {} then: {}, else: {}",
                value(function, *condition),
                then_destination,
                else_destination
            )
        }
        Some(TerminatorInstruction::Return { return_values }) => {
            writeln!(f, "    return {}", value_list(function, return_values))
        }
        None => writeln!(f, "    (no terminator instruction)"),
    }
}

/// Display an arbitrary instruction
pub(crate) fn display_instruction(
    function: &Function,
    instruction: InstructionId,
    f: &mut Formatter,
) -> Result {
    // instructions are always indented within a function
    write!(f, "    ")?;

    let results = function.dfg.instruction_results(instruction);
    if !results.is_empty() {
        write!(f, "{} = ", value_list(function, results))?;
    }

    let show = |id| value(function, id);

    match &function.dfg[instruction] {
        Instruction::Binary(binary) => {
            writeln!(f, "{} {}, {}", binary.operator, show(binary.lhs), show(binary.rhs))
        }
        Instruction::Cast(lhs, typ) => writeln!(f, "cast {} as {typ}", show(*lhs)),
        Instruction::Not(rhs) => writeln!(f, "not {}", show(*rhs)),
        Instruction::Truncate { value, bit_size, max_bit_size } => {
            let value = show(*value);
            writeln!(f, "truncate {value} to {bit_size} bits, max_bit_size: {max_bit_size}",)
        }
        Instruction::Constrain(value) => {
            writeln!(f, "constrain {}", show(*value))
        }
        Instruction::Call { func, arguments } => {
            writeln!(f, "call {}({})", show(*func), value_list(function, arguments))
        }
        Instruction::Allocate => writeln!(f, "allocate"),
        Instruction::Load { address } => writeln!(f, "load {}", show(*address)),
        Instruction::Store { address, value } => {
            writeln!(f, "store {} at {}", show(*value), show(*address))
        }
<<<<<<< HEAD
        Instruction::EnableSideEffects { condition } => {
            writeln!(f, "enable_side_effects {}", show(*condition))
=======
        Instruction::ArrayGet { array, index } => {
            writeln!(f, "array_get {}, index {}", show(*array), show(*index))
        }
        Instruction::ArraySet { array, index, value } => {
            writeln!(
                f,
                "array_set {}, index {}, value {}",
                show(*array),
                show(*index),
                show(*value)
            )
>>>>>>> 77fba567
        }
    }
}<|MERGE_RESOLUTION|>--- conflicted
+++ resolved
@@ -153,10 +153,9 @@
         Instruction::Store { address, value } => {
             writeln!(f, "store {} at {}", show(*value), show(*address))
         }
-<<<<<<< HEAD
         Instruction::EnableSideEffects { condition } => {
             writeln!(f, "enable_side_effects {}", show(*condition))
-=======
+        }
         Instruction::ArrayGet { array, index } => {
             writeln!(f, "array_get {}, index {}", show(*array), show(*index))
         }
@@ -168,7 +167,6 @@
                 show(*index),
                 show(*value)
             )
->>>>>>> 77fba567
         }
     }
 }