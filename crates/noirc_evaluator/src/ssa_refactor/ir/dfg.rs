--- conflicted
+++ resolved
@@ -131,47 +131,22 @@
     }
 
     /// Inserts a new instruction at the end of the given block and returns its results
-<<<<<<< HEAD
     pub(crate) fn insert_instruction_and_results(
-=======
-    pub(crate) fn insert_instruction(
->>>>>>> dffa3c50
         &mut self,
         instruction: Instruction,
         block: BasicBlockId,
         ctrl_typevars: Option<Vec<Type>>,
     ) -> InsertInstructionResult {
-<<<<<<< HEAD
         use InsertInstructionResult::*;
         match instruction.simplify(self) {
             SimplifyResult::SimplifiedTo(simplification) => SimplifiedTo(simplification),
             SimplifyResult::Remove => InstructionRemoved,
             SimplifyResult::None => {
-=======
-        match instruction.simplify(self) {
-            Some(simplification) => InsertInstructionResult::SimplifiedTo(simplification),
-            None => {
->>>>>>> dffa3c50
                 let id = self.make_instruction(instruction, ctrl_typevars);
-                self.insert_instruction_in_block(block, id);
+                self.blocks[block].insert_instruction(instruction);
                 InsertInstructionResult::Results(self.instruction_results(id))
             }
         }
-<<<<<<< HEAD
-    }
-
-    /// Insert an instruction at the end of a given block.
-    /// If the block already has a terminator, the instruction is inserted before the terminator.
-    /// Unlike insert_instruction_and_results, this function will not create a new set of
-    /// instruction results for the given instruction.
-    pub(crate) fn insert_instruction_in_block(
-        &mut self,
-        block: BasicBlockId,
-        instruction: InstructionId,
-    ) {
-        self.blocks[block].insert_instruction(instruction);
-=======
->>>>>>> dffa3c50
     }
 
     /// Insert a value into the dfg's storage and return an id to reference it.
@@ -373,10 +348,6 @@
 // The result of calling DataFlowGraph::insert_instruction can
 // be a list of results or a single ValueId if the instruction was simplified
 // to an existing value.
-<<<<<<< HEAD
-#[derive(Debug)]
-=======
->>>>>>> dffa3c50
 pub(crate) enum InsertInstructionResult<'dfg> {
     Results(&'dfg [ValueId]),
     SimplifiedTo(ValueId),
