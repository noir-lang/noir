--- conflicted
+++ resolved
@@ -157,16 +157,12 @@
     /// values since other instructions referring to the same ValueId need
     /// not be modified to refer to a new ValueId.
     pub(crate) fn set_value_from_id(&mut self, value_to_replace: ValueId, new_value: ValueId) {
-<<<<<<< HEAD
         // Replaced `ValueId`s are tracked purely for debugging purposes.
         // We first call `resolve_replaced_value_id(new_value)` in case `new_value` is also a
         // `ValueId` that has previously had its corresponding `Value` substituted.
         self.replaced_value_ids.insert(value_to_replace, self.resolve_replaced_value_id(new_value));
 
-        let new_value = self.values[new_value];
-=======
         let new_value = self.values[new_value].clone();
->>>>>>> eb46566c
         self.values[value_to_replace] = new_value;
     }
 
