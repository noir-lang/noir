--- conflicted
+++ resolved
@@ -374,13 +374,8 @@
         }
     }
 
-<<<<<<< HEAD
-    /// Returns the Type::Array associated with this ValueId if it refers to an array parameter.
-    /// Otherwise, this returns None.
-=======
     /// If this value is an array, return the length of the array as indicated by its type.
     /// Otherwise, return None.
->>>>>>> ef91286b
     pub(crate) fn try_get_array_length(&self, value: ValueId) -> Option<usize> {
         match self.type_of_value(value) {
             Type::Array(_, length) => Some(length),
