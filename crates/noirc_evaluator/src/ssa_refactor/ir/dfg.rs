--- conflicted
+++ resolved
@@ -285,14 +285,14 @@
         self.blocks[block].set_terminator(terminator);
     }
 
-<<<<<<< HEAD
     /// Sets the terminator instruction for the given basic block
     pub(crate) fn get_block_terminator_mut(
         &mut self,
         block: BasicBlockId,
     ) -> &mut TerminatorInstruction {
         self.blocks[block].unwrap_terminator_mut()
-=======
+    }
+
     /// Replaces the value specified by the given ValueId with a new Value.
     ///
     /// This is the preferred method to call for optimizations simplifying
@@ -300,7 +300,6 @@
     /// not be modified to refer to a new ValueId.
     pub(crate) fn set_value(&mut self, value_id: ValueId, new_value: Value) {
         self.values[value_id] = new_value;
->>>>>>> 5d1efd51
     }
 }
 
