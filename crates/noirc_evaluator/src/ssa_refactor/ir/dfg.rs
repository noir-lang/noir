use std::{borrow::Cow, collections::HashMap, rc::Rc};

use crate::ssa_refactor::ir::instruction::SimplifyResult;

use super::{
    basic_block::{BasicBlock, BasicBlockId},
    function::{FunctionId, Signature},
    instruction::{
        Instruction, InstructionId, InstructionResultType, Intrinsic, TerminatorInstruction,
    },
    map::DenseMap,
    types::{CompositeType, Type},
    value::{Value, ValueId},
};

use acvm::FieldElement;
use iter_extended::vecmap;

/// The DataFlowGraph contains most of the actual data in a function including
/// its blocks, instructions, and values. This struct is largely responsible for
/// owning most data in a function and handing out Ids to this data that can be
/// shared without worrying about ownership.
#[derive(Debug, Default)]
pub(crate) struct DataFlowGraph {
    /// All of the instructions in a function
    instructions: DenseMap<Instruction>,

    /// Stores the results for a particular instruction.
    ///
    /// An instruction may return multiple values
    /// and for this, we will also use the cranelift strategy
    /// to fetch them via indices.
    ///
    /// Currently, we need to define them in a better way
    /// Call instructions require the func signature, but
    /// other instructions may need some more reading on my part
    results: HashMap<InstructionId, Vec<ValueId>>,

    /// Storage for all of the values defined in this
    /// function.
    values: DenseMap<Value>,

    /// Each constant is unique, attempting to insert the same constant
    /// twice will return the same ValueId.
    constants: HashMap<(FieldElement, Type), ValueId>,

    /// Contains each function that has been imported into the current function.
    /// Each function's Value::Function is uniqued here so any given FunctionId
    /// will always have the same ValueId within this function.
    functions: HashMap<FunctionId, ValueId>,

    /// Contains each intrinsic that has been imported into the current function.
    /// This map is used to ensure that the ValueId for any given intrinsic is always
    /// represented by only 1 ValueId within this function.
    intrinsics: HashMap<Intrinsic, ValueId>,

    /// Contains each foreign function that has been imported into the current function.
    /// This map is used to ensure that the ValueId for any given foreign functôn is always
    /// represented by only 1 ValueId within this function.
    foreign_functions: HashMap<String, ValueId>,

    /// Function signatures of external methods
    signatures: DenseMap<Signature>,

    /// All blocks in a function
    blocks: DenseMap<BasicBlock>,

    /// Debugging information about which `ValueId`s have had their underlying `Value` substituted
    /// for that of another. This information is purely used for printing the SSA, and has no
    /// material effect on the SSA itself.
    replaced_value_ids: HashMap<ValueId, ValueId>,
}

impl DataFlowGraph {
    /// Creates a new basic block with no parameters.
    /// After being created, the block is unreachable in the current function
    /// until another block is made to jump to it.
    pub(crate) fn make_block(&mut self) -> BasicBlockId {
        self.blocks.insert(BasicBlock::new())
    }

    /// Create a new block with the same parameter count and parameter
    /// types from the given block.
    /// This is a somewhat niche operation used in loop unrolling but is included
    /// here as doing it outside the DataFlowGraph would require cloning the parameters.
    pub(crate) fn make_block_with_parameters_from_block(
        &mut self,
        block: BasicBlockId,
    ) -> BasicBlockId {
        let new_block = self.make_block();
        let parameters = self.blocks[block].parameters();

        let parameters = vecmap(parameters.iter().enumerate(), |(position, param)| {
            let typ = self.values[*param].get_type();
            self.values.insert(Value::Param { block: new_block, position, typ })
        });

        self.blocks[new_block].set_parameters(parameters);
        new_block
    }

    /// Get an iterator over references to each basic block within the dfg, paired with the basic
    /// block's id.
    ///
    /// The pairs are order by id, which is not guaranteed to be meaningful.
    pub(crate) fn basic_blocks_iter(
        &self,
    ) -> impl ExactSizeIterator<Item = (BasicBlockId, &BasicBlock)> {
        self.blocks.iter()
    }

    /// Iterate over every Value in this DFG in no particular order, including unused Values
    pub(crate) fn values_iter(&self) -> impl ExactSizeIterator<Item = (ValueId, &Value)> {
        self.values.iter()
    }

    /// Returns the parameters of the given block
    pub(crate) fn block_parameters(&self, block: BasicBlockId) -> &[ValueId] {
        self.blocks[block].parameters()
    }

    /// Inserts a new instruction into the DFG.
    /// This does not add the instruction to the block.
    /// Returns the id of the new instruction and its results.
    ///
    /// Populates the instruction's results with the given ctrl_typevars if the instruction
    /// is a Load, Call, or Intrinsic. Otherwise the instruction's results will be known
    /// by the instruction itself and None can safely be passed for this parameter.
    pub(crate) fn make_instruction(
        &mut self,
        instruction_data: Instruction,
        ctrl_typevars: Option<Vec<Type>>,
    ) -> InstructionId {
        let id = self.instructions.insert(instruction_data);
        self.make_instruction_results(id, ctrl_typevars);
        id
    }

    /// Inserts a new instruction at the end of the given block and returns its results
    pub(crate) fn insert_instruction_and_results(
        &mut self,
        instruction: Instruction,
        block: BasicBlockId,
        ctrl_typevars: Option<Vec<Type>>,
    ) -> InsertInstructionResult {
        use InsertInstructionResult::*;
        match instruction.simplify(self, block) {
            SimplifyResult::SimplifiedTo(simplification) => SimplifiedTo(simplification),
            SimplifyResult::SimplifiedToMultiple(simplification) => {
                SimplifiedToMultiple(simplification)
            }
            SimplifyResult::Remove => InstructionRemoved,
            SimplifyResult::None => {
                let id = self.make_instruction(instruction, ctrl_typevars);
                self.blocks[block].insert_instruction(id);
                InsertInstructionResult::Results(self.instruction_results(id))
            }
        }
    }

    /// Insert a value into the dfg's storage and return an id to reference it.
    /// Until the value is used in an instruction it is unreachable.
    pub(crate) fn make_value(&mut self, value: Value) -> ValueId {
        self.values.insert(value)
    }

    /// Set the value of value_to_replace to refer to the value referred to by new_value.
    ///
    /// This is the preferred method to call for optimizations simplifying
    /// values since other instructions referring to the same ValueId need
    /// not be modified to refer to a new ValueId.
    pub(crate) fn set_value_from_id(&mut self, value_to_replace: ValueId, new_value: ValueId) {
        if value_to_replace != new_value {
            self.replaced_value_ids.insert(value_to_replace, self.resolve(new_value));
            let new_value = self.values[new_value].clone();
            self.values[value_to_replace] = new_value;
        }
    }

    /// Set the type of value_id to the target_type.
    pub(crate) fn set_type_of_value(&mut self, value_id: ValueId, target_type: Type) {
        let value = &mut self.values[value_id];
        match value {
            Value::Instruction { typ, .. }
            | Value::Param { typ, .. }
            | Value::NumericConstant { typ, .. } => {
                *typ = target_type;
            }
            _ => {
                unreachable!("ICE: Cannot set type of {:?}", value);
            }
        }
    }

    /// If `original_value_id`'s underlying `Value` has been substituted for that of another
    /// `ValueId`, this function will return the `ValueId` from which the substitution was taken.
    /// If `original_value_id`'s underlying `Value` has not been substituted, the same `ValueId`
    /// is returned.
    pub(crate) fn resolve(&self, original_value_id: ValueId) -> ValueId {
        match self.replaced_value_ids.get(&original_value_id) {
            Some(id) => self.resolve(*id),
            None => original_value_id,
        }
    }

    /// Creates a new constant value, or returns the Id to an existing one if
    /// one already exists.
    pub(crate) fn make_constant(&mut self, constant: FieldElement, typ: Type) -> ValueId {
        if let Some(id) = self.constants.get(&(constant, typ.clone())) {
            return *id;
        }
        let id = self.values.insert(Value::NumericConstant { constant, typ: typ.clone() });
        self.constants.insert((constant, typ), id);
        id
    }

    /// Create a new constant array value from the given elements
    pub(crate) fn make_array(
        &mut self,
        array: im::Vector<ValueId>,
        element_type: Rc<CompositeType>,
    ) -> ValueId {
        self.make_value(Value::Array { array, element_type })
    }

    /// Gets or creates a ValueId for the given FunctionId.
    pub(crate) fn import_function(&mut self, function: FunctionId) -> ValueId {
        if let Some(existing) = self.functions.get(&function) {
            return *existing;
        }
        self.values.insert(Value::Function(function))
    }

    /// Gets or creates a ValueId for the given FunctionId.
    pub(crate) fn import_foreign_function(&mut self, function: &str) -> ValueId {
        if let Some(existing) = self.foreign_functions.get(function) {
            return *existing;
        }
        self.values.insert(Value::ForeignFunction(function.to_owned()))
    }

    /// Gets or creates a ValueId for the given Intrinsic.
    pub(crate) fn import_intrinsic(&mut self, intrinsic: Intrinsic) -> ValueId {
        if let Some(existing) = self.get_intrinsic(intrinsic) {
            return *existing;
        }
        let intrinsic_value_id = self.values.insert(Value::Intrinsic(intrinsic));
        self.intrinsics.insert(intrinsic, intrinsic_value_id);
        intrinsic_value_id
    }

    pub(crate) fn get_intrinsic(&mut self, intrinsic: Intrinsic) -> Option<&ValueId> {
        self.intrinsics.get(&intrinsic)
    }

    /// Attaches results to the instruction, clearing any previous results.
    ///
    /// This does not normally need to be called manually as it is called within
    /// make_instruction automatically.
    ///
    /// Returns the results of the instruction
    pub(crate) fn make_instruction_results(
        &mut self,
        instruction_id: InstructionId,
        ctrl_typevars: Option<Vec<Type>>,
    ) {
        self.results.insert(instruction_id, Default::default());

        // Get all of the types that this instruction produces
        // and append them as results.
        for typ in self.instruction_result_types(instruction_id, ctrl_typevars) {
            self.append_result(instruction_id, typ);
        }
    }

    /// Return the result types of this instruction.
    ///
    /// In the case of Load, Call, and Intrinsic, the function's result
    /// type may be unknown. In this case, the given ctrl_typevars are returned instead.
    /// ctrl_typevars is taken in as an Option since it is common to omit them when getting
    /// the type of an instruction that does not require them. Compared to passing an empty Vec,
    /// Option has the benefit of panicking if it is accidentally used for a Call instruction,
    /// rather than silently returning the empty Vec and continuing.
    fn instruction_result_types(
        &self,
        instruction_id: InstructionId,
        ctrl_typevars: Option<Vec<Type>>,
    ) -> Vec<Type> {
        let instruction = &self.instructions[instruction_id];
        match instruction.result_type() {
            InstructionResultType::Known(typ) => vec![typ],
            InstructionResultType::Operand(value) => vec![self.type_of_value(value)],
            InstructionResultType::None => vec![],
            InstructionResultType::Unknown => {
                ctrl_typevars.expect("Control typevars required but not given")
            }
        }
    }

    /// Returns the type of a given value
    pub(crate) fn type_of_value(&self, value: ValueId) -> Type {
        self.values[value].get_type()
    }

    /// Appends a result type to the instruction.
    pub(crate) fn append_result(&mut self, instruction_id: InstructionId, typ: Type) -> ValueId {
        let results = self.results.get_mut(&instruction_id).unwrap();
        let expected_res_position = results.len();

        let value_id = self.values.insert(Value::Instruction {
            typ,
            position: expected_res_position,
            instruction: instruction_id,
        });

        // Add value to the list of results for this instruction
        results.push(value_id);
        value_id
    }

    /// Returns the number of instructions
    /// inserted into functions.
    pub(crate) fn num_instructions(&self) -> usize {
        self.instructions.len()
    }

    /// Returns all of result values which are attached to this instruction.
    pub(crate) fn instruction_results(&self, instruction_id: InstructionId) -> &[ValueId] {
        self.results.get(&instruction_id).expect("expected a list of Values").as_slice()
    }

    /// Add a parameter to the given block
    pub(crate) fn add_block_parameter(&mut self, block_id: BasicBlockId, typ: Type) -> ValueId {
        let block = &mut self.blocks[block_id];
        let position = block.parameters().len();
        let parameter = self.values.insert(Value::Param { block: block_id, position, typ });
        block.add_parameter(parameter);
        parameter
    }

    /// Returns the field element represented by this value if it is a numeric constant.
    /// Returns None if the given value is not a numeric constant.
    pub(crate) fn get_numeric_constant(&self, value: ValueId) -> Option<FieldElement> {
        self.get_numeric_constant_with_type(value).map(|(value, _typ)| value)
    }

    /// Returns the field element and type represented by this value if it is a numeric constant.
    /// Returns None if the given value is not a numeric constant.
    pub(crate) fn get_numeric_constant_with_type(
        &self,
        value: ValueId,
    ) -> Option<(FieldElement, Type)> {
        match &self.values[self.resolve(value)] {
            Value::NumericConstant { constant, typ } => Some((*constant, typ.clone())),
            _ => None,
        }
    }

    /// Returns the Value::Array associated with this ValueId if it refers to an array constant.
    /// Otherwise, this returns None.
    pub(crate) fn get_array_constant(
        &self,
        value: ValueId,
    ) -> Option<(im::Vector<ValueId>, Rc<CompositeType>)> {
        match &self.values[self.resolve(value)] {
            // Vectors are shared, so cloning them is cheap
            Value::Array { array, element_type } => Some((array.clone(), element_type.clone())),
            _ => None,
        }
    }

    /// Returns the Type::Array associated with this ValueId if it refers to an array parameter.
    /// Otherwise, this returns None.
    pub(crate) fn get_array_parameter_type(
        &self,
        value: ValueId,
    ) -> Option<(Rc<CompositeType>, usize)> {
        match &self.values[self.resolve(value)] {
            Value::Param { typ: Type::Array(element_type, size), .. } => {
                Some((element_type.clone(), *size))
            }
            _ => None,
        }
    }

    /// Sets the terminator instruction for the given basic block
    pub(crate) fn set_block_terminator(
        &mut self,
        block: BasicBlockId,
        terminator: TerminatorInstruction,
    ) {
        self.blocks[block].set_terminator(terminator);
    }

    /// Moves the entirety of the given block's contents into the destination block.
    /// The source block afterward will be left in a valid but emptied state. The
    /// destination block will also have its terminator overwritten with that of the
    /// source block.
    pub(crate) fn inline_block(&mut self, source: BasicBlockId, destination: BasicBlockId) {
        let source = &mut self.blocks[source];
        let mut instructions = std::mem::take(source.instructions_mut());
        let terminator = source.take_terminator();

        let destination = &mut self.blocks[destination];
        destination.instructions_mut().append(&mut instructions);
        destination.set_terminator(terminator);
    }
}

impl std::ops::Index<InstructionId> for DataFlowGraph {
    type Output = Instruction;
    fn index(&self, id: InstructionId) -> &Self::Output {
        &self.instructions[id]
    }
}

impl std::ops::IndexMut<InstructionId> for DataFlowGraph {
    fn index_mut(&mut self, id: InstructionId) -> &mut Self::Output {
        &mut self.instructions[id]
    }
}

impl std::ops::Index<ValueId> for DataFlowGraph {
    type Output = Value;
    fn index(&self, id: ValueId) -> &Self::Output {
        &self.values[id]
    }
}

impl std::ops::Index<BasicBlockId> for DataFlowGraph {
    type Output = BasicBlock;
    fn index(&self, id: BasicBlockId) -> &Self::Output {
        &self.blocks[id]
    }
}

impl std::ops::IndexMut<BasicBlockId> for DataFlowGraph {
    /// Get a mutable reference to a function's basic block for the given id.
    fn index_mut(&mut self, id: BasicBlockId) -> &mut Self::Output {
        &mut self.blocks[id]
    }
}

// The result of calling DataFlowGraph::insert_instruction can
// be a list of results or a single ValueId if the instruction was simplified
// to an existing value.
pub(crate) enum InsertInstructionResult<'dfg> {
    Results(&'dfg [ValueId]),
    SimplifiedTo(ValueId),
    SimplifiedToMultiple(Vec<ValueId>),
    InstructionRemoved,
}

impl<'dfg> InsertInstructionResult<'dfg> {
    /// Retrieve the first (and expected to be the only) result.
    pub(crate) fn first(&self) -> ValueId {
        match self {
            InsertInstructionResult::SimplifiedTo(value) => *value,
            InsertInstructionResult::SimplifiedToMultiple(values) => values[0],
            InsertInstructionResult::Results(results) => results[0],
            InsertInstructionResult::InstructionRemoved => {
                panic!("Instruction was removed, no results")
            }
        }
    }

    /// Return all the results contained in the internal results array.
    /// This is used for instructions returning multiple results like function calls.
    pub(crate) fn results(self) -> Cow<'dfg, [ValueId]> {
        match self {
            InsertInstructionResult::Results(results) => Cow::Borrowed(results),
<<<<<<< HEAD
            InsertInstructionResult::SimplifiedTo(result) => Cow::Owned(vec![*result]),
            InsertInstructionResult::SimplifiedToMultiple(results) => Cow::Owned(results.clone()),
=======
            InsertInstructionResult::SimplifiedTo(result) => Cow::Owned(vec![result]),
            InsertInstructionResult::SimplifiedToMultiple(results) => Cow::Owned(results),
>>>>>>> e5fe8398
            InsertInstructionResult::InstructionRemoved => {
                panic!("InsertInstructionResult::results called on a removed instruction")
            }
        }
    }

    /// Returns the amount of ValueIds contained
    pub(crate) fn len(&self) -> usize {
        match self {
            InsertInstructionResult::SimplifiedTo(_) => 1,
            InsertInstructionResult::SimplifiedToMultiple(results) => results.len(),
            InsertInstructionResult::Results(results) => results.len(),
            InsertInstructionResult::InstructionRemoved => 0,
        }
    }
}

#[cfg(test)]
mod tests {
    use super::DataFlowGraph;
    use crate::ssa_refactor::ir::instruction::Instruction;

    #[test]
    fn make_instruction() {
        let mut dfg = DataFlowGraph::default();
        let ins = Instruction::Allocate;
        let ins_id = dfg.make_instruction(ins, None);

        let results = dfg.instruction_results(ins_id);
        assert_eq!(results.len(), 1);
    }
}<|MERGE_RESOLUTION|>--- conflicted
+++ resolved
@@ -469,13 +469,8 @@
     pub(crate) fn results(self) -> Cow<'dfg, [ValueId]> {
         match self {
             InsertInstructionResult::Results(results) => Cow::Borrowed(results),
-<<<<<<< HEAD
-            InsertInstructionResult::SimplifiedTo(result) => Cow::Owned(vec![*result]),
-            InsertInstructionResult::SimplifiedToMultiple(results) => Cow::Owned(results.clone()),
-=======
             InsertInstructionResult::SimplifiedTo(result) => Cow::Owned(vec![result]),
             InsertInstructionResult::SimplifiedToMultiple(results) => Cow::Owned(results),
->>>>>>> e5fe8398
             InsertInstructionResult::InstructionRemoved => {
                 panic!("InsertInstructionResult::results called on a removed instruction")
             }
