use std::collections::HashMap;

use iter_extended::vecmap;

use super::{
    basic_block::BasicBlockId,
    dfg::InsertInstructionResult,
    function::Function,
    instruction::{Instruction, InstructionId},
    value::ValueId,
};

/// The FunctionInserter can be used to help modify existing Functions
/// and map old values to new values after re-inserting optimized versions
/// of old instructions.
pub(crate) struct FunctionInserter<'f> {
    pub(crate) function: &'f mut Function,

    values: HashMap<ValueId, ValueId>,
}

impl<'f> FunctionInserter<'f> {
    pub(crate) fn new(function: &'f mut Function) -> FunctionInserter<'f> {
        Self { function, values: HashMap::new() }
    }

    /// Resolves a ValueId to its new, updated value.
    /// If there is no updated value for this id, this returns the same
    /// ValueId that was passed in.
    pub(crate) fn resolve(&mut self, mut value: ValueId) -> ValueId {
        value = self.function.dfg.resolve(value);
        match self.values.get(&value) {
            Some(value) => *value,
            None => match &self.function.dfg[value] {
                super::value::Value::Array { array, element_type } => {
                    let array = array.clone();
                    let element_type = element_type.clone();
                    let new_array = array.iter().map(|id| self.resolve(*id)).collect();
                    let new_id = self.function.dfg.make_array(new_array, element_type);
                    self.values.insert(value, new_id);
                    new_id
                }
                _ => value,
            },
        }
    }

    /// Insert a key, value pair if the key isn't already present in the map
    pub(crate) fn try_map_value(&mut self, key: ValueId, value: ValueId) {
        self.values.entry(key).or_insert(value);
    }

    /// Insert a key, value pair in the map
    pub(crate) fn map_value(&mut self, key: ValueId, value: ValueId) {
        self.values.insert(key, value);
    }

    pub(crate) fn map_instruction(&mut self, id: InstructionId) -> Instruction {
        self.function.dfg[id].clone().map_values(|id| self.resolve(id))
    }

    pub(crate) fn push_instruction(&mut self, id: InstructionId, block: BasicBlockId) {
        let instruction = self.map_instruction(id);
        self.push_instruction_value(instruction, id, block);
    }

    pub(crate) fn push_instruction_value(
        &mut self,
        instruction: Instruction,
        id: InstructionId,
        block: BasicBlockId,
    ) -> InsertInstructionResult {
        let results = self.function.dfg.instruction_results(id);
        let results = vecmap(results, |id| self.function.dfg.resolve(*id));

        let ctrl_typevars = instruction
            .requires_ctrl_typevars()
            .then(|| vecmap(&results, |result| self.function.dfg.type_of_value(*result)));

        let new_results =
            self.function.dfg.insert_instruction_and_results(instruction, block, ctrl_typevars);

        Self::insert_new_instruction_results(&mut self.values, &results, &new_results);
        new_results
    }

    /// Modify the values HashMap to remember the mapping between an instruction result's previous
    /// ValueId (from the source_function) and its new ValueId in the destination function.
    pub(crate) fn insert_new_instruction_results(
        values: &mut HashMap<ValueId, ValueId>,
        old_results: &[ValueId],
        new_results: &InsertInstructionResult,
    ) {
        assert_eq!(old_results.len(), new_results.len());

        match new_results {
            InsertInstructionResult::SimplifiedTo(new_result) => {
                values.insert(old_results[0], *new_result);
            }
            InsertInstructionResult::SimplifiedToMultiple(new_results) => {
<<<<<<< HEAD
                for (old_result, new_result) in old_results.iter().zip(new_results.clone()) {
                    values.insert(*old_result, new_result);
=======
                for (old_result, new_result) in old_results.iter().zip(new_results) {
                    values.insert(*old_result, *new_result);
>>>>>>> e5fe8398
                }
            }
            InsertInstructionResult::Results(new_results) => {
                for (old_result, new_result) in old_results.iter().zip(*new_results) {
                    values.insert(*old_result, *new_result);
                }
            }
            InsertInstructionResult::InstructionRemoved => (),
        }
    }

    pub(crate) fn remember_block_params(&mut self, block: BasicBlockId, new_values: &[ValueId]) {
        let old_parameters = self.function.dfg.block_parameters(block);

        for (param, new_param) in old_parameters.iter().zip(new_values) {
            // Don't overwrite any existing entries to avoid overwriting the induction variable
            self.values.entry(*param).or_insert(*new_param);
        }
    }

    pub(crate) fn remember_block_params_from_block(
        &mut self,
        block: BasicBlockId,
        new_block: BasicBlockId,
    ) {
        let old_parameters = self.function.dfg.block_parameters(block);
        let new_parameters = self.function.dfg.block_parameters(new_block);

        for (param, new_param) in old_parameters.iter().zip(new_parameters) {
            // Don't overwrite any existing entries to avoid overwriting the induction variable
            self.values.entry(*param).or_insert(*new_param);
        }
    }
}<|MERGE_RESOLUTION|>--- conflicted
+++ resolved
@@ -98,13 +98,8 @@
                 values.insert(old_results[0], *new_result);
             }
             InsertInstructionResult::SimplifiedToMultiple(new_results) => {
-<<<<<<< HEAD
-                for (old_result, new_result) in old_results.iter().zip(new_results.clone()) {
-                    values.insert(*old_result, new_result);
-=======
                 for (old_result, new_result) in old_results.iter().zip(new_results) {
                     values.insert(*old_result, *new_result);
->>>>>>> e5fe8398
                 }
             }
             InsertInstructionResult::Results(new_results) => {
