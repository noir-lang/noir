--- conflicted
+++ resolved
@@ -121,21 +121,14 @@
     ///
     /// Jump If
     ///
-<<<<<<< HEAD
-    /// Jumps to the specified `destination` with
-    /// arguments, if the condition
-    /// if the condition is true.
-    JmpIf { condition: ValueId, destination: BasicBlockId, arguments: Vec<ValueId> },
-=======
     /// If the condition is true: jump to the specified `then_destination` with `arguments`.
     /// Otherwise, jump to the specified `else_destination` with `arguments`.
     JmpIf {
         condition: ValueId,
         then_destination: BasicBlockId,
         else_destination: BasicBlockId,
-        arguments: BlockArguments,
+        arguments: Vec<ValueId>,
     },
->>>>>>> 7f8d2c26
     /// Unconditional Jump
     ///
     /// Jumps to specified `destination` with `arguments`
