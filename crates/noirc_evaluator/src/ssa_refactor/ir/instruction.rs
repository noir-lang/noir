use std::rc::Rc;

use acvm::{acir::BlackBoxFunc, FieldElement};
use iter_extended::vecmap;
use num_bigint::BigUint;

use crate::ssa_refactor::ir::types::NumericType;

use super::{
    basic_block::BasicBlockId,
    dfg::DataFlowGraph,
    map::Id,
    types::Type,
    value::{Value, ValueId},
};

/// Reference to an instruction
///
/// Note that InstructionIds are not unique. That is, two InstructionIds
/// may refer to the same Instruction data. This is because, although
/// identical, instructions may have different results based on their
/// placement within a block.
pub(crate) type InstructionId = Id<Instruction>;

/// These are similar to built-ins in other languages.
/// These can be classified under two categories:
/// - Opcodes which the IR knows the target machine has
/// special support for. (LowLevel)
/// - Opcodes which have no function definition in the
/// source code and must be processed by the IR. An example
/// of this is println.
#[derive(Debug, Copy, Clone, PartialEq, Eq, Hash)]
pub(crate) enum Intrinsic {
    Sort,
    ArrayLen,
    SlicePushBack,
    SlicePushFront,
    SlicePopBack,
    SlicePopFront,
    SliceInsert,
    SliceRemove,
    Println,
    ToBits(Endian),
    ToRadix(Endian),
    BlackBox(BlackBoxFunc),
}

impl std::fmt::Display for Intrinsic {
    fn fmt(&self, f: &mut std::fmt::Formatter<'_>) -> std::fmt::Result {
        match self {
            Intrinsic::Println => write!(f, "println"),
            Intrinsic::Sort => write!(f, "arraysort"),
            Intrinsic::ArrayLen => write!(f, "array_len"),
            Intrinsic::SlicePushBack => write!(f, "slice_push_back"),
            Intrinsic::SlicePushFront => write!(f, "slice_push_front"),
            Intrinsic::SlicePopBack => write!(f, "slice_pop_back"),
            Intrinsic::SlicePopFront => write!(f, "slice_pop_front"),
            Intrinsic::SliceInsert => write!(f, "slice_insert"),
            Intrinsic::SliceRemove => write!(f, "slice_remove"),
            Intrinsic::ToBits(Endian::Big) => write!(f, "to_be_bits"),
            Intrinsic::ToBits(Endian::Little) => write!(f, "to_le_bits"),
            Intrinsic::ToRadix(Endian::Big) => write!(f, "to_be_radix"),
            Intrinsic::ToRadix(Endian::Little) => write!(f, "to_le_radix"),
            Intrinsic::BlackBox(function) => write!(f, "{function}"),
        }
    }
}

impl Intrinsic {
    /// Lookup an Intrinsic by name and return it if found.
    /// If there is no such intrinsic by that name, None is returned.
    pub(crate) fn lookup(name: &str) -> Option<Intrinsic> {
        match name {
            "println" => Some(Intrinsic::Println),
            "arraysort" => Some(Intrinsic::Sort),
            "array_len" => Some(Intrinsic::ArrayLen),
            "slice_push_back" => Some(Intrinsic::SlicePushBack),
            "slice_push_front" => Some(Intrinsic::SlicePushFront),
            "slice_pop_back" => Some(Intrinsic::SlicePopBack),
            "slice_pop_front" => Some(Intrinsic::SlicePopFront),
            "slice_insert" => Some(Intrinsic::SliceInsert),
            "slice_remove" => Some(Intrinsic::SliceRemove),
            "to_le_radix" => Some(Intrinsic::ToRadix(Endian::Little)),
            "to_be_radix" => Some(Intrinsic::ToRadix(Endian::Big)),
            "to_le_bits" => Some(Intrinsic::ToBits(Endian::Little)),
            "to_be_bits" => Some(Intrinsic::ToBits(Endian::Big)),
            other => BlackBoxFunc::lookup(other).map(Intrinsic::BlackBox),
        }
    }
}

/// The endian-ness of bits when encoding values as bits in e.g. ToBits or ToRadix
#[derive(Clone, Copy, Debug, Hash, PartialEq, Eq)]
pub(crate) enum Endian {
    Big,
    Little,
}

#[derive(Debug, PartialEq, Eq, Hash, Clone)]
/// Instructions are used to perform tasks.
/// The instructions that the IR is able to specify are listed below.
pub(crate) enum Instruction {
    /// Binary Operations like +, -, *, /, ==, !=
    Binary(Binary),

    /// Converts `Value` into Typ
    Cast(ValueId, Type),

    /// Computes a bit wise not
    Not(ValueId),

    /// Truncates `value` to `bit_size`
    Truncate { value: ValueId, bit_size: u32, max_bit_size: u32 },

    /// Constrains a value to be equal to true
    Constrain(ValueId),

    /// Performs a function call with a list of its arguments.
    Call { func: ValueId, arguments: Vec<ValueId> },

    /// Allocates a region of memory. Note that this is not concerned with
    /// the type of memory, the type of element is determined when loading this memory.
    /// This is used for representing mutable variables and references.
    Allocate,

    /// Loads a value from memory.
    Load { address: ValueId },

    /// Writes a value to memory.
    Store { address: ValueId, value: ValueId },

    /// Provides a context for all instructions that follow up until the next
    /// `EnableSideEffects` is encountered, for stating a condition that determines whether
    /// such instructions are allowed to have side-effects.
    ///
    /// This instruction is only emitted after the cfg flattening pass, and is used to annotate
    /// instruction regions with an condition that corresponds to their position in the CFG's
    /// if-branching structure.
    EnableSideEffects { condition: ValueId },

    /// Retrieve a value from an array at the given index
    ArrayGet { array: ValueId, index: ValueId },

    /// Creates a new array with the new value at the given index. All other elements are identical
    /// to those in the given array. This will not modify the original array.
    ArraySet { array: ValueId, index: ValueId, value: ValueId },
}

impl Instruction {
    /// Returns a binary instruction with the given operator, lhs, and rhs
    pub(crate) fn binary(operator: BinaryOp, lhs: ValueId, rhs: ValueId) -> Instruction {
        Instruction::Binary(Binary { lhs, operator, rhs })
    }

    /// Returns the type that this instruction will return.
    pub(crate) fn result_type(&self) -> InstructionResultType {
        match self {
            Instruction::Binary(binary) => binary.result_type(),
            Instruction::Cast(_, typ) => InstructionResultType::Known(typ.clone()),
            Instruction::Allocate { .. } => InstructionResultType::Known(Type::Reference),
            Instruction::Not(value) | Instruction::Truncate { value, .. } => {
                InstructionResultType::Operand(*value)
            }
            Instruction::ArraySet { array, .. } => InstructionResultType::Operand(*array),
            Instruction::Constrain(_)
            | Instruction::Store { .. }
            | Instruction::EnableSideEffects { .. } => InstructionResultType::None,
            Instruction::Load { .. } | Instruction::ArrayGet { .. } | Instruction::Call { .. } => {
                InstructionResultType::Unknown
            }
        }
    }

    /// True if this instruction requires specifying the control type variables when
    /// inserting this instruction into a DataFlowGraph.
    pub(crate) fn requires_ctrl_typevars(&self) -> bool {
        matches!(self.result_type(), InstructionResultType::Unknown)
    }

    /// Maps each ValueId inside this instruction to a new ValueId, returning the new instruction.
    /// Note that the returned instruction is fresh and will not have an assigned InstructionId
    /// until it is manually inserted in a DataFlowGraph later.
    pub(crate) fn map_values(&self, mut f: impl FnMut(ValueId) -> ValueId) -> Instruction {
        match self {
            Instruction::Binary(binary) => Instruction::Binary(Binary {
                lhs: f(binary.lhs),
                rhs: f(binary.rhs),
                operator: binary.operator,
            }),
            Instruction::Cast(value, typ) => Instruction::Cast(f(*value), typ.clone()),
            Instruction::Not(value) => Instruction::Not(f(*value)),
            Instruction::Truncate { value, bit_size, max_bit_size } => Instruction::Truncate {
                value: f(*value),
                bit_size: *bit_size,
                max_bit_size: *max_bit_size,
            },
            Instruction::Constrain(value) => Instruction::Constrain(f(*value)),
            Instruction::Call { func, arguments } => Instruction::Call {
                func: f(*func),
                arguments: vecmap(arguments.iter().copied(), f),
            },
            Instruction::Allocate => Instruction::Allocate,
            Instruction::Load { address } => Instruction::Load { address: f(*address) },
            Instruction::Store { address, value } => {
                Instruction::Store { address: f(*address), value: f(*value) }
            }
            Instruction::EnableSideEffects { condition } => {
                Instruction::EnableSideEffects { condition: f(*condition) }
            }
            Instruction::ArrayGet { array, index } => {
                Instruction::ArrayGet { array: f(*array), index: f(*index) }
            }
            Instruction::ArraySet { array, index, value } => {
                Instruction::ArraySet { array: f(*array), index: f(*index), value: f(*value) }
            }
        }
    }

    /// Applies a function to each input value this instruction holds.
    pub(crate) fn for_each_value<T>(&self, mut f: impl FnMut(ValueId) -> T) {
        match self {
            Instruction::Binary(binary) => {
                f(binary.lhs);
                f(binary.rhs);
            }
            Instruction::Call { func, arguments } => {
                f(*func);
                for argument in arguments {
                    f(*argument);
                }
            }
            Instruction::Cast(value, _)
            | Instruction::Not(value)
            | Instruction::Truncate { value, .. }
            | Instruction::Constrain(value)
            | Instruction::Load { address: value } => {
                f(*value);
            }
            Instruction::Store { address, value } => {
                f(*address);
                f(*value);
            }
            Instruction::Allocate { .. } => (),
            Instruction::ArrayGet { array, index } => {
                f(*array);
                f(*index);
            }
            Instruction::ArraySet { array, index, value } => {
                f(*array);
                f(*index);
                f(*value);
            }
            Instruction::EnableSideEffects { condition } => {
                f(*condition);
            }
        }
    }

    /// Try to simplify this instruction. If the instruction can be simplified to a known value,
    /// that value is returned. Otherwise None is returned.
    ///
    /// The `block` parameter indicates the block this new instruction will be inserted into
    /// after this call.
    pub(crate) fn simplify(&self, dfg: &mut DataFlowGraph, block: BasicBlockId) -> SimplifyResult {
        use SimplifyResult::*;
        match self {
            Instruction::Binary(binary) => binary.simplify(dfg),
            Instruction::Cast(value, typ) => simplify_cast(*value, typ, dfg),
            Instruction::Not(value) => {
                match &dfg[dfg.resolve(*value)] {
                    // Limit optimizing ! on constants to only booleans. If we tried it on fields,
                    // there is no Not on FieldElement, so we'd need to convert between u128. This
                    // would be incorrect however since the extra bits on the field would not be flipped.
                    Value::NumericConstant { constant, typ } if *typ == Type::bool() => {
                        let value = constant.is_zero() as u128;
                        SimplifiedTo(dfg.make_constant(value.into(), Type::bool()))
                    }
                    Value::Instruction { instruction, .. } => {
                        // !!v => v
                        if let Instruction::Not(value) = &dfg[*instruction] {
                            SimplifiedTo(*value)
                        } else {
                            None
                        }
                    }
                    _ => None,
                }
            }
            Instruction::Constrain(value) => {
                if let Some(constant) = dfg.get_numeric_constant(*value) {
                    if constant.is_one() {
                        return Remove;
                    }
                }
                None
            }
            Instruction::ArrayGet { array, index } => {
                let array = dfg.get_array_constant(*array);
                let index = dfg.get_numeric_constant(*index);
                if let (Some((array, _)), Some(index)) = (array, index) {
                    let index =
                        index.try_to_u64().expect("Expected array index to fit in u64") as usize;
                    if index < array.len() {
                        return SimplifiedTo(array[index]);
                    }
                }
                None
            }
            Instruction::ArraySet { array, index, value } => {
                let array = dfg.get_array_constant(*array);
                let index = dfg.get_numeric_constant(*index);
                if let (Some((array, element_type)), Some(index)) = (array, index) {
                    let index =
                        index.try_to_u64().expect("Expected array index to fit in u64") as usize;

                    if index < array.len() {
                        let new_array = dfg.make_array(array.update(index, *value), element_type);
                        return SimplifiedTo(new_array);
                    }
                }
                None
            }
            Instruction::Truncate { value, bit_size, .. } => {
                if let Some((numeric_constant, typ)) = dfg.get_numeric_constant_with_type(*value) {
                    let integer_modulus = 2_u128.pow(*bit_size);
                    let truncated = numeric_constant.to_u128() % integer_modulus;
                    SimplifiedTo(dfg.make_constant(truncated.into(), typ))
                } else {
                    None
                }
            }
            Instruction::Call { func, arguments } => simplify_call(*func, arguments, dfg),
            Instruction::EnableSideEffects { condition } => {
                if let Some(last) = dfg[block].instructions().last().copied() {
                    let last = &mut dfg[last];
                    if matches!(last, Instruction::EnableSideEffects { .. }) {
                        *last = Instruction::EnableSideEffects { condition: *condition };
                        return Remove;
                    }
                }
                None
            }
            Instruction::Allocate { .. } => None,
            Instruction::Load { .. } => None,
            Instruction::Store { .. } => None,
        }
    }
}

/// Try to simplify this cast instruction. If the instruction can be simplified to a known value,
/// that value is returned. Otherwise None is returned.
fn simplify_cast(value: ValueId, dst_typ: &Type, dfg: &mut DataFlowGraph) -> SimplifyResult {
    use SimplifyResult::*;
    if let Some(constant) = dfg.get_numeric_constant(value) {
        let src_typ = dfg.type_of_value(value);
        match (src_typ, dst_typ) {
            (Type::Numeric(NumericType::NativeField), Type::Numeric(NumericType::NativeField)) => {
                // Field -> Field: use src value
                SimplifiedTo(value)
            }
            (
                Type::Numeric(NumericType::Unsigned { .. }),
                Type::Numeric(NumericType::NativeField),
            ) => {
                // Unsigned -> Field: redefine same constant as Field
                SimplifiedTo(dfg.make_constant(constant, dst_typ.clone()))
            }
            (
                Type::Numeric(NumericType::NativeField | NumericType::Unsigned { .. }),
                Type::Numeric(NumericType::Unsigned { bit_size }),
            ) => {
                // Field/Unsigned -> unsigned: truncate
                let integer_modulus = BigUint::from(2u128).pow(*bit_size);
                let constant: BigUint = BigUint::from_bytes_be(&constant.to_be_bytes());
                let truncated = constant % integer_modulus;
                let truncated = FieldElement::from_be_bytes_reduce(&truncated.to_bytes_be());
                SimplifiedTo(dfg.make_constant(truncated, dst_typ.clone()))
            }
            _ => None,
        }
    } else if *dst_typ == dfg.type_of_value(value) {
        SimplifiedTo(value)
    } else {
        None
    }
}

/// Try to simplify this call instruction. If the instruction can be simplified to a known value,
/// that value is returned. Otherwise None is returned.
fn simplify_call(func: ValueId, arguments: &[ValueId], dfg: &mut DataFlowGraph) -> SimplifyResult {
    use SimplifyResult::*;
    let intrinsic = match &dfg[func] {
        Value::Intrinsic(intrinsic) => *intrinsic,
        _ => return None,
    };

    let constant_args: Option<Vec<_>> =
        arguments.iter().map(|value_id| dfg.get_numeric_constant(*value_id)).collect();

    match intrinsic {
        Intrinsic::ToBits(endian) => {
            if let Some(constant_args) = constant_args {
                let field = constant_args[0];
                let limb_count = constant_args[1].to_u128() as u32;
                SimplifiedTo(constant_to_radix(endian, field, 2, limb_count, dfg))
            } else {
                None
            }
        }
        Intrinsic::ToRadix(endian) => {
            if let Some(constant_args) = constant_args {
                let field = constant_args[0];
                let radix = constant_args[1].to_u128() as u32;
                let limb_count = constant_args[2].to_u128() as u32;
                SimplifiedTo(constant_to_radix(endian, field, radix, limb_count, dfg))
            } else {
                None
            }
        }
        Intrinsic::ArrayLen => {
            let slice = dfg.get_array_constant(arguments[0]);
            if let Some((slice, _)) = slice {
                SimplifiedTo(dfg.make_constant((slice.len() as u128).into(), Type::field()))
            } else if let Some(length) = dfg.try_get_array_length(arguments[0]) {
                SimplifiedTo(dfg.make_constant((length as u128).into(), Type::field()))
            } else {
                None
            }
        }
        Intrinsic::SlicePushBack => {
            let slice = dfg.get_array_constant(arguments[0]);
            if let (Some((mut slice, element_type)), elem) = (slice, arguments[1]) {
                slice.push_back(elem);
                let new_slice = dfg.make_array(slice, element_type);
                SimplifiedTo(new_slice)
            } else {
                None
            }
        }
        Intrinsic::SlicePushFront => {
            let slice = dfg.get_array_constant(arguments[0]);
            if let (Some((mut slice, element_type)), elem) = (slice, arguments[1]) {
                slice.push_front(elem);
                let new_slice = dfg.make_array(slice, element_type);
                SimplifiedTo(new_slice)
            } else {
                None
            }
        }
        Intrinsic::SlicePopBack => {
            let slice = dfg.get_array_constant(arguments[0]);
            if let Some((mut slice, element_type)) = slice {
                let elem =
                    slice.pop_back().expect("There are no elements in this slice to be removed");
                let new_slice = dfg.make_array(slice, element_type);
                SimplifiedToMultiple(vec![new_slice, elem])
            } else {
                None
            }
        }
        Intrinsic::SlicePopFront => {
            let slice = dfg.get_array_constant(arguments[0]);
            if let Some((mut slice, element_type)) = slice {
                let elem =
                    slice.pop_front().expect("There are no elements in this slice to be removed");
                let new_slice = dfg.make_array(slice, element_type);
                SimplifiedToMultiple(vec![elem, new_slice])
            } else {
                None
            }
        }
        Intrinsic::SliceInsert => {
            let slice = dfg.get_array_constant(arguments[0]);
            let index = dfg.get_numeric_constant(arguments[1]);
            if let (Some((mut slice, element_type)), Some(index), value) =
                (slice, index, arguments[2])
            {
                slice.insert(index.to_u128() as usize, value);
                let new_slice = dfg.make_array(slice, element_type);
                SimplifiedTo(new_slice)
            } else {
                None
            }
        }
        Intrinsic::SliceRemove => {
            let slice = dfg.get_array_constant(arguments[0]);
            let index = dfg.get_numeric_constant(arguments[1]);
            if let (Some((mut slice, element_type)), Some(index)) = (slice, index) {
                let removed_elem = slice.remove(index.to_u128() as usize);
                let new_slice = dfg.make_array(slice, element_type);
                SimplifiedToMultiple(vec![new_slice, removed_elem])
            } else {
                None
            }
        }
        Intrinsic::BlackBox(_) | Intrinsic::Println | Intrinsic::Sort => None,
    }
}

/// Returns a Value::Array of constants corresponding to the limbs of the radix decomposition.
fn constant_to_radix(
    endian: Endian,
    field: FieldElement,
    radix: u32,
    limb_count: u32,
    dfg: &mut DataFlowGraph,
) -> ValueId {
    let bit_size = u32::BITS - (radix - 1).leading_zeros();
    let radix_big = BigUint::from(radix);
    assert_eq!(BigUint::from(2u128).pow(bit_size), radix_big, "ICE: Radix must be a power of 2");
    let big_integer = BigUint::from_bytes_be(&field.to_be_bytes());

    // Decompose the integer into its radix digits in little endian form.
    let decomposed_integer = big_integer.to_radix_le(radix);
    let mut limbs = vecmap(0..limb_count, |i| match decomposed_integer.get(i as usize) {
        Some(digit) => FieldElement::from_be_bytes_reduce(&[*digit]),
        None => FieldElement::zero(),
    });
    if endian == Endian::Big {
        limbs.reverse();
    }

    // For legacy reasons (see #617) the to_radix interface supports 256 bits even though
    // FieldElement::max_num_bits() is only 254 bits. Any limbs beyond the specified count
    // become zero padding.
    let max_decomposable_bits: u32 = 256;
    let limb_count_with_padding = max_decomposable_bits / bit_size;
    while limbs.len() < limb_count_with_padding as usize {
        limbs.push(FieldElement::zero());
    }
    let result_constants: im::Vector<ValueId> =
        limbs.into_iter().map(|limb| dfg.make_constant(limb, Type::unsigned(bit_size))).collect();

    let typ = Type::Array(Rc::new(vec![Type::unsigned(bit_size)]), result_constants.len());
    dfg.make_array(result_constants, typ)
}

/// The possible return values for Instruction::return_types
pub(crate) enum InstructionResultType {
    /// The result type of this instruction matches that of this operand
    Operand(ValueId),

    /// The result type of this instruction is known to be this type - independent of its operands.
    Known(Type),

    /// The result type of this function is unknown and separate from its operand types.
    /// This occurs for function calls and load operations.
    Unknown,

    /// This instruction does not return any results.
    None,
}

/// These are operations which can exit a basic block
/// ie control flow type operations
///
/// Since our IR needs to be in SSA form, it makes sense
/// to split up instructions like this, as we are sure that these instructions
/// will not be in the list of instructions for a basic block.
#[derive(Debug, PartialEq, Eq, Hash, Clone)]
pub(crate) enum TerminatorInstruction {
    /// Control flow
    ///
    /// Jump If
    ///
    /// If the condition is true: jump to the specified `then_destination`.
    /// Otherwise, jump to the specified `else_destination`.
    JmpIf { condition: ValueId, then_destination: BasicBlockId, else_destination: BasicBlockId },

    /// Unconditional Jump
    ///
    /// Jumps to specified `destination` with `arguments`
    Jmp { destination: BasicBlockId, arguments: Vec<ValueId> },

    /// Return from the current function with the given return values.
    ///
    /// All finished functions should have exactly 1 return instruction.
    /// Functions with early returns should instead be structured to
    /// unconditionally jump to a single exit block with the return values
    /// as the block arguments. Then the exit block can terminate in a return
    /// instruction returning these values.
    Return { return_values: Vec<ValueId> },
}

impl TerminatorInstruction {
    /// Map each ValueId in this terminator to a new value.
    pub(crate) fn map_values(
        &self,
        mut f: impl FnMut(ValueId) -> ValueId,
    ) -> TerminatorInstruction {
        use TerminatorInstruction::*;
        match self {
            JmpIf { condition, then_destination, else_destination } => JmpIf {
                condition: f(*condition),
                then_destination: *then_destination,
                else_destination: *else_destination,
            },
            Jmp { destination, arguments } => {
                Jmp { destination: *destination, arguments: vecmap(arguments, |value| f(*value)) }
            }
            Return { return_values } => {
                Return { return_values: vecmap(return_values, |value| f(*value)) }
            }
        }
    }

    /// Apply a function to each value
    pub(crate) fn for_each_value<T>(&self, mut f: impl FnMut(ValueId) -> T) {
        use TerminatorInstruction::*;
        match self {
            JmpIf { condition, .. } => {
                f(*condition);
            }
            Jmp { arguments, .. } => {
                for argument in arguments {
                    f(*argument);
                }
            }
            Return { return_values } => {
                for return_value in return_values {
                    f(*return_value);
                }
            }
        }
    }

    /// Mutate each BlockId to a new BlockId specified by the given mapping function.
    pub(crate) fn mutate_blocks(&mut self, mut f: impl FnMut(BasicBlockId) -> BasicBlockId) {
        use TerminatorInstruction::*;
        match self {
            JmpIf { then_destination, else_destination, .. } => {
                *then_destination = f(*then_destination);
                *else_destination = f(*else_destination);
            }
            Jmp { destination, .. } => {
                *destination = f(*destination);
            }
            Return { .. } => (),
        }
    }
}

/// A binary instruction in the IR.
#[derive(Debug, PartialEq, Eq, Hash, Clone)]
pub(crate) struct Binary {
    /// Left hand side of the binary operation
    pub(crate) lhs: ValueId,
    /// Right hand side of the binary operation
    pub(crate) rhs: ValueId,
    /// The binary operation to apply
    pub(crate) operator: BinaryOp,
}

impl Binary {
    /// The type of this Binary instruction's result
    pub(crate) fn result_type(&self) -> InstructionResultType {
        match self.operator {
            BinaryOp::Eq | BinaryOp::Lt => InstructionResultType::Known(Type::bool()),
            _ => InstructionResultType::Operand(self.lhs),
        }
    }

    /// Try to simplify this binary instruction, returning the new value if possible.
    fn simplify(&self, dfg: &mut DataFlowGraph) -> SimplifyResult {
        let lhs = dfg.get_numeric_constant(self.lhs);
        let rhs = dfg.get_numeric_constant(self.rhs);
        let operand_type = dfg.type_of_value(self.lhs);

        if let (Some(lhs), Some(rhs)) = (lhs, rhs) {
            return match self.eval_constants(dfg, lhs, rhs, operand_type) {
                Some(value) => SimplifyResult::SimplifiedTo(value),
                None => SimplifyResult::None,
            };
        }

        let lhs_is_zero = lhs.map_or(false, |lhs| lhs.is_zero());
        let rhs_is_zero = rhs.map_or(false, |rhs| rhs.is_zero());

        let lhs_is_one = lhs.map_or(false, |lhs| lhs.is_one());
        let rhs_is_one = rhs.map_or(false, |rhs| rhs.is_one());

        match self.operator {
            BinaryOp::Add => {
                if lhs_is_zero {
                    return SimplifyResult::SimplifiedTo(self.rhs);
                }
                if rhs_is_zero {
                    return SimplifyResult::SimplifiedTo(self.lhs);
                }
            }
            BinaryOp::Sub => {
                if rhs_is_zero {
                    return SimplifyResult::SimplifiedTo(self.lhs);
                }
            }
            BinaryOp::Mul => {
                if lhs_is_one {
                    return SimplifyResult::SimplifiedTo(self.rhs);
                }
                if rhs_is_one {
                    return SimplifyResult::SimplifiedTo(self.lhs);
                }
                if lhs_is_zero || rhs_is_zero {
                    let zero = dfg.make_constant(FieldElement::zero(), operand_type);
                    return SimplifyResult::SimplifiedTo(zero);
                }
            }
            BinaryOp::Div => {
                if rhs_is_one {
                    return SimplifyResult::SimplifiedTo(self.lhs);
                }
            }
            BinaryOp::Mod => {
                if rhs_is_one {
                    let zero = dfg.make_constant(FieldElement::zero(), operand_type);
                    return SimplifyResult::SimplifiedTo(zero);
                }
            }
            BinaryOp::Eq => {
                if dfg.resolve(self.lhs) == dfg.resolve(self.rhs) {
                    let one = dfg.make_constant(FieldElement::one(), Type::bool());
                    return SimplifyResult::SimplifiedTo(one);
                }
            }
            BinaryOp::Lt => {
                if dfg.resolve(self.lhs) == dfg.resolve(self.rhs) {
                    let zero = dfg.make_constant(FieldElement::zero(), Type::bool());
                    return SimplifyResult::SimplifiedTo(zero);
                }
            }
            BinaryOp::And => {
                if lhs_is_zero || rhs_is_zero {
                    let zero = dfg.make_constant(FieldElement::zero(), operand_type);
                    return SimplifyResult::SimplifiedTo(zero);
                }
<<<<<<< HEAD
                if operand_type == Type::bool() {
                    // Boolean AND is equivalent to multiplication, which is a cheaper operation.
                    let instruction = Instruction::binary(BinaryOp::Mul, self.lhs, self.rhs);
                    return SimplifyResult::SimplifiedToInstruction(instruction);
=======
                if dfg.resolve(self.lhs) == dfg.resolve(self.rhs) {
                    return SimplifyResult::SimplifiedTo(self.lhs);
>>>>>>> b0fbc536
                }
            }
            BinaryOp::Or => {
                if lhs_is_zero {
                    return SimplifyResult::SimplifiedTo(self.rhs);
                }
                if rhs_is_zero {
                    return SimplifyResult::SimplifiedTo(self.lhs);
                }
                if dfg.resolve(self.lhs) == dfg.resolve(self.rhs) {
                    return SimplifyResult::SimplifiedTo(self.lhs);
                }
            }
            BinaryOp::Xor => {
                if lhs_is_zero {
                    return SimplifyResult::SimplifiedTo(self.rhs);
                }
                if rhs_is_zero {
                    return SimplifyResult::SimplifiedTo(self.lhs);
                }
                if dfg.resolve(self.lhs) == dfg.resolve(self.rhs) {
                    let zero = dfg.make_constant(FieldElement::zero(), Type::bool());
                    return SimplifyResult::SimplifiedTo(zero);
                }
            }
        }
        SimplifyResult::None
    }

    /// Evaluate the two constants with the operation specified by self.operator.
    /// Pushes the resulting value to the given DataFlowGraph's constants and returns it.
    fn eval_constants(
        &self,
        dfg: &mut DataFlowGraph,
        lhs: FieldElement,
        rhs: FieldElement,
        mut operand_type: Type,
    ) -> Option<Id<Value>> {
        let value = match &operand_type {
            Type::Numeric(NumericType::NativeField) => {
                self.operator.get_field_function()?(lhs, rhs)
            }
            Type::Numeric(NumericType::Unsigned { bit_size }) => {
                let function = self.operator.get_u128_function();

                let lhs = truncate(lhs.try_into_u128()?, *bit_size);
                let rhs = truncate(rhs.try_into_u128()?, *bit_size);
                let result = function(lhs, rhs)?;
                truncate(result, *bit_size).into()
            }
            _ => return None,
        };

        if matches!(self.operator, BinaryOp::Eq | BinaryOp::Lt) {
            operand_type = Type::bool();
        }

        Some(dfg.make_constant(value, operand_type))
    }
}

fn truncate(int: u128, bit_size: u32) -> u128 {
    let max = 2u128.pow(bit_size);
    int % max
}

impl BinaryOp {
    fn get_field_function(self) -> Option<fn(FieldElement, FieldElement) -> FieldElement> {
        match self {
            BinaryOp::Add => Some(std::ops::Add::add),
            BinaryOp::Sub => Some(std::ops::Sub::sub),
            BinaryOp::Mul => Some(std::ops::Mul::mul),
            BinaryOp::Div => Some(std::ops::Div::div),
            BinaryOp::Eq => Some(|x, y| (x == y).into()),
            BinaryOp::Lt => Some(|x, y| (x < y).into()),
            // Bitwise operators are unsupported for Fields
            BinaryOp::Mod => None,
            BinaryOp::And => None,
            BinaryOp::Or => None,
            BinaryOp::Xor => None,
        }
    }

    fn get_u128_function(self) -> fn(u128, u128) -> Option<u128> {
        match self {
            BinaryOp::Add => u128::checked_add,
            BinaryOp::Sub => u128::checked_sub,
            BinaryOp::Mul => u128::checked_mul,
            BinaryOp::Div => u128::checked_div,
            BinaryOp::Mod => u128::checked_rem,
            BinaryOp::And => |x, y| Some(x & y),
            BinaryOp::Or => |x, y| Some(x | y),
            BinaryOp::Xor => |x, y| Some(x ^ y),
            BinaryOp::Eq => |x, y| Some((x == y) as u128),
            BinaryOp::Lt => |x, y| Some((x < y) as u128),
        }
    }
}

/// Binary Operations allowed in the IR.
/// Aside from the comparison operators (Eq and Lt), all operators
/// will return the same type as their operands.
/// The operand types must match for all binary operators.
/// All binary operators are also only for numeric types. To implement
/// e.g. equality for a compound type like a struct, one must add a
/// separate Eq operation for each field and combine them later with And.
#[derive(Debug, PartialEq, Eq, Hash, Copy, Clone)]
pub(crate) enum BinaryOp {
    /// Addition of lhs + rhs.
    Add,
    /// Subtraction of lhs - rhs.
    Sub,
    /// Multiplication of lhs * rhs.
    Mul,
    /// Division of lhs / rhs.
    Div,
    /// Modulus of lhs % rhs.
    Mod,
    /// Checks whether two types are equal.
    /// Returns true if the types were equal and
    /// false otherwise.
    Eq,
    /// Checks whether the lhs is less than the rhs.
    /// All other comparison operators should be translated
    /// to less than. For example (a > b) = (b < a) = !(a >= b) = !(b <= a).
    /// The result will always be a u1.
    Lt,
    /// Bitwise and (&)
    And,
    /// Bitwise or (|)
    Or,
    /// Bitwise xor (^)
    Xor,
}

impl std::fmt::Display for BinaryOp {
    fn fmt(&self, f: &mut std::fmt::Formatter<'_>) -> std::fmt::Result {
        match self {
            BinaryOp::Add => write!(f, "add"),
            BinaryOp::Sub => write!(f, "sub"),
            BinaryOp::Mul => write!(f, "mul"),
            BinaryOp::Div => write!(f, "div"),
            BinaryOp::Eq => write!(f, "eq"),
            BinaryOp::Mod => write!(f, "mod"),
            BinaryOp::Lt => write!(f, "lt"),
            BinaryOp::And => write!(f, "and"),
            BinaryOp::Or => write!(f, "or"),
            BinaryOp::Xor => write!(f, "xor"),
        }
    }
}

/// Contains the result to Instruction::simplify, specifying how the instruction
/// should be simplified.
pub(crate) enum SimplifyResult {
    /// Replace this function's result with the given value
    SimplifiedTo(ValueId),

    /// Replace this function's results with the given values
    /// Used for when there are multiple return values from
    /// a function such as a tuple
    SimplifiedToMultiple(Vec<ValueId>),

    /// Replace this function with an simpler but equivalent function.
    SimplifiedToInstruction(Instruction),

    /// Remove the instruction, it is unnecessary
    Remove,

    /// Instruction could not be simplified
    None,
}

impl SimplifyResult {
    pub(crate) fn instruction(self) -> Option<Instruction> {
        match self {
            SimplifyResult::SimplifiedToInstruction(instruction) => Some(instruction),
            _ => None,
        }
    }
}<|MERGE_RESOLUTION|>--- conflicted
+++ resolved
@@ -733,15 +733,13 @@
                     let zero = dfg.make_constant(FieldElement::zero(), operand_type);
                     return SimplifyResult::SimplifiedTo(zero);
                 }
-<<<<<<< HEAD
+                if dfg.resolve(self.lhs) == dfg.resolve(self.rhs) {
+                    return SimplifyResult::SimplifiedTo(self.lhs);
+                }
                 if operand_type == Type::bool() {
                     // Boolean AND is equivalent to multiplication, which is a cheaper operation.
                     let instruction = Instruction::binary(BinaryOp::Mul, self.lhs, self.rhs);
                     return SimplifyResult::SimplifiedToInstruction(instruction);
-=======
-                if dfg.resolve(self.lhs) == dfg.resolve(self.rhs) {
-                    return SimplifyResult::SimplifiedTo(self.lhs);
->>>>>>> b0fbc536
                 }
             }
             BinaryOp::Or => {
