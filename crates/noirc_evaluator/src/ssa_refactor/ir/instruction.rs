use acvm::{acir::BlackBoxFunc, FieldElement};
use iter_extended::vecmap;

use super::{
    basic_block::BasicBlockId,
    dfg::DataFlowGraph,
    map::Id,
    types::Type,
    value::{Value, ValueId},
};

/// Reference to an instruction
///
/// Note that InstructionIds are not unique. That is, two InstructionIds
/// may refer to the same Instruction data. This is because, although
/// identical, instructions may have different results based on their
/// placement within a block.
pub(crate) type InstructionId = Id<Instruction>;

/// These are similar to built-ins in other languages.
/// These can be classified under two categories:
/// - Opcodes which the IR knows the target machine has
/// special support for. (LowLevel)
/// - Opcodes which have no function definition in the
/// source code and must be processed by the IR. An example
/// of this is println.
#[derive(Debug, Copy, Clone, PartialEq, Eq, Hash)]
pub(crate) enum Intrinsic {
    Sort,
    Println,
    ToBits(Endian),
    ToRadix(Endian),
    BlackBox(BlackBoxFunc),
}

impl std::fmt::Display for Intrinsic {
    fn fmt(&self, f: &mut std::fmt::Formatter<'_>) -> std::fmt::Result {
        match self {
            Intrinsic::Println => write!(f, "println"),
            Intrinsic::Sort => write!(f, "arraysort"),
            Intrinsic::ToBits(Endian::Big) => write!(f, "to_be_bits"),
            Intrinsic::ToBits(Endian::Little) => write!(f, "to_le_bits"),
            Intrinsic::ToRadix(Endian::Big) => write!(f, "to_be_radix"),
            Intrinsic::ToRadix(Endian::Little) => write!(f, "to_le_radix"),
            Intrinsic::BlackBox(function) => write!(f, "{function}"),
        }
    }
}

impl Intrinsic {
    /// Lookup an Intrinsic by name and return it if found.
    /// If there is no such intrinsic by that name, None is returned.
    pub(crate) fn lookup(name: &str) -> Option<Intrinsic> {
        match name {
            "println" => Some(Intrinsic::Println),
            "arraysort" => Some(Intrinsic::Sort),
            "to_le_radix" => Some(Intrinsic::ToRadix(Endian::Little)),
            "to_be_radix" => Some(Intrinsic::ToRadix(Endian::Big)),
            "to_le_bits" => Some(Intrinsic::ToBits(Endian::Little)),
            "to_be_bits" => Some(Intrinsic::ToBits(Endian::Big)),
            other => BlackBoxFunc::lookup(other).map(Intrinsic::BlackBox),
        }
    }
}

/// The endian-ness of bits when encoding values as bits in e.g. ToBits or ToRadix
#[derive(Clone, Copy, Debug, Hash, PartialEq, Eq)]
pub(crate) enum Endian {
    Big,
    Little,
}

#[derive(Debug, PartialEq, Eq, Hash, Clone)]
/// Instructions are used to perform tasks.
/// The instructions that the IR is able to specify are listed below.
pub(crate) enum Instruction {
    /// Binary Operations like +, -, *, /, ==, !=
    Binary(Binary),

    /// Converts `Value` into Typ
    Cast(ValueId, Type),

    /// Computes a bit wise not
    Not(ValueId),

    /// Truncates `value` to `bit_size`
    Truncate { value: ValueId, bit_size: u32, max_bit_size: u32 },

    /// Constrains a value to be equal to true
    Constrain(ValueId),

    /// Performs a function call with a list of its arguments.
    Call { func: ValueId, arguments: Vec<ValueId> },

    /// Performs an "oracle" - an external function call with a list of its arguments.
    /// These are generally unconstrained functions that provide some value lookup.
    /// They may result in constraints outside of the context known to Noir.
    ForeignCall { func: String, arguments: Vec<ValueId> },

    /// Allocates a region of memory. Note that this is not concerned with
    /// the type of memory, the type of element is determined when loading this memory.
    /// This is used for representing mutable variables and references.
    Allocate,

    /// Loads a value from memory.
    Load { address: ValueId },

    /// Writes a value to memory.
    Store { address: ValueId, value: ValueId },

    /// Retrieve a value from an array at the given index
    ArrayGet { array: ValueId, index: ValueId },

    /// Creates a new array with the new value at the given index. All other elements are identical
    /// to those in the given array. This will not modify the original array.
    ArraySet { array: ValueId, index: ValueId, value: ValueId },
}

impl Instruction {
    /// Returns a binary instruction with the given operator, lhs, and rhs
    pub(crate) fn binary(operator: BinaryOp, lhs: ValueId, rhs: ValueId) -> Instruction {
        Instruction::Binary(Binary { lhs, operator, rhs })
    }

    /// Returns the type that this instruction will return.
    pub(crate) fn result_type(&self) -> InstructionResultType {
        match self {
            Instruction::Binary(binary) => binary.result_type(),
            Instruction::Cast(_, typ) => InstructionResultType::Known(typ.clone()),
            Instruction::Allocate { .. } => InstructionResultType::Known(Type::Reference),
            Instruction::Not(value) | Instruction::Truncate { value, .. } => {
                InstructionResultType::Operand(*value)
            }
            Instruction::ArraySet { array, .. } => InstructionResultType::Operand(*array),
            Instruction::Constrain(_) | Instruction::Store { .. } => InstructionResultType::None,
<<<<<<< HEAD
            Instruction::Load { .. }
            | Instruction::Call { .. }
            | Instruction::ForeignCall { .. } => InstructionResultType::Unknown,
=======
            Instruction::Load { .. } | Instruction::ArrayGet { .. } | Instruction::Call { .. } => {
                InstructionResultType::Unknown
            }
>>>>>>> 91defbc2
        }
    }

    /// True if this instruction requires specifying the control type variables when
    /// inserting this instruction into a DataFlowGraph.
    pub(crate) fn requires_ctrl_typevars(&self) -> bool {
        matches!(self.result_type(), InstructionResultType::Unknown)
    }

    /// Maps each ValueId inside this instruction to a new ValueId, returning the new instruction.
    /// Note that the returned instruction is fresh and will not have an assigned InstructionId
    /// until it is manually inserted in a DataFlowGraph later.
    pub(crate) fn map_values(&self, mut f: impl FnMut(ValueId) -> ValueId) -> Instruction {
        match self {
            Instruction::Binary(binary) => Instruction::Binary(Binary {
                lhs: f(binary.lhs),
                rhs: f(binary.rhs),
                operator: binary.operator,
            }),
            Instruction::Cast(value, typ) => Instruction::Cast(f(*value), typ.clone()),
            Instruction::Not(value) => Instruction::Not(f(*value)),
            Instruction::Truncate { value, bit_size, max_bit_size } => Instruction::Truncate {
                value: f(*value),
                bit_size: *bit_size,
                max_bit_size: *max_bit_size,
            },
            Instruction::Constrain(value) => Instruction::Constrain(f(*value)),
            Instruction::ForeignCall { func, arguments } => Instruction::ForeignCall {
                func: func.to_owned(),
                arguments: vecmap(arguments.iter().copied(), f),
            },
            Instruction::Call { func, arguments } => Instruction::Call {
                func: f(*func),
                arguments: vecmap(arguments.iter().copied(), f),
            },
            Instruction::Allocate => Instruction::Allocate,
            Instruction::Load { address } => Instruction::Load { address: f(*address) },
            Instruction::Store { address, value } => {
                Instruction::Store { address: f(*address), value: f(*value) }
            }
            Instruction::ArrayGet { array, index } => {
                Instruction::ArrayGet { array: f(*array), index: f(*index) }
            }
            Instruction::ArraySet { array, index, value } => {
                Instruction::ArraySet { array: f(*array), index: f(*index), value: f(*value) }
            }
        }
    }

    /// Try to simplify this instruction. If the instruction can be simplified to a known value,
    /// that value is returned. Otherwise None is returned.
    pub(crate) fn simplify(&self, dfg: &mut DataFlowGraph) -> SimplifyResult {
        use SimplifyResult::*;
        match self {
            Instruction::Binary(binary) => binary.simplify(dfg),
            Instruction::Cast(value, typ) => {
                if let Some(value) = (*typ == dfg.type_of_value(*value)).then_some(*value) {
                    SimplifiedTo(value)
                } else {
                    None
                }
            }
            Instruction::Not(value) => {
                match &dfg[*value] {
                    // Limit optimizing ! on constants to only booleans. If we tried it on fields,
                    // there is no Not on FieldElement, so we'd need to convert between u128. This
                    // would be incorrect however since the extra bits on the field would not be flipped.
                    Value::NumericConstant { constant, typ } if *typ == Type::bool() => {
                        let value = constant.is_zero() as u128;
                        SimplifiedTo(dfg.make_constant(value.into(), Type::bool()))
                    }
                    Value::Instruction { instruction, .. } => {
                        // !!v => v
                        if let Instruction::Not(value) = &dfg[*instruction] {
                            SimplifiedTo(*value)
                        } else {
                            None
                        }
                    }
                    _ => None,
                }
            }
            Instruction::Constrain(value) => {
                if let Some(constant) = dfg.get_numeric_constant(*value) {
                    if constant.is_one() {
                        return Remove;
                    }
                }
                None
            }
            Instruction::ArrayGet { array, index } => {
                let array = dfg.get_array_constant(*array);
                let index = dfg.get_numeric_constant(*index);

                if let (Some((array, _)), Some(index)) = (array, index) {
                    let index =
                        index.try_to_u64().expect("Expected array index to fit in u64") as usize;
                    assert!(index < array.len());
                    SimplifiedTo(array[index])
                } else {
                    None
                }
            }
            Instruction::ArraySet { array, index, value } => {
                let array = dfg.get_array_constant(*array);
                let index = dfg.get_numeric_constant(*index);

                if let (Some((array, element_type)), Some(index)) = (array, index) {
                    let index =
                        index.try_to_u64().expect("Expected array index to fit in u64") as usize;
                    assert!(index < array.len());
                    SimplifiedTo(dfg.make_array(array.update(index, *value), element_type))
                } else {
                    None
                }
            }
            Instruction::Truncate { .. } => None,
            Instruction::Call { .. } => None,
            Instruction::ForeignCall { .. } => None,
            Instruction::Allocate { .. } => None,
            Instruction::Load { .. } => None,
            Instruction::Store { .. } => None,
        }
    }
}

/// The possible return values for Instruction::return_types
pub(crate) enum InstructionResultType {
    /// The result type of this instruction matches that of this operand
    Operand(ValueId),

    /// The result type of this instruction is known to be this type - independent of its operands.
    Known(Type),

    /// The result type of this function is unknown and separate from its operand types.
    /// This occurs for function calls and load operations.
    Unknown,

    /// This instruction does not return any results.
    None,
}

/// These are operations which can exit a basic block
/// ie control flow type operations
///
/// Since our IR needs to be in SSA form, it makes sense
/// to split up instructions like this, as we are sure that these instructions
/// will not be in the list of instructions for a basic block.
#[derive(Debug, PartialEq, Eq, Hash, Clone)]
pub(crate) enum TerminatorInstruction {
    /// Control flow
    ///
    /// Jump If
    ///
    /// If the condition is true: jump to the specified `then_destination`.
    /// Otherwise, jump to the specified `else_destination`.
    JmpIf { condition: ValueId, then_destination: BasicBlockId, else_destination: BasicBlockId },

    /// Unconditional Jump
    ///
    /// Jumps to specified `destination` with `arguments`
    Jmp { destination: BasicBlockId, arguments: Vec<ValueId> },

    /// Return from the current function with the given return values.
    ///
    /// All finished functions should have exactly 1 return instruction.
    /// Functions with early returns should instead be structured to
    /// unconditionally jump to a single exit block with the return values
    /// as the block arguments. Then the exit block can terminate in a return
    /// instruction returning these values.
    Return { return_values: Vec<ValueId> },
}

impl TerminatorInstruction {
    /// Map each ValueId in this terminator to a new value.
    pub(crate) fn map_values(
        &self,
        mut f: impl FnMut(ValueId) -> ValueId,
    ) -> TerminatorInstruction {
        use TerminatorInstruction::*;
        match self {
            JmpIf { condition, then_destination, else_destination } => JmpIf {
                condition: f(*condition),
                then_destination: *then_destination,
                else_destination: *else_destination,
            },
            Jmp { destination, arguments } => {
                Jmp { destination: *destination, arguments: vecmap(arguments, |value| f(*value)) }
            }
            Return { return_values } => {
                Return { return_values: vecmap(return_values, |value| f(*value)) }
            }
        }
    }

    /// Mutate each BlockId to a new BlockId specified by the given mapping function.
    pub(crate) fn mutate_blocks(&mut self, mut f: impl FnMut(BasicBlockId) -> BasicBlockId) {
        use TerminatorInstruction::*;
        match self {
            JmpIf { then_destination, else_destination, .. } => {
                *then_destination = f(*then_destination);
                *else_destination = f(*else_destination);
            }
            Jmp { destination, .. } => {
                *destination = f(*destination);
            }
            Return { .. } => (),
        }
    }
}

/// A binary instruction in the IR.
#[derive(Debug, PartialEq, Eq, Hash, Clone)]
pub(crate) struct Binary {
    /// Left hand side of the binary operation
    pub(crate) lhs: ValueId,
    /// Right hand side of the binary operation
    pub(crate) rhs: ValueId,
    /// The binary operation to apply
    pub(crate) operator: BinaryOp,
}

impl Binary {
    /// The type of this Binary instruction's result
    pub(crate) fn result_type(&self) -> InstructionResultType {
        match self.operator {
            BinaryOp::Eq | BinaryOp::Lt => InstructionResultType::Known(Type::bool()),
            _ => InstructionResultType::Operand(self.lhs),
        }
    }

    /// Try to simplify this binary instruction, returning the new value if possible.
    fn simplify(&self, dfg: &mut DataFlowGraph) -> SimplifyResult {
        let lhs = dfg.get_numeric_constant(self.lhs);
        let rhs = dfg.get_numeric_constant(self.rhs);
        let operand_type = dfg.type_of_value(self.lhs);

        if let (Some(lhs), Some(rhs)) = (lhs, rhs) {
            return match self.eval_constants(dfg, lhs, rhs, operand_type) {
                Some(value) => SimplifyResult::SimplifiedTo(value),
                None => SimplifyResult::None,
            };
        }

        let lhs_is_zero = lhs.map_or(false, |lhs| lhs.is_zero());
        let rhs_is_zero = rhs.map_or(false, |rhs| rhs.is_zero());

        let lhs_is_one = lhs.map_or(false, |lhs| lhs.is_one());
        let rhs_is_one = rhs.map_or(false, |rhs| rhs.is_one());

        match self.operator {
            BinaryOp::Add => {
                if lhs_is_zero {
                    return SimplifyResult::SimplifiedTo(self.rhs);
                }
                if rhs_is_zero {
                    return SimplifyResult::SimplifiedTo(self.lhs);
                }
            }
            BinaryOp::Sub => {
                if rhs_is_zero {
                    return SimplifyResult::SimplifiedTo(self.lhs);
                }
            }
            BinaryOp::Mul => {
                if lhs_is_one {
                    return SimplifyResult::SimplifiedTo(self.rhs);
                }
                if rhs_is_one {
                    return SimplifyResult::SimplifiedTo(self.lhs);
                }
                if lhs_is_zero || rhs_is_zero {
                    let zero = dfg.make_constant(FieldElement::zero(), operand_type);
                    return SimplifyResult::SimplifiedTo(zero);
                }
            }
            BinaryOp::Div => {
                if rhs_is_one {
                    return SimplifyResult::SimplifiedTo(self.lhs);
                }
            }
            BinaryOp::Mod => {
                if rhs_is_one {
                    let zero = dfg.make_constant(FieldElement::zero(), operand_type);
                    return SimplifyResult::SimplifiedTo(zero);
                }
            }
            BinaryOp::Eq => {
                if self.lhs == self.rhs {
                    let one = dfg.make_constant(FieldElement::one(), Type::bool());
                    return SimplifyResult::SimplifiedTo(one);
                }
            }
            BinaryOp::Lt => {
                if self.lhs == self.rhs {
                    let zero = dfg.make_constant(FieldElement::zero(), Type::bool());
                    return SimplifyResult::SimplifiedTo(zero);
                }
            }
            BinaryOp::And => {
                if lhs_is_zero || rhs_is_zero {
                    let zero = dfg.make_constant(FieldElement::zero(), operand_type);
                    return SimplifyResult::SimplifiedTo(zero);
                }
            }
            BinaryOp::Or => {
                if lhs_is_zero {
                    return SimplifyResult::SimplifiedTo(self.rhs);
                }
                if rhs_is_zero {
                    return SimplifyResult::SimplifiedTo(self.lhs);
                }
            }
            BinaryOp::Xor => {
                if self.lhs == self.rhs {
                    let zero = dfg.make_constant(FieldElement::zero(), Type::bool());
                    return SimplifyResult::SimplifiedTo(zero);
                }
            }
            BinaryOp::Shl => {
                if rhs_is_zero {
                    return SimplifyResult::SimplifiedTo(self.lhs);
                }
            }
            BinaryOp::Shr => {
                if rhs_is_zero {
                    return SimplifyResult::SimplifiedTo(self.lhs);
                }
            }
        }
        SimplifyResult::None
    }

    /// Evaluate the two constants with the operation specified by self.operator.
    /// Pushes the resulting value to the given DataFlowGraph's constants and returns it.
    fn eval_constants(
        &self,
        dfg: &mut DataFlowGraph,
        lhs: FieldElement,
        rhs: FieldElement,
        operand_type: Type,
    ) -> Option<Id<Value>> {
        let value = match self.operator {
            BinaryOp::Add => lhs + rhs,
            BinaryOp::Sub => lhs - rhs,
            BinaryOp::Mul => lhs * rhs,
            BinaryOp::Div => lhs / rhs,
            BinaryOp::Eq => (lhs == rhs).into(),
            BinaryOp::Lt => (lhs < rhs).into(),

            // The rest of the operators we must try to convert to u128 first
            BinaryOp::Mod => self.eval_constant_u128_operations(lhs, rhs)?,
            BinaryOp::And => self.eval_constant_u128_operations(lhs, rhs)?,
            BinaryOp::Or => self.eval_constant_u128_operations(lhs, rhs)?,
            BinaryOp::Xor => self.eval_constant_u128_operations(lhs, rhs)?,
            BinaryOp::Shl => self.eval_constant_u128_operations(lhs, rhs)?,
            BinaryOp::Shr => self.eval_constant_u128_operations(lhs, rhs)?,
        };
        // TODO: Keep original type of constant
        Some(dfg.make_constant(value, operand_type))
    }

    /// Try to evaluate the given operands as u128s for operators that are only valid on u128s,
    /// like the bitwise operators and modulus.
    fn eval_constant_u128_operations(
        &self,
        lhs: FieldElement,
        rhs: FieldElement,
    ) -> Option<FieldElement> {
        let lhs = lhs.try_into_u128()?;
        let rhs = rhs.try_into_u128()?;
        match self.operator {
            BinaryOp::Mod => Some((lhs % rhs).into()),
            BinaryOp::And => Some((lhs & rhs).into()),
            BinaryOp::Or => Some((lhs | rhs).into()),
            BinaryOp::Shr => Some((lhs >> rhs).into()),
            // Check for overflow and return None if anything does overflow
            BinaryOp::Shl => {
                let rhs = rhs.try_into().ok()?;
                lhs.checked_shl(rhs).map(Into::into)
            }

            // Converting a field xor to a u128 xor would be incorrect since we wouldn't have the
            // extra bits of the field. So we don't optimize it here.
            BinaryOp::Xor => None,

            op @ (BinaryOp::Add
            | BinaryOp::Sub
            | BinaryOp::Mul
            | BinaryOp::Div
            | BinaryOp::Eq
            | BinaryOp::Lt) => panic!(
                "eval_constant_u128_operations invalid for {op:?} use eval_constants instead"
            ),
        }
    }
}

/// Binary Operations allowed in the IR.
/// Aside from the comparison operators (Eq and Lt), all operators
/// will return the same type as their operands.
/// The operand types must match for all binary operators.
/// All binary operators are also only for numeric types. To implement
/// e.g. equality for a compound type like a struct, one must add a
/// separate Eq operation for each field and combine them later with And.
#[derive(Debug, PartialEq, Eq, Hash, Copy, Clone)]
pub(crate) enum BinaryOp {
    /// Addition of lhs + rhs.
    Add,
    /// Subtraction of lhs - rhs.
    Sub,
    /// Multiplication of lhs * rhs.
    Mul,
    /// Division of lhs / rhs.
    Div,
    /// Modulus of lhs % rhs.
    Mod,
    /// Checks whether two types are equal.
    /// Returns true if the types were equal and
    /// false otherwise.
    Eq,
    /// Checks whether the lhs is less than the rhs.
    /// All other comparison operators should be translated
    /// to less than. For example (a > b) = (b < a) = !(a >= b) = !(b <= a).
    /// The result will always be a u1.
    Lt,
    /// Bitwise and (&)
    And,
    /// Bitwise or (|)
    Or,
    /// Bitwise xor (^)
    Xor,
    /// Shift lhs left by rhs bits (<<)
    Shl,
    /// Shift lhs right by rhs bits (>>)
    Shr,
}

impl std::fmt::Display for BinaryOp {
    fn fmt(&self, f: &mut std::fmt::Formatter<'_>) -> std::fmt::Result {
        match self {
            BinaryOp::Add => write!(f, "add"),
            BinaryOp::Sub => write!(f, "sub"),
            BinaryOp::Mul => write!(f, "mul"),
            BinaryOp::Div => write!(f, "div"),
            BinaryOp::Eq => write!(f, "eq"),
            BinaryOp::Mod => write!(f, "mod"),
            BinaryOp::Lt => write!(f, "lt"),
            BinaryOp::And => write!(f, "and"),
            BinaryOp::Or => write!(f, "or"),
            BinaryOp::Xor => write!(f, "xor"),
            BinaryOp::Shl => write!(f, "shl"),
            BinaryOp::Shr => write!(f, "shr"),
        }
    }
}

/// Contains the result to Instruction::simplify, specifying how the instruction
/// should be simplified.
pub(crate) enum SimplifyResult {
    /// Replace this function's result with the given value
    SimplifiedTo(ValueId),

    /// Remove the instruction, it is unnecessary
    Remove,

    /// Instruction could not be simplified
    None,
}<|MERGE_RESOLUTION|>--- conflicted
+++ resolved
@@ -133,15 +133,10 @@
             }
             Instruction::ArraySet { array, .. } => InstructionResultType::Operand(*array),
             Instruction::Constrain(_) | Instruction::Store { .. } => InstructionResultType::None,
-<<<<<<< HEAD
             Instruction::Load { .. }
+            | Instruction::ArrayGet { .. }
             | Instruction::Call { .. }
             | Instruction::ForeignCall { .. } => InstructionResultType::Unknown,
-=======
-            Instruction::Load { .. } | Instruction::ArrayGet { .. } | Instruction::Call { .. } => {
-                InstructionResultType::Unknown
-            }
->>>>>>> 91defbc2
         }
     }
 
