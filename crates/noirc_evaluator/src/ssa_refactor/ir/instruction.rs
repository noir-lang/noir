--- conflicted
+++ resolved
@@ -103,7 +103,6 @@
     /// Writes a value to memory.
     Store { address: ValueId, value: ValueId },
 
-<<<<<<< HEAD
     /// Provides a context for all instructions that follow up until the next
     /// `EnableSideEffects` is encountered, for stating a condition that determines whether
     /// such instructions are allowed to have side-effects.
@@ -112,14 +111,13 @@
     /// instruction regions with an condition that corresponds to their position in the CFG's
     /// if-branching structure.
     EnableSideEffects { condition: ValueId },
-=======
+
     /// Retrieve a value from an array at the given index
     ArrayGet { array: ValueId, index: ValueId },
 
     /// Creates a new array with the new value at the given index. All other elements are identical
     /// to those in the given array. This will not modify the original array.
     ArraySet { array: ValueId, index: ValueId, value: ValueId },
->>>>>>> 77fba567
 }
 
 impl Instruction {
@@ -137,18 +135,13 @@
             Instruction::Not(value) | Instruction::Truncate { value, .. } => {
                 InstructionResultType::Operand(*value)
             }
-<<<<<<< HEAD
+            Instruction::ArraySet { array, .. } => InstructionResultType::Operand(*array),
             Instruction::Constrain(_)
             | Instruction::Store { .. }
             | Instruction::EnableSideEffects { .. } => InstructionResultType::None,
-            Instruction::Load { .. } | Instruction::Call { .. } => InstructionResultType::Unknown,
-=======
-            Instruction::ArraySet { array, .. } => InstructionResultType::Operand(*array),
-            Instruction::Constrain(_) | Instruction::Store { .. } => InstructionResultType::None,
             Instruction::Load { .. } | Instruction::ArrayGet { .. } | Instruction::Call { .. } => {
                 InstructionResultType::Unknown
             }
->>>>>>> 77fba567
         }
     }
 
@@ -185,16 +178,14 @@
             Instruction::Store { address, value } => {
                 Instruction::Store { address: f(*address), value: f(*value) }
             }
-<<<<<<< HEAD
             Instruction::EnableSideEffects { condition } => {
                 Instruction::EnableSideEffects { condition: f(*condition) }
-=======
+            }
             Instruction::ArrayGet { array, index } => {
                 Instruction::ArrayGet { array: f(*array), index: f(*index) }
             }
             Instruction::ArraySet { array, index, value } => {
                 Instruction::ArraySet { array: f(*array), index: f(*index), value: f(*value) }
->>>>>>> 77fba567
             }
         }
     }
