--- conflicted
+++ resolved
@@ -201,8 +201,6 @@
                 f(*value);
             }
             Instruction::Allocate { .. } => (),
-<<<<<<< HEAD
-=======
             Instruction::ArrayGet { array, index } => {
                 f(*array);
                 f(*index);
@@ -212,7 +210,6 @@
                 f(*index);
                 f(*value);
             }
->>>>>>> 62ffdf08
         }
     }
 
