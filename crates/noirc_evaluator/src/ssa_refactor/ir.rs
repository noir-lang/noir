<<<<<<< HEAD
pub(crate) mod extfunc;
=======
pub(crate) mod basic_block;
pub(crate) mod dfg;
>>>>>>> b51f74a2
pub(crate) mod function;
pub(crate) mod instruction;
pub(crate) mod instruction_predicates;
pub(crate) mod map;
pub(crate) mod types;
pub(crate) mod value;<|MERGE_RESOLUTION|>--- conflicted
+++ resolved
@@ -1,9 +1,5 @@
-<<<<<<< HEAD
-pub(crate) mod extfunc;
-=======
 pub(crate) mod basic_block;
 pub(crate) mod dfg;
->>>>>>> b51f74a2
 pub(crate) mod function;
 pub(crate) mod instruction;
 pub(crate) mod instruction_predicates;
