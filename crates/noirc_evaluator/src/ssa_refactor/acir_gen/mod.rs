--- conflicted
+++ resolved
@@ -37,22 +37,12 @@
     /// AcirVar per SSA value. Before creating an `AcirVar`
     /// for an SSA value, we check this map. If an `AcirVar`
     /// already exists for this Value, we return the `AcirVar`.
-<<<<<<< HEAD
-    ssa_value_to_acir_var: HashMap<Id<Value>, AcirVar>,
-    /// Maps SSA values to array addresses (including index offset).
-    ///
-    /// When converting parameters the of main, `ArrayId`s are gathered and stored with an offset
-    /// of 0. When the use of these stored values are detected for address arithmetic, the results
-    /// of such instructions are stored, in effect capturing any further values that refer to
-    /// addresses.
-    ssa_value_to_array_address: HashMap<ValueId, (ArrayId, usize)>,
+    ssa_values: HashMap<Id<Value>, AcirValue>,
+
     /// The `AcirVar` that describes the condition belonging to the most recently invoked
     /// `SideEffectsEnabled` instruction.
     current_side_effects_enabled_var: Option<AcirVar>,
-=======
-    ssa_values: HashMap<Id<Value>, AcirValue>,
-
->>>>>>> 77fba567
+
     /// Manages and builds the `AcirVar`s to which the converted SSA values refer.
     acir_context: AcirContext,
 }
@@ -232,6 +222,10 @@
 
                 self.define_result_var(dfg, instruction_id, result_acir_var);
             }
+            Instruction::EnableSideEffects { condition } => {
+                let acir_var = self.convert_numeric_value(*condition, dfg);
+                self.current_side_effects_enabled_var = Some(acir_var);
+            }
             Instruction::ArrayGet { array, index } => {
                 self.handle_array_operation(instruction_id, *array, *index, None, dfg);
             }
@@ -241,13 +235,6 @@
             Instruction::Allocate => {
                 unreachable!("Expected all allocate instructions to be removed before acir_gen")
             }
-<<<<<<< HEAD
-            Instruction::EnableSideEffects { condition } => {
-                let acir_var = self.convert_ssa_value(*condition, dfg);
-                self.current_side_effects_enabled_var = Some(acir_var);
-                (Vec::new(), Vec::new())
-            }
-=======
             Instruction::Store { .. } => {
                 unreachable!("Expected all store instructions to be removed before acir_gen")
             }
@@ -281,7 +268,6 @@
                 AcirValue::Array(array.update(index, store_value))
             }
             None => array[index].clone(),
->>>>>>> 77fba567
         };
 
         self.define_result(dfg, instruction, value);
@@ -427,38 +413,18 @@
             // Note: that this produces unnecessary constraints when
             // this Eq instruction is being used for a constrain statement
             BinaryOp::Eq => self.acir_context.eq_var(lhs, rhs),
-<<<<<<< HEAD
-            BinaryOp::Lt => self
-                .acir_context
-                .less_than_var(lhs, rhs, self.current_side_effects_enabled_var)
-                .expect("add Result types to all methods so errors bubble up"),
-            BinaryOp::Shl => self.acir_context.shift_left_var(lhs, rhs, binary_type.into()),
-            BinaryOp::Shr => self.acir_context.shift_right_var(lhs, rhs, binary_type.into()),
-            BinaryOp::Xor => self
-                .acir_context
-                .xor_var(lhs, rhs)
-                .expect("add Result types to all methods so errors bubble up"),
-            BinaryOp::And => self
-                .acir_context
-                .and_var(lhs, rhs)
-                .expect("add Result types to all methods so errors bubble up"),
-            BinaryOp::Or => self
-                .acir_context
-                .or_var(lhs, rhs)
-                .expect("add Result types to all methods so errors bubble up"),
-            BinaryOp::Mod => self
-                .acir_context
-                .modulo_var(lhs, rhs)
-                .expect("add Result types to all methods so errors bubble up"),
-=======
-            BinaryOp::Lt => self.acir_context.less_than_var(lhs, rhs, bit_count),
+            BinaryOp::Lt => self.acir_context.less_than_var(
+                lhs,
+                rhs,
+                bit_count,
+                self.current_side_effects_enabled_var,
+            ),
             BinaryOp::Shl => self.acir_context.shift_left_var(lhs, rhs, binary_type),
             BinaryOp::Shr => self.acir_context.shift_right_var(lhs, rhs, binary_type),
             BinaryOp::Xor => self.acir_context.xor_var(lhs, rhs, binary_type),
             BinaryOp::And => self.acir_context.and_var(lhs, rhs, binary_type),
             BinaryOp::Or => self.acir_context.or_var(lhs, rhs, binary_type),
             BinaryOp::Mod => self.acir_context.modulo_var(lhs, rhs, bit_count),
->>>>>>> 77fba567
         }
     }
 
