--- conflicted
+++ resolved
@@ -309,10 +309,8 @@
                 .acir_context
                 .less_than_var(lhs, rhs)
                 .expect("add Result types to all methods so errors bubble up"),
-<<<<<<< HEAD
             BinaryOp::Shl => self.acir_context.shift_left_var(lhs, rhs),
             BinaryOp::Shr => self.acir_context.shift_right_var(lhs, rhs),
-=======
             BinaryOp::Xor => self
                 .acir_context
                 .xor_var(lhs, rhs)
@@ -325,7 +323,6 @@
                 .acir_context
                 .or_var(lhs, rhs)
                 .expect("add Result types to all methods so errors bubble up"),
->>>>>>> 1c1d8a62
             _ => todo!(),
         }
     }
