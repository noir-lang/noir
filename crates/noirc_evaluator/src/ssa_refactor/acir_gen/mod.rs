//! This file holds the pass to convert from Noir's SSA IR to ACIR.

use std::collections::HashMap;

use self::acir_ir::{
    acir_variable::{AcirContext, AcirVar},
    errors::AcirGenError,
    memory::ArrayId,
};
use super::{
    abi_gen::collate_array_info,
    ir::{
        dfg::DataFlowGraph,
        function::RuntimeType,
        instruction::{
            Binary, BinaryOp, Instruction, InstructionId, Intrinsic, TerminatorInstruction,
        },
        map::Id,
        types::{NumericType, Type},
        value::{Value, ValueId},
    },
    ssa_gen::Ssa,
};
use crate::brillig::{artifact::BrilligArtifact, Brillig};
<<<<<<< HEAD
use iter_extended::vecmap;
=======
use acvm::FieldElement;
>>>>>>> 4867f4ec
use noirc_abi::{AbiType, FunctionSignature, Sign};

pub(crate) use acir_ir::generated_acir::GeneratedAcir;

mod acir_ir;

/// Context struct for the acir generation pass.
/// May be similar to the Evaluator struct in the current SSA IR.
#[derive(Default)]
struct Context {
    /// Maps SSA values to `AcirVar`.
    ///
    /// This is needed so that we only create a single
    /// AcirVar per SSA value. Before creating an `AcirVar`
    /// for an SSA value, we check this map. If an `AcirVar`
    /// already exists for this Value, we return the `AcirVar`.
    ssa_value_to_acir_var: HashMap<Id<Value>, AcirVar>,
    /// Maps SSA values to array addresses (including index offset).
    ///
    /// When converting parameters the of main, `ArrayId`s are gathered and stored with an offset
    /// of 0. When the use of these stored values are detected for address arithmetic, the results
    /// of such instructions are stored, in effect capturing any further values that refer to
    /// addresses.
    ssa_value_to_array_address: HashMap<ValueId, (ArrayId, usize)>,
    /// Manages and builds the `AcirVar`s to which the converted SSA values refer.
    acir_context: AcirContext,
}

impl Ssa {
    pub(crate) fn into_acir(
        self,
        main_function_signature: FunctionSignature,
        brillig: Brillig,
        allow_log_ops: bool,
    ) -> GeneratedAcir {
        let param_arrays_info: Vec<_> = collate_array_info(&main_function_signature.0)
            .iter()
            .map(|(size, abi_type)| (*size, numeric_type_for_abi_array_element_type(abi_type)))
            .collect();

        let context = Context::default();
        context.convert_ssa(self, &param_arrays_info, brillig, allow_log_ops)
    }
}

/// Gives the equivalent ssa numeric type for the given abi type. We are dealing in the context of
/// arrays - hence why only numerics are supported.
fn numeric_type_for_abi_array_element_type(abi_type: &AbiType) -> NumericType {
    match abi_type {
        AbiType::Boolean => NumericType::Unsigned { bit_size: 1 },
        AbiType::Integer { sign, width } => match sign {
            Sign::Signed => NumericType::Signed { bit_size: *width },
            Sign::Unsigned => NumericType::Unsigned { bit_size: *width },
        },
        AbiType::Field => NumericType::NativeField,
        _ => unreachable!("Non-numeric cannot be array element"),
    }
}

impl Context {
    /// Converts SSA into ACIR
    fn convert_ssa(
        mut self,
        ssa: Ssa,
        param_array_info: &[(usize, NumericType)],
        brillig: Brillig,
        allow_log_ops: bool,
    ) -> GeneratedAcir {
        let main_func = ssa.main();
        let dfg = &main_func.dfg;
        let entry_block = &dfg[main_func.entry_block()];

        self.convert_ssa_block_params(entry_block.parameters(), dfg, param_array_info);

        for instruction_id in entry_block.instructions() {
            self.convert_ssa_instruction(*instruction_id, dfg, &ssa, &brillig, allow_log_ops);
        }

        self.convert_ssa_return(entry_block.terminator().unwrap(), dfg);

        self.acir_context.finish()
    }

    /// Adds and binds `AcirVar`s for each numeric block parameter or block parameter array
    /// element. At the same time `ArrayId`s are bound for any references within the params.
    fn convert_ssa_block_params(
        &mut self,
        params: &[ValueId],
        dfg: &DataFlowGraph,
        param_arrays_info: &[(usize, NumericType)],
    ) {
        let mut param_arrays_info_iter = param_arrays_info.iter();
        for param_id in params {
            let value = &dfg[*param_id];
            let param_type = match value {
                Value::Param { typ, .. } => typ,
                _ => unreachable!("ICE: Only Param type values should appear in block parameters"),
            };
            match param_type {
                Type::Numeric(numeric_type) => {
                    let acir_var = self.add_numeric_input_var(numeric_type);
                    self.ssa_value_to_acir_var.insert(*param_id, acir_var);
                }
                Type::Reference => {
                    let (array_length, numeric_type) = param_arrays_info_iter
                        .next()
                        .expect("ICE: fewer arrays in abi than in block params");
                    let array_id = self.acir_context.allocate_array(*array_length);
                    self.ssa_value_to_array_address.insert(*param_id, (array_id, 0));
                    for index in 0..*array_length {
                        let acir_var = self.add_numeric_input_var(numeric_type);
                        self.acir_context
                            .array_store(array_id, index, acir_var)
                            .expect("invalid array store");
                    }
                }
                _ => {
                    unreachable!(
                        "ICE: Params to the program should only contains numerics and arrays"
                    )
                }
            }
        }
        assert_eq!(
            param_arrays_info_iter.next(),
            None,
            "ICE: more arrays in abi than in block params"
        );
    }

    /// Creates an `AcirVar` corresponding to a parameter witness to appears in the abi. A range
    /// constraint is added if the numeric type requires it.
    ///
    /// This function is used not only for adding numeric block parameters, but also for adding
    /// any array elements that belong to reference type block parameters.
    fn add_numeric_input_var(&mut self, numeric_type: &NumericType) -> AcirVar {
        let acir_var = self.acir_context.add_variable();
        if matches!(numeric_type, NumericType::Signed { .. } | NumericType::Unsigned { .. }) {
            self.acir_context
                .numeric_cast_var(acir_var, numeric_type)
                .expect("invalid range constraint was applied {numeric_type}");
        }
        acir_var
    }

    /// Converts an SSA instruction into its ACIR representation
    fn convert_ssa_instruction(
        &mut self,
        instruction_id: InstructionId,
        dfg: &DataFlowGraph,
        ssa: &Ssa,
        brillig: &Brillig,
        allow_log_ops: bool,
    ) {
        let instruction = &dfg[instruction_id];

        let (results_id, results_vars) = match instruction {
            Instruction::Binary(binary) => {
                let result_ids = dfg.instruction_results(instruction_id);
                if Self::value_is_array_address(result_ids[0], dfg) {
                    self.track_array_address(result_ids[0], binary, dfg);
                    (Vec::new(), Vec::new())
                } else {
                    let result_acir_var = self
                        .convert_ssa_binary(binary, dfg)
                        .expect("add Result types to all methods so errors bubble up");
                    (vec![result_ids[0]], vec![result_acir_var])
                }
            }
            Instruction::Constrain(value_id) => {
                let constrain_condition = self.convert_ssa_value(*value_id, dfg);
                self.acir_context.assert_eq_one(constrain_condition);
                (Vec::new(), Vec::new())
            }
            Instruction::Cast(value_id, typ) => {
                let result_acir_var = self.convert_ssa_cast(value_id, typ, dfg);
                let result_ids = dfg.instruction_results(instruction_id);
                (vec![result_ids[0]], vec![result_acir_var])
            }
            Instruction::Call { func, arguments } => {
                let result_ids = dfg.instruction_results(instruction_id);
                match &dfg[*func] {
                    Value::Function(id) => {
                        let func = &ssa.functions[id];
                        match func.runtime() {
                            RuntimeType::Acir => unimplemented!(
                                "expected an intrinsic/brillig call, but found {func:?}. All ACIR methods should be inlined"
                            ),
                            RuntimeType::Brillig => {
                                let inputs = vecmap(arguments, |&a| {self.convert_ssa_value(a, dfg)});
                                // Generate the brillig code of the function
                                let code = BrilligArtifact::default().link(&brillig[*id]);
                                let outputs = self.acir_context.brillig(code, inputs, result_ids.len());
                                (result_ids.to_vec(), outputs)
                            }
                            RuntimeType::Oracle(oracle_name)  => unimplemented!(
                                "Oracle calls currently must occur from unconstrained functions!"
                            ),
                        }
                    }
                    Value::Intrinsic(intrinsic) => {
                        let outputs = self.convert_ssa_intrinsic_call(
                            *intrinsic,
                            arguments,
                            dfg,
                            allow_log_ops,
                        );
                        if Self::value_is_array_address(result_ids[0], dfg) {
                            // Some intrinsics return arrays - these require an allocation
                            if result_ids.len() != 1 {
                                todo!("Complex return type encountered. Restructuring required to provide info on how to repackage result");
                            }
                            let array_id = self.acir_context.allocate_array(outputs.len());
                            self.ssa_value_to_array_address.insert(result_ids[0], (array_id, 0));
                            for (index, element) in outputs.iter().enumerate() {
                                self.acir_context
                                    .array_store(array_id, index, *element)
                                    .expect("add Result types to all methods so errors bubble up");
                            }
                            (Vec::new(), Vec::new())
                        } else {
                            (result_ids.to_vec(), outputs)
                        }
                    }
                    _ => unreachable!("expected calling a function"),
                }
            }
            Instruction::Not(value_id) => {
                let boolean_var = self.convert_ssa_value(*value_id, dfg);
                let result_acir_var = self.acir_context.not_var(boolean_var);

                let result_ids = dfg.instruction_results(instruction_id);
                (vec![result_ids[0]], vec![result_acir_var])
            }
            Instruction::Allocate { size } => {
                let array_id = self.acir_context.allocate_array(*size as usize);
                let result_ids = dfg.instruction_results(instruction_id);
                self.ssa_value_to_array_address.insert(result_ids[0], (array_id, 0));
                (Vec::new(), Vec::new())
            }
            Instruction::Store { address, value } => {
                self.convert_ssa_store(address, value, dfg);
                (Vec::new(), Vec::new())
            }
            Instruction::Load { address } => {
                let result_acir_var = self.convert_ssa_load(address);
                let result_ids = dfg.instruction_results(instruction_id);
                (vec![result_ids[0]], vec![result_acir_var])
            }
            Instruction::Truncate { value, bit_size, max_bit_size } => {
                let var = self.convert_ssa_value(*value, dfg);
                let result_ids = dfg.instruction_results(instruction_id);

                let result_acir_var = self
                    .acir_context
                    .truncate_var(var, *bit_size, *max_bit_size)
                    .expect("add Result types to all methods so errors bubble up");

                (vec![result_ids[0]], vec![result_acir_var])
            }
        };

        // Map the results of the instructions to Acir variables
        for (result_id, result_var) in results_id.into_iter().zip(results_vars) {
            self.ssa_value_to_acir_var.insert(result_id, result_var);
        }
    }

    /// Converts an SSA terminator's return values into their ACIR representations
    fn convert_ssa_return(&mut self, terminator: &TerminatorInstruction, dfg: &DataFlowGraph) {
        let return_values = match terminator {
            TerminatorInstruction::Return { return_values } => return_values,
            _ => unreachable!("ICE: Program must have a singular return"),
        };

        // Check if the program returns the `Unit/None` type.
        // This type signifies that the program returns nothing.
        let is_return_unit_type =
            return_values.len() == 1 && dfg.type_of_value(return_values[0]) == Type::Unit;
        if is_return_unit_type {
            return;
        }

        // The return value may or may not be an array reference. Calling `flatten_value_list`
        // will expand the array if there is one.
        let return_acir_vars = self
            .flatten_value_list(return_values, dfg)
            .expect("add Result types to all methods so errors bubble up");

        for acir_var in return_acir_vars {
            self.acir_context.return_var(acir_var);
        }
    }

    /// Gets the cached `AcirVar` that was converted from the corresponding `ValueId`. If it does
    /// not already exist in the cache, a conversion is attempted and cached for simple values
    /// that require no further context such as numeric types - values requiring more context
    /// should have already been cached elsewhere.
    ///
    /// Conversion is assumed to have already been performed for instruction results and block
    /// parameters. This is because block parameters are converted before anything else, and
    /// because instructions results are converted when the corresponding instruction is
    /// encountered. (An instruction result cannot be referenced before the instruction occurs.)
    ///
    /// It is not safe to call this function on value ids that represent addresses. Instructions
    /// involving such values are evaluated via a separate path and stored in
    /// `ssa_value_to_array_address` instead.
    fn convert_ssa_value(&mut self, value_id: ValueId, dfg: &DataFlowGraph) -> AcirVar {
        let value = &dfg[value_id];
        if let Some(acir_var) = self.ssa_value_to_acir_var.get(&value_id) {
            return *acir_var;
        }
        let acir_var = match value {
            Value::NumericConstant { constant, .. } => self.acir_context.add_constant(*constant),
            Value::Intrinsic(..) => todo!(),
            Value::Function(..) => unreachable!("ICE: All functions should have been inlined"),
            Value::ForeignFunction(..) => unimplemented!("Not yet supported from ACIR."),
            Value::Instruction { .. } | Value::Param { .. } => {
                unreachable!("ICE: Should have been in cache {value:?}")
            }
        };
        self.ssa_value_to_acir_var.insert(value_id, acir_var);
        acir_var
    }

    /// Processes a binary operation and converts the result into an `AcirVar`
    fn convert_ssa_binary(
        &mut self,
        binary: &Binary,
        dfg: &DataFlowGraph,
    ) -> Result<AcirVar, AcirGenError> {
        let lhs = self.convert_ssa_value(binary.lhs, dfg);
        let rhs = self.convert_ssa_value(binary.rhs, dfg);

        let binary_type = self.type_of_binary_operation(binary, dfg);
        match binary_type {
            Type::Numeric(NumericType::Unsigned { bit_size })
            | Type::Numeric(NumericType::Signed { bit_size }) => {
                // Conservative max bit size that is small enough such that two operands can be
                // multiplied and still fit within the field modulus. This is necessary for the
                // truncation technique: result % 2^bit_size to be valid.
                let max_integer_bit_size = FieldElement::max_num_bits() / 2;
                if bit_size > max_integer_bit_size {
                    return Err(AcirGenError::UnsupportedIntegerSize {
                        num_bits: bit_size,
                        max_num_bits: max_integer_bit_size,
                    });
                }
            }
            _ => {}
        }

        match binary.operator {
            BinaryOp::Add => self.acir_context.add_var(lhs, rhs),
            BinaryOp::Sub => self.acir_context.sub_var(lhs, rhs),
            BinaryOp::Mul => self.acir_context.mul_var(lhs, rhs),
            BinaryOp::Div => self.acir_context.div_var(lhs, rhs, binary_type.into()),
            // Note: that this produces unnecessary constraints when
            // this Eq instruction is being used for a constrain statement
            BinaryOp::Eq => self.acir_context.eq_var(lhs, rhs),
            BinaryOp::Lt => self.acir_context.less_than_var(lhs, rhs),
            BinaryOp::Shl => self.acir_context.shift_left_var(lhs, rhs, binary_type.into()),
            BinaryOp::Shr => self.acir_context.shift_right_var(lhs, rhs, binary_type.into()),
            BinaryOp::Xor => self.acir_context.xor_var(lhs, rhs),
            BinaryOp::And => self.acir_context.and_var(lhs, rhs, binary_type.into()),
            BinaryOp::Or => self.acir_context.or_var(lhs, rhs),
            BinaryOp::Mod => self.acir_context.modulo_var(lhs, rhs),
        }
    }

    /// Operands in a binary operation are checked to have the same type.
    ///
    /// In Noir, binary operands should have the same type due to the language
    /// semantics.
    ///
    /// There are some edge cases to consider:
    /// - Constants are not explicitly type casted, so we need to check for this and
    /// return the type of the other operand, if we have a constant.
    /// - 0 is not seen as `Field 0` but instead as `Unit 0`
    /// TODO: The latter seems like a bug, if we cannot differentiate between a function returning
    /// TODO nothing and a 0.
    ///
    /// TODO: This constant coercion should ideally be done in the type checker.
    fn type_of_binary_operation(&self, binary: &Binary, dfg: &DataFlowGraph) -> Type {
        let lhs_type = dfg.type_of_value(binary.lhs);
        let rhs_type = dfg.type_of_value(binary.rhs);

        match (lhs_type, rhs_type) {
            // Function type should not be possible, since all functions
            // have been inlined.
            (Type::Function, _) | (_, Type::Function) => {
                unreachable!("all functions should be inlined")
            }
            (_, Type::Reference) | (Type::Reference, _) => {
                unreachable!(
                    "operations involving references are handled separately in `convert_ssa_instruction`."
                )
            }
            // Unit type currently can mean a 0 constant, so we return the
            // other type.
            (typ, Type::Unit) | (Type::Unit, typ) => typ,
            // If either side is a Field constant then, we coerce into the type
            // of the other operand
            (Type::Numeric(NumericType::NativeField), typ)
            | (typ, Type::Numeric(NumericType::NativeField)) => typ,
            // If either side is a numeric type, then we expect their types to be
            // the same.
            (Type::Numeric(lhs_type), Type::Numeric(rhs_type)) => {
                assert_eq!(
                    lhs_type, rhs_type,
                    "lhs and rhs types in a binary operation are always the same"
                );
                Type::Numeric(lhs_type)
            }
        }
    }

    /// Returns an `AcirVar` that is constrained to be
    fn convert_ssa_cast(&mut self, value_id: &ValueId, typ: &Type, dfg: &DataFlowGraph) -> AcirVar {
        let variable = self.convert_ssa_value(*value_id, dfg);

        match typ {
            Type::Numeric(numeric_type) => self
                .acir_context
                .numeric_cast_var(variable, numeric_type)
                .expect("invalid range constraint was applied {numeric_type}"),
            _ => unimplemented!("The cast operation is only valid for integers."),
        }
    }

    /// Returns a vector of `AcirVar`s constrained to be result of the function call.
    ///
    /// The function being called is required to be intrinsic.
    fn convert_ssa_intrinsic_call(
        &mut self,
        intrinsic: Intrinsic,
        arguments: &[ValueId],
        dfg: &DataFlowGraph,
        allow_log_ops: bool,
    ) -> Vec<AcirVar> {
        let inputs = self
            .flatten_value_list(arguments, dfg)
            .expect("add Result types to all methods so errors bubble up");
        match intrinsic {
            Intrinsic::BlackBox(black_box) => self
                .acir_context
                .black_box_function(black_box, inputs)
                .expect("add Result types to all methods so errors bubble up"),
            Intrinsic::ToRadix(endian) => {
                // inputs = [field, radix, limb_size]; (see noir_stdlib/src/field.nr)
                self.acir_context
                    .radix_decompose(endian, inputs[0], inputs[1], inputs[2])
                    .expect("add Result types to all methods so errors bubble up")
            }
            Intrinsic::ToBits(endian) => {
                // inputs = [field, bit_size]; (see noir_stdlib/src/field.nr)
                self.acir_context
                    .bit_decompose(endian, inputs[0], inputs[1])
                    .expect("add Result types to all methods so errors bubble up")
            }
            Intrinsic::Println => {
                if allow_log_ops {
                    self.acir_context
                        .print(inputs)
                        .expect("add Result types to all methods so errors bubble up");
                }
                Vec::new()
            }
            _ => todo!("expected a black box function"),
        }
    }

    /// Maps an ssa value list, for which some values may be references to arrays, by inlining
    /// the `AcirVar`s corresponding to the contents of each array into the list of `AcirVar`s
    /// that correspond to other values.
    fn flatten_value_list(
        &mut self,
        arguments: &[ValueId],
        dfg: &DataFlowGraph,
    ) -> Result<Vec<AcirVar>, AcirGenError> {
        let mut acir_vars = Vec::new();
        for value_id in arguments {
            if Self::value_is_array_address(*value_id, dfg) {
                let (array_id, index) = self
                    .ssa_value_to_array_address
                    .get(value_id)
                    .expect("ICE: Call argument of undeclared array");
                assert_eq!(index, &0, "ICE: Call arguments only accept arrays in their entirety");
                let elements = self.acir_context.array_load_all(*array_id)?;
                acir_vars.extend(elements);
            } else {
                acir_vars.push(self.convert_ssa_value(*value_id, dfg));
            }
        }
        Ok(acir_vars)
    }

    /// Stores the `AcirVar` corresponding to `value` at the `ArrayId` and index corresponding to
    /// `address`.
    fn convert_ssa_store(&mut self, address: &ValueId, value: &ValueId, dfg: &DataFlowGraph) {
        let element_var = self.convert_ssa_value(*value, dfg);
        let (array_id, index) =
            self.ssa_value_to_array_address.get(address).expect("ICE: Load from undeclared array");
        self.acir_context.array_store(*array_id, *index, element_var).expect("invalid array load");
    }

    /// Returns the `AcirVar` that was previously stored at the given address.
    fn convert_ssa_load(&mut self, address: &ValueId) -> AcirVar {
        let (array_id, index) =
            self.ssa_value_to_array_address.get(address).expect("ICE: Load from undeclared array");
        self.acir_context.array_load(*array_id, *index).expect("invalid array load")
    }

    /// Returns true if the value has been declared as an array address
    fn value_is_array_address(value_id: ValueId, dfg: &DataFlowGraph) -> bool {
        dfg.type_of_value(value_id) == Type::Reference
    }

    /// Takes a binary instruction describing array address arithmetic and stores the result.
    fn track_array_address(&mut self, value_id: ValueId, binary: &Binary, dfg: &DataFlowGraph) {
        if binary.operator != BinaryOp::Add {
            unreachable!("ICE: Array address arithmetic only supports Add");
        }
        let lhs_address = self.ssa_value_to_array_address.get(&binary.lhs);
        let rhs_address = self.ssa_value_to_array_address.get(&binary.rhs);
        let ((array_id, offset), other_value_id) = match (lhs_address, rhs_address) {
            (Some(address), None) => (address, binary.rhs),
            (None, Some(address)) => (address, binary.lhs),
            (Some(_), Some(_)) => unreachable!("ICE: Addresses cannot be added"),
            (None, None) => unreachable!("ICE: One operand must be an address"),
        };
        let other_value = &dfg[other_value_id];
        let new_offset = match other_value {
            Value::NumericConstant { constant, .. } => {
                let further_offset =
                    constant.try_to_u64().expect("ICE: array arithmetic doesn't fit in u64")
                        as usize;
                offset + further_offset
            }
            _ => unreachable!("Invalid array address arithmetic operand"),
        };
        self.ssa_value_to_array_address.insert(value_id, (*array_id, new_offset));
    }
}

#[cfg(test)]
mod tests {
    use acvm::{
        acir::{
            circuit::Opcode,
            native_types::{Expression, Witness},
        },
        FieldElement,
    };

    use crate::{
        brillig::Brillig,
        ssa_refactor::{
            ir::{function::RuntimeType, map::Id},
            ssa_builder::FunctionBuilder,
        },
    };

    use super::Context;

    #[test]
    fn returns_body_scoped_arrays() {
        // fn main {
        //   b0():
        //     v0 = alloc 1
        //     store v0, Field 1
        //     return v0
        // }
        let func_id = Id::test_new(0);
        let mut builder = FunctionBuilder::new("func".into(), func_id, RuntimeType::Acir);
        let v0 = builder.insert_allocate(1);
        let const_one = builder.field_constant(FieldElement::one());
        builder.insert_store(v0, const_one);
        builder.terminate_with_return(vec![v0]);
        let ssa = builder.finish();

        let context = Context::default();
        let acir = context.convert_ssa(ssa, &[], Brillig::default(), false);

        let expected_opcodes =
            vec![Opcode::Arithmetic(&Expression::one() - &Expression::from(Witness(1)))];
        assert_eq!(acir.opcodes, expected_opcodes);
        assert_eq!(acir.return_witnesses, vec![Witness(1)]);
    }
}<|MERGE_RESOLUTION|>--- conflicted
+++ resolved
@@ -22,11 +22,8 @@
     ssa_gen::Ssa,
 };
 use crate::brillig::{artifact::BrilligArtifact, Brillig};
-<<<<<<< HEAD
+use acvm::FieldElement;
 use iter_extended::vecmap;
-=======
-use acvm::FieldElement;
->>>>>>> 4867f4ec
 use noirc_abi::{AbiType, FunctionSignature, Sign};
 
 pub(crate) use acir_ir::generated_acir::GeneratedAcir;
@@ -222,9 +219,6 @@
                                 let outputs = self.acir_context.brillig(code, inputs, result_ids.len());
                                 (result_ids.to_vec(), outputs)
                             }
-                            RuntimeType::Oracle(oracle_name)  => unimplemented!(
-                                "Oracle calls currently must occur from unconstrained functions!"
-                            ),
                         }
                     }
                     Value::Intrinsic(intrinsic) => {
@@ -343,7 +337,7 @@
             Value::NumericConstant { constant, .. } => self.acir_context.add_constant(*constant),
             Value::Intrinsic(..) => todo!(),
             Value::Function(..) => unreachable!("ICE: All functions should have been inlined"),
-            Value::ForeignFunction(..) => unimplemented!("Not yet supported from ACIR."),
+            Value::ForeignFunction(_) => unimplemented!("Oracle calls directly in constrained functions are not yet available."),
             Value::Instruction { .. } | Value::Param { .. } => {
                 unreachable!("ICE: Should have been in cache {value:?}")
             }
