--- conflicted
+++ resolved
@@ -22,10 +22,6 @@
 use crate::brillig::{artifact::BrilligArtifact, Brillig};
 use acvm::FieldElement;
 use iter_extended::vecmap;
-<<<<<<< HEAD
-use noirc_abi::{AbiType, FunctionSignature, Sign};
-=======
->>>>>>> 77fba567
 
 pub(crate) use acir_ir::generated_acir::GeneratedAcir;
 
@@ -78,22 +74,12 @@
 
 impl Context {
     /// Converts SSA into ACIR
-<<<<<<< HEAD
-    fn convert_ssa(
-        mut self,
-        ssa: Ssa,
-        param_array_info: &[(usize, NumericType)],
-        brillig: Brillig,
-        allow_log_ops: bool,
-    ) -> GeneratedAcir {
-=======
     fn convert_ssa(mut self, ssa: Ssa, brillig: Brillig, allow_log_ops: bool) -> GeneratedAcir {
         assert_eq!(
             ssa.functions.len(),
             1,
             "expected only a single function to be present with all other functions being inlined."
         );
->>>>>>> 77fba567
         let main_func = ssa.main();
         let dfg = &main_func.dfg;
         let entry_block = &dfg[main_func.entry_block()];
@@ -193,13 +179,8 @@
                                 let inputs = vecmap(arguments, |&a| {self.convert_ssa_value(a, dfg)});
                                 // Generate the brillig code of the function
                                 let code = BrilligArtifact::default().link(&brillig[*id]);
-<<<<<<< HEAD
                                 let outputs = self.acir_context.brillig(code, inputs, result_ids.len());
                                 (result_ids.to_vec(), outputs)
-=======
-                                self.acir_context.brillig(code);
-                                // TODO: Set result values
->>>>>>> 77fba567
                             }
                         }
                     }
