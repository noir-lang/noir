//! This file holds the pass to convert from Noir's SSA IR to ACIR.

use std::collections::HashMap;

use self::acir_ir::{
    acir_variable::{AcirContext, AcirVar},
    errors::AcirGenError,
    memory::ArrayId,
};
use super::{
    abi_gen::collate_array_info,
    ir::{
        dfg::DataFlowGraph,
        instruction::{
            Binary, BinaryOp, Instruction, InstructionId, Intrinsic, TerminatorInstruction,
        },
        map::Id,
        types::{NumericType, Type},
        value::{Value, ValueId},
    },
    ssa_gen::Ssa,
};
use noirc_abi::{AbiType, FunctionSignature, Sign};

pub(crate) use acir_ir::generated_acir::GeneratedAcir;

mod acir_ir;

/// Context struct for the acir generation pass.
/// May be similar to the Evaluator struct in the current SSA IR.
#[derive(Default)]
struct Context {
    /// Maps SSA values to `AcirVar`.
    ///
    /// This is needed so that we only create a single
    /// AcirVar per SSA value. Before creating an `AcirVar`
    /// for an SSA value, we check this map. If an `AcirVar`
    /// already exists for this Value, we return the `AcirVar`.
    ssa_value_to_acir_var: HashMap<Id<Value>, AcirVar>,
    /// Maps SSA values to array addresses (including index offset).
    ///
    /// When converting parameters the of main, `ArrayId`s are gathered and stored with an offset
    /// of 0. When the use of these stored values are detected for address arithmetic, the results
    /// of such instructions are stored, in effect capturing any further values that refer to
    /// addresses.
    ssa_value_to_array_address: HashMap<ValueId, (ArrayId, usize)>,
    /// Manages and builds the `AcirVar`s to which the converted SSA values refer.
    acir_context: AcirContext,
}

impl Ssa {
    pub(crate) fn into_acir(
        self,
        main_function_signature: FunctionSignature,
        allow_log_ops: bool,
    ) -> GeneratedAcir {
        let param_arrays_info: Vec<_> = collate_array_info(&main_function_signature.0)
            .iter()
            .map(|(size, abi_type)| (*size, numeric_type_for_abi_array_element_type(abi_type)))
            .collect();

        let context = Context::default();
        context.convert_ssa(self, &param_arrays_info, allow_log_ops)
    }
}

/// Gives the equivalent ssa numeric type for the given abi type. We are dealing in the context of
/// arrays - hence why only numerics are supported.
fn numeric_type_for_abi_array_element_type(abi_type: &AbiType) -> NumericType {
    match abi_type {
        AbiType::Boolean => NumericType::Unsigned { bit_size: 1 },
        AbiType::Integer { sign, width } => match sign {
            Sign::Signed => NumericType::Signed { bit_size: *width },
            Sign::Unsigned => NumericType::Unsigned { bit_size: *width },
        },
        AbiType::Field => NumericType::NativeField,
        _ => unreachable!("Non-numeric cannot be array element"),
    }
}

impl Context {
    /// Converts SSA into ACIR
    fn convert_ssa(
        mut self,
        ssa: Ssa,
        param_array_info: &[(usize, NumericType)],
        allow_log_ops: bool,
    ) -> GeneratedAcir {
        assert_eq!(
            ssa.functions.len(),
            1,
            "expected only a single function to be present with all other functions being inlined."
        );
        let main_func = ssa.main();
        let dfg = &main_func.dfg;
        let entry_block = &dfg[main_func.entry_block()];

        self.convert_ssa_block_params(entry_block.parameters(), dfg, param_array_info);

        for instruction_id in entry_block.instructions() {
            self.convert_ssa_instruction(*instruction_id, dfg, allow_log_ops);
        }

        self.convert_ssa_return(entry_block.terminator().unwrap(), dfg);

        self.acir_context.finish()
    }

    /// Adds and binds `AcirVar`s for each numeric block parameter or block parameter array
    /// element. At the same time `ArrayId`s are bound for any references within the params.
    fn convert_ssa_block_params(
        &mut self,
        params: &[ValueId],
        dfg: &DataFlowGraph,
        param_arrays_info: &[(usize, NumericType)],
    ) {
        let mut param_arrays_info_iter = param_arrays_info.iter();
        for param_id in params {
            let value = &dfg[*param_id];
            let param_type = match value {
                Value::Param { typ, .. } => typ,
                _ => unreachable!("ICE: Only Param type values should appear in block parameters"),
            };
            match param_type {
                Type::Numeric(numeric_type) => {
                    let acir_var = self.add_numeric_input_var(numeric_type);
                    self.ssa_value_to_acir_var.insert(*param_id, acir_var);
                }
                Type::Reference => {
                    let (array_length, numeric_type) = param_arrays_info_iter
                        .next()
                        .expect("ICE: fewer arrays in abi than in block params");
                    let array_id = self.acir_context.allocate_array(*array_length);
                    self.ssa_value_to_array_address.insert(*param_id, (array_id, 0));
                    for index in 0..*array_length {
                        let acir_var = self.add_numeric_input_var(numeric_type);
                        self.acir_context
                            .array_store(array_id, index, acir_var)
                            .expect("invalid array store");
                    }
                }
                _ => {
                    unreachable!(
                        "ICE: Params to the program should only contains numerics and arrays"
                    )
                }
            }
        }
        assert_eq!(
            param_arrays_info_iter.next(),
            None,
            "ICE: more arrays in abi than in block params"
        );
    }

    /// Creates an `AcirVar` corresponding to a parameter witness to appears in the abi. A range
    /// constraint is added if the numeric type requires it.
    ///
    /// This function is used not only for adding numeric block parameters, but also for adding
    /// any array elements that belong to reference type block parameters.
    fn add_numeric_input_var(&mut self, numeric_type: &NumericType) -> AcirVar {
        let acir_var = self.acir_context.add_variable();
        if matches!(numeric_type, NumericType::Signed { .. } | NumericType::Unsigned { .. }) {
            self.acir_context
                .numeric_cast_var(acir_var, numeric_type)
                .expect("invalid range constraint was applied {numeric_type}");
        }
        acir_var
    }

    /// Converts an SSA instruction into its ACIR representation
    fn convert_ssa_instruction(
        &mut self,
        instruction_id: InstructionId,
        dfg: &DataFlowGraph,
        allow_log_ops: bool,
    ) {
        let instruction = &dfg[instruction_id];

        let (results_id, results_vars) = match instruction {
            Instruction::Binary(binary) => {
                let result_ids = dfg.instruction_results(instruction_id);
                if Self::value_is_array_address(result_ids[0], dfg) {
                    self.track_array_address(result_ids[0], binary, dfg);
                    (Vec::new(), Vec::new())
                } else {
                    let result_acir_var = self.convert_ssa_binary(binary, dfg);
                    (vec![result_ids[0]], vec![result_acir_var])
                }
            }
            Instruction::Constrain(value_id) => {
                let constrain_condition = self.convert_ssa_value(*value_id, dfg);
                self.acir_context.assert_eq_one(constrain_condition);
                (Vec::new(), Vec::new())
            }
            Instruction::Cast(value_id, typ) => {
                let result_acir_var = self.convert_ssa_cast(value_id, typ, dfg);
                let result_ids = dfg.instruction_results(instruction_id);
                (vec![result_ids[0]], vec![result_acir_var])
            }
            Instruction::Call { func, arguments } => {
<<<<<<< HEAD
                let outputs = self.convert_ssa_call(*func, arguments, dfg, allow_log_ops);
=======
                let outputs = self.convert_ssa_intrinsic_call(*func, arguments, dfg);
>>>>>>> 3e7e8bb3
                let result_ids = dfg.instruction_results(instruction_id);
                (result_ids.to_vec(), outputs)
            }
            Instruction::Not(value_id) => {
                let boolean_var = self.convert_ssa_value(*value_id, dfg);
                let result_acir_var = self.acir_context.not_var(boolean_var);

                let result_ids = dfg.instruction_results(instruction_id);
                (vec![result_ids[0]], vec![result_acir_var])
            }
            Instruction::Allocate { size } => {
                let array_id = self.acir_context.allocate_array(*size as usize);
                let result_ids = dfg.instruction_results(instruction_id);
                self.ssa_value_to_array_address.insert(result_ids[0], (array_id, 0));
                (Vec::new(), Vec::new())
            }
            Instruction::Store { address, value } => {
                self.convert_ssa_store(address, value, dfg);
                (Vec::new(), Vec::new())
            }
            Instruction::Load { address } => {
                let result_acir_var = self.convert_ssa_load(address);
                let result_ids = dfg.instruction_results(instruction_id);
                (vec![result_ids[0]], vec![result_acir_var])
            }
            _ => todo!("{instruction:?}"),
        };

        // Map the results of the instructions to Acir variables
        for (result_id, result_var) in results_id.into_iter().zip(results_vars) {
            self.ssa_value_to_acir_var.insert(result_id, result_var);
        }
    }

    /// Converts a `ValueId` into an `Intrinsic`.
    ///
    /// Panics if the `ValueId` does not represent an intrinsic.
    fn id_to_intrinsic(value_id: ValueId, dfg: &DataFlowGraph) -> Intrinsic {
        let value = &dfg[value_id];
        match value {
            Value::Intrinsic(intrinsic) => *intrinsic,
            _ => unimplemented!("expected an intrinsic call, but found {value:?}"),
        }
    }

    /// Converts an SSA terminator's return values into their ACIR representations
    fn convert_ssa_return(&mut self, terminator: &TerminatorInstruction, dfg: &DataFlowGraph) {
        let return_values = match terminator {
            TerminatorInstruction::Return { return_values } => return_values,
            _ => unreachable!("ICE: Program must have a singular return"),
        };

        // Check if the program returns the `Unit/None` type.
        // This type signifies that the program returns nothing.
        let is_return_unit_type =
            return_values.len() == 1 && dfg.type_of_value(return_values[0]) == Type::Unit;
        if is_return_unit_type {
            return;
        }

        for value_id in return_values {
            let acir_var = self.convert_ssa_value(*value_id, dfg);
            self.acir_context.return_var(acir_var);
        }
    }

    /// Gets the cached `AcirVar` that was converted from the corresponding `ValueId`. If it does
    /// not already exist in the cache, a conversion is attempted and cached for simple values
    /// that require no further context such as numeric types - values requiring more context
    /// should have already been cached elsewhere.
    ///
    /// Conversion is assumed to have already been performed for instruction results and block
    /// parameters. This is because block parameters are converted before anything else, and
    /// because instructions results are converted when the corresponding instruction is
    /// encountered. (An instruction result cannot be referenced before the instruction occurs.)
    ///
    /// It is not safe to call this function on value ids that represent addresses. Instructions
    /// involving such values are evaluated via a separate path and stored in
    /// `ssa_value_to_array_address` instead.
    fn convert_ssa_value(&mut self, value_id: ValueId, dfg: &DataFlowGraph) -> AcirVar {
        let value = &dfg[value_id];
        if let Some(acir_var) = self.ssa_value_to_acir_var.get(&value_id) {
            return *acir_var;
        }
        let acir_var = match value {
            Value::NumericConstant { constant, .. } => self.acir_context.add_constant(*constant),
            Value::Intrinsic(..) => todo!(),
            Value::Function(..) => unreachable!("ICE: All functions should have been inlined"),
            Value::Instruction { .. } | Value::Param { .. } => {
                unreachable!("ICE: Should have been in cache {value:?}")
            }
        };
        self.ssa_value_to_acir_var.insert(value_id, acir_var);
        acir_var
    }

    /// Processes a binary operation and converts the result into an `AcirVar`
    fn convert_ssa_binary(&mut self, binary: &Binary, dfg: &DataFlowGraph) -> AcirVar {
        let lhs = self.convert_ssa_value(binary.lhs, dfg);
        let rhs = self.convert_ssa_value(binary.rhs, dfg);
        match binary.operator {
            BinaryOp::Add => self.acir_context.add_var(lhs, rhs),
            BinaryOp::Sub => self.acir_context.sub_var(lhs, rhs),
            BinaryOp::Mul => self.acir_context.mul_var(lhs, rhs),
            BinaryOp::Div => self.acir_context.div_var(lhs, rhs),
            // Note: that this produces unnecessary constraints when
            // this Eq instruction is being used for a constrain statement
            BinaryOp::Eq => self.acir_context.eq_var(lhs, rhs),
            BinaryOp::Lt => self
                .acir_context
                .less_than_var(lhs, rhs)
                .expect("add Result types to all methods so errors bubble up"),
            BinaryOp::Shl => self.acir_context.shift_left_var(lhs, rhs),
            BinaryOp::Shr => self.acir_context.shift_right_var(lhs, rhs),
            BinaryOp::Xor => self
                .acir_context
                .xor_var(lhs, rhs)
                .expect("add Result types to all methods so errors bubble up"),
            BinaryOp::And => self
                .acir_context
                .and_var(lhs, rhs)
                .expect("add Result types to all methods so errors bubble up"),
            BinaryOp::Or => self
                .acir_context
                .or_var(lhs, rhs)
                .expect("add Result types to all methods so errors bubble up"),
            _ => todo!(),
        }
    }
    /// Returns an `AcirVar` that is constrained to be
    fn convert_ssa_cast(&mut self, value_id: &ValueId, typ: &Type, dfg: &DataFlowGraph) -> AcirVar {
        let variable = self.convert_ssa_value(*value_id, dfg);

        match typ {
            Type::Numeric(numeric_type) => self
                .acir_context
                .numeric_cast_var(variable, numeric_type)
                .expect("invalid range constraint was applied {numeric_type}"),
            _ => unimplemented!("The cast operation is only valid for integers."),
        }
    }

<<<<<<< HEAD
    /// Returns the a vector of `AcirVar`s constrained to be result of the function call.
    ///
    /// The function being called is required to be intrinsic.
    fn convert_ssa_call(
=======
    /// Returns a vector of `AcirVar`s constrained to be result of the function call.
    ///
    /// The function being called is required to be intrinsic.
    fn convert_ssa_intrinsic_call(
>>>>>>> 3e7e8bb3
        &mut self,
        func: ValueId,
        arguments: &[ValueId],
        dfg: &DataFlowGraph,
<<<<<<< HEAD
        allow_log_ops: bool,
    ) -> Vec<AcirVar> {
        let inputs = self
            .flatten_arguments(arguments, dfg)
            .expect("add Result types to all methods so errors bubble up");
        let intrinsic = Self::id_to_intrinsic(func, dfg);
        match intrinsic {
            Intrinsic::BlackBox(black_box) => self
                .acir_context
                .black_box_function(black_box, inputs)
                .expect("add Result types to all methods so errors bubble up"),
            Intrinsic::Println => {
                if allow_log_ops {
                    self.acir_context
                        .print(inputs)
                        .expect("add Result types to all methods so errors bubble up");
                }
                Vec::new()
            }
            _ => todo!("expected a black box function"),
        }
    }

    /// Maps an ssa value list, for which some values may be references to arrays, by inlining
    /// the `AcirVar`s corresponding to the contents of each array into the list of `AcirVar`s
    /// that correspond to other values.
    fn flatten_arguments(
        &mut self,
        arguments: &[ValueId],
        dfg: &DataFlowGraph,
    ) -> Result<Vec<AcirVar>, AcirGenError> {
        let mut acir_vars = Vec::new();
=======
    ) -> Vec<AcirVar> {
        let intrinsic = Self::id_to_intrinsic(func, dfg);
        let black_box = match intrinsic {
            Intrinsic::BlackBox(black_box) => black_box,
            _ => todo!("expected a black box function"),
        };
        let mut inputs = Vec::new();
>>>>>>> 3e7e8bb3
        for value_id in arguments {
            if Self::value_is_array_address(*value_id, dfg) {
                let (array_id, index) = self
                    .ssa_value_to_array_address
                    .get(value_id)
                    .expect("ICE: Call argument of undeclared array");
<<<<<<< HEAD
                assert_eq!(index, &0, "ICE: Call arguments only accept arrays in their entirety");
                let elements = self.acir_context.array_load_all(*array_id)?;
                acir_vars.extend(elements);
            } else {
                acir_vars.push(self.convert_ssa_value(*value_id, dfg));
            }
        }
        Ok(acir_vars)
=======
                assert_eq!(*index, 0, "ICE: Call arguments only accept arrays in their entirety");
                let elements = self
                    .acir_context
                    .array_load_all(*array_id)
                    .expect("add Result types to all methods so errors bubble up");
                inputs.extend(elements);
            } else {
                inputs.push(self.convert_ssa_value(*value_id, dfg));
            }
        }
        self.acir_context
            .black_box_function(black_box, inputs)
            .expect("add Result types to all methods so errors bubble up")
>>>>>>> 3e7e8bb3
    }

    /// Stores the `AcirVar` corresponding to `value` at the `ArrayId` and index corresponding to
    /// `address`.
    fn convert_ssa_store(&mut self, address: &ValueId, value: &ValueId, dfg: &DataFlowGraph) {
        let element_var = self.convert_ssa_value(*value, dfg);
        let (array_id, index) =
            self.ssa_value_to_array_address.get(address).expect("ICE: Load from undeclared array");
        self.acir_context.array_store(*array_id, *index, element_var).expect("invalid array load");
    }

    /// Returns the `AcirVar` that was previously stored at the given address.
    fn convert_ssa_load(&mut self, address: &ValueId) -> AcirVar {
        let (array_id, index) =
            self.ssa_value_to_array_address.get(address).expect("ICE: Load from undeclared array");
        self.acir_context.array_load(*array_id, *index).expect("invalid array load")
    }

    /// Returns true if the value has been declared as an array address
    fn value_is_array_address(value_id: ValueId, dfg: &DataFlowGraph) -> bool {
        dfg.type_of_value(value_id) == Type::Reference
    }

    /// Takes a binary instruction describing array address arithmetic and stores the result.
    fn track_array_address(&mut self, value_id: ValueId, binary: &Binary, dfg: &DataFlowGraph) {
        if binary.operator != BinaryOp::Add {
            unreachable!("ICE: Array address arithmetic only supports Add");
        }
        let lhs_address = self.ssa_value_to_array_address.get(&binary.lhs);
        let rhs_address = self.ssa_value_to_array_address.get(&binary.rhs);
        let ((array_id, offset), other_value_id) = match (lhs_address, rhs_address) {
            (Some(address), None) => (address, binary.rhs),
            (None, Some(address)) => (address, binary.lhs),
            (Some(_), Some(_)) => unreachable!("ICE: Addresses cannot be added"),
            (None, None) => unreachable!("ICE: One operand must be an address"),
        };
        let other_value = &dfg[other_value_id];
        let new_offset = match other_value {
            Value::NumericConstant { constant, .. } => {
                let further_offset =
                    constant.try_to_u64().expect("ICE: array arithmetic doesn't fit in u64")
                        as usize;
                offset + further_offset
            }
            _ => unreachable!("Invalid array address arithmetic operand"),
        };
        self.ssa_value_to_array_address.insert(value_id, (*array_id, new_offset));
    }
}<|MERGE_RESOLUTION|>--- conflicted
+++ resolved
@@ -199,11 +199,7 @@
                 (vec![result_ids[0]], vec![result_acir_var])
             }
             Instruction::Call { func, arguments } => {
-<<<<<<< HEAD
-                let outputs = self.convert_ssa_call(*func, arguments, dfg, allow_log_ops);
-=======
-                let outputs = self.convert_ssa_intrinsic_call(*func, arguments, dfg);
->>>>>>> 3e7e8bb3
+                let outputs = self.convert_ssa_intrinsic_call(*func, arguments, dfg, allow_log_ops);
                 let result_ids = dfg.instruction_results(instruction_id);
                 (result_ids.to_vec(), outputs)
             }
@@ -346,22 +342,14 @@
         }
     }
 
-<<<<<<< HEAD
-    /// Returns the a vector of `AcirVar`s constrained to be result of the function call.
-    ///
-    /// The function being called is required to be intrinsic.
-    fn convert_ssa_call(
-=======
     /// Returns a vector of `AcirVar`s constrained to be result of the function call.
     ///
     /// The function being called is required to be intrinsic.
     fn convert_ssa_intrinsic_call(
->>>>>>> 3e7e8bb3
         &mut self,
         func: ValueId,
         arguments: &[ValueId],
         dfg: &DataFlowGraph,
-<<<<<<< HEAD
         allow_log_ops: bool,
     ) -> Vec<AcirVar> {
         let inputs = self
@@ -394,22 +382,12 @@
         dfg: &DataFlowGraph,
     ) -> Result<Vec<AcirVar>, AcirGenError> {
         let mut acir_vars = Vec::new();
-=======
-    ) -> Vec<AcirVar> {
-        let intrinsic = Self::id_to_intrinsic(func, dfg);
-        let black_box = match intrinsic {
-            Intrinsic::BlackBox(black_box) => black_box,
-            _ => todo!("expected a black box function"),
-        };
-        let mut inputs = Vec::new();
->>>>>>> 3e7e8bb3
         for value_id in arguments {
             if Self::value_is_array_address(*value_id, dfg) {
                 let (array_id, index) = self
                     .ssa_value_to_array_address
                     .get(value_id)
                     .expect("ICE: Call argument of undeclared array");
-<<<<<<< HEAD
                 assert_eq!(index, &0, "ICE: Call arguments only accept arrays in their entirety");
                 let elements = self.acir_context.array_load_all(*array_id)?;
                 acir_vars.extend(elements);
@@ -418,21 +396,6 @@
             }
         }
         Ok(acir_vars)
-=======
-                assert_eq!(*index, 0, "ICE: Call arguments only accept arrays in their entirety");
-                let elements = self
-                    .acir_context
-                    .array_load_all(*array_id)
-                    .expect("add Result types to all methods so errors bubble up");
-                inputs.extend(elements);
-            } else {
-                inputs.push(self.convert_ssa_value(*value_id, dfg));
-            }
-        }
-        self.acir_context
-            .black_box_function(black_box, inputs)
-            .expect("add Result types to all methods so errors bubble up")
->>>>>>> 3e7e8bb3
     }
 
     /// Stores the `AcirVar` corresponding to `value` at the `ArrayId` and index corresponding to
