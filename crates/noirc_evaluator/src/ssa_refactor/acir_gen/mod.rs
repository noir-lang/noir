//! This file holds the pass to convert from Noir's SSA IR to ACIR.

use std::collections::HashMap;

use self::acir_ir::{
    acir_variable::{AcirContext, AcirVar},
    errors::AcirGenError,
    memory::ArrayId,
};
use super::{
    abi_gen::collate_array_info,
    ir::{
        dfg::DataFlowGraph,
        function::RuntimeType,
        instruction::{
            Binary, BinaryOp, Instruction, InstructionId, Intrinsic, TerminatorInstruction,
        },
        map::Id,
        types::{NumericType, Type},
        value::{Value, ValueId},
    },
    ssa_gen::Ssa,
};
use crate::brillig::{artefact::BrilligArtefact, Brillig};
use noirc_abi::{AbiType, FunctionSignature, Sign};

pub(crate) use acir_ir::generated_acir::GeneratedAcir;

mod acir_ir;

/// Context struct for the acir generation pass.
/// May be similar to the Evaluator struct in the current SSA IR.
#[derive(Default)]
struct Context {
    /// Maps SSA values to `AcirVar`.
    ///
    /// This is needed so that we only create a single
    /// AcirVar per SSA value. Before creating an `AcirVar`
    /// for an SSA value, we check this map. If an `AcirVar`
    /// already exists for this Value, we return the `AcirVar`.
    ssa_value_to_acir_var: HashMap<Id<Value>, AcirVar>,
    /// Maps SSA values to array addresses (including index offset).
    ///
    /// When converting parameters the of main, `ArrayId`s are gathered and stored with an offset
    /// of 0. When the use of these stored values are detected for address arithmetic, the results
    /// of such instructions are stored, in effect capturing any further values that refer to
    /// addresses.
    ssa_value_to_array_address: HashMap<ValueId, (ArrayId, usize)>,
    /// Manages and builds the `AcirVar`s to which the converted SSA values refer.
    acir_context: AcirContext,
}

impl Ssa {
    pub(crate) fn into_acir(
        self,
        main_function_signature: FunctionSignature,
        brillig: Brillig,
        allow_log_ops: bool,
    ) -> GeneratedAcir {
        let param_arrays_info: Vec<_> = collate_array_info(&main_function_signature.0)
            .iter()
            .map(|(size, abi_type)| (*size, numeric_type_for_abi_array_element_type(abi_type)))
            .collect();

        let context = Context::default();
        context.convert_ssa(self, &param_arrays_info, brillig, allow_log_ops)
    }
}

/// Gives the equivalent ssa numeric type for the given abi type. We are dealing in the context of
/// arrays - hence why only numerics are supported.
fn numeric_type_for_abi_array_element_type(abi_type: &AbiType) -> NumericType {
    match abi_type {
        AbiType::Boolean => NumericType::Unsigned { bit_size: 1 },
        AbiType::Integer { sign, width } => match sign {
            Sign::Signed => NumericType::Signed { bit_size: *width },
            Sign::Unsigned => NumericType::Unsigned { bit_size: *width },
        },
        AbiType::Field => NumericType::NativeField,
        _ => unreachable!("Non-numeric cannot be array element"),
    }
}

impl Context {
    /// Converts SSA into ACIR
    fn convert_ssa(
        mut self,
        ssa: Ssa,
        param_array_info: &[(usize, NumericType)],
        brillig: Brillig,
        allow_log_ops: bool,
    ) -> GeneratedAcir {
        assert_eq!(
            ssa.functions.len(),
            1,
            "expected only a single function to be present with all other functions being inlined."
        );
        let main_func = ssa.main();
        let dfg = &main_func.dfg;
        let entry_block = &dfg[main_func.entry_block()];

        self.convert_ssa_block_params(entry_block.parameters(), dfg, param_array_info);

        for instruction_id in entry_block.instructions() {
            self.convert_ssa_instruction(*instruction_id, dfg, &ssa, &brillig, allow_log_ops);
        }

        self.convert_ssa_return(entry_block.terminator().unwrap(), dfg);

        self.acir_context.finish()
    }

    /// Adds and binds `AcirVar`s for each numeric block parameter or block parameter array
    /// element. At the same time `ArrayId`s are bound for any references within the params.
    fn convert_ssa_block_params(
        &mut self,
        params: &[ValueId],
        dfg: &DataFlowGraph,
        param_arrays_info: &[(usize, NumericType)],
    ) {
        let mut param_arrays_info_iter = param_arrays_info.iter();
        for param_id in params {
            let value = &dfg[*param_id];
            let param_type = match value {
                Value::Param { typ, .. } => typ,
                _ => unreachable!("ICE: Only Param type values should appear in block parameters"),
            };
            match param_type {
                Type::Numeric(numeric_type) => {
                    let acir_var = self.add_numeric_input_var(numeric_type);
                    self.ssa_value_to_acir_var.insert(*param_id, acir_var);
                }
                Type::Reference => {
                    let (array_length, numeric_type) = param_arrays_info_iter
                        .next()
                        .expect("ICE: fewer arrays in abi than in block params");
                    let array_id = self.acir_context.allocate_array(*array_length);
                    self.ssa_value_to_array_address.insert(*param_id, (array_id, 0));
                    for index in 0..*array_length {
                        let acir_var = self.add_numeric_input_var(numeric_type);
                        self.acir_context
                            .array_store(array_id, index, acir_var)
                            .expect("invalid array store");
                    }
                }
                _ => {
                    unreachable!(
                        "ICE: Params to the program should only contains numerics and arrays"
                    )
                }
            }
        }
        assert_eq!(
            param_arrays_info_iter.next(),
            None,
            "ICE: more arrays in abi than in block params"
        );
    }

    /// Creates an `AcirVar` corresponding to a parameter witness to appears in the abi. A range
    /// constraint is added if the numeric type requires it.
    ///
    /// This function is used not only for adding numeric block parameters, but also for adding
    /// any array elements that belong to reference type block parameters.
    fn add_numeric_input_var(&mut self, numeric_type: &NumericType) -> AcirVar {
        let acir_var = self.acir_context.add_variable();
        if matches!(numeric_type, NumericType::Signed { .. } | NumericType::Unsigned { .. }) {
            self.acir_context
                .numeric_cast_var(acir_var, numeric_type)
                .expect("invalid range constraint was applied {numeric_type}");
        }
        acir_var
    }

    /// Converts an SSA instruction into its ACIR representation
    fn convert_ssa_instruction(
        &mut self,
        instruction_id: InstructionId,
        dfg: &DataFlowGraph,
        ssa: &Ssa,
        brillig: &Brillig,
        allow_log_ops: bool,
    ) {
        let instruction = &dfg[instruction_id];

        let (results_id, results_vars) = match instruction {
            Instruction::Binary(binary) => {
                let result_ids = dfg.instruction_results(instruction_id);
                if Self::value_is_array_address(result_ids[0], dfg) {
                    self.track_array_address(result_ids[0], binary, dfg);
                    (Vec::new(), Vec::new())
                } else {
                    let result_acir_var = self.convert_ssa_binary(binary, dfg);
                    (vec![result_ids[0]], vec![result_acir_var])
                }
            }
            Instruction::Constrain(value_id) => {
                let constrain_condition = self.convert_ssa_value(*value_id, dfg);
                self.acir_context.assert_eq_one(constrain_condition);
                (Vec::new(), Vec::new())
            }
            Instruction::Cast(value_id, typ) => {
                let result_acir_var = self.convert_ssa_cast(value_id, typ, dfg);
                let result_ids = dfg.instruction_results(instruction_id);
                (vec![result_ids[0]], vec![result_acir_var])
            }
            Instruction::Call { func, arguments } => {
                let result_ids = dfg.instruction_results(instruction_id);
<<<<<<< HEAD
                if Self::value_is_array_address(result_ids[0], dfg) {
                    // Some intrinsics return arrays - these require an allocation
                    if result_ids.len() != 1 {
                        todo!("Complex return type encountered. Restructuring required to provide info on how to repackage result");
                    }
                    let array_id = self.acir_context.allocate_array(outputs.len());
                    self.ssa_value_to_array_address.insert(result_ids[0], (array_id, 0));
                    for (index, element) in outputs.iter().enumerate() {
                        self.acir_context
                            .array_store(array_id, index, *element)
                            .expect("add Result types to all methods so errors bubble up");
                    }
                    (Vec::new(), Vec::new())
                } else {
                    (result_ids.to_vec(), outputs)
=======
                match &dfg[*func] {
                    Value::Function(id) => {
                        let func = &ssa.functions[id];
                        match func.runtime() {
                            RuntimeType::Acir => unimplemented!(
                                "expected an intrinsic/brillig call, but found {func:?}. All ACIR methods should be inlined"
                            ),
                            RuntimeType::Brillig => {
                                // Generate the brillig code of the function
                                let code = BrilligArtefact::default().link(&brillig[*id]);
                                self.acir_context.brillig(code);
                                (result_ids.to_vec(), Vec::new())
                            }
                        }
                    }
                    Value::Intrinsic(intrinsic) => {
                        let outputs = self.convert_ssa_intrinsic_call(
                            *intrinsic,
                            arguments,
                            dfg,
                            allow_log_ops,
                        );
                        let result_ids = dfg.instruction_results(instruction_id);
                        (result_ids.to_vec(), outputs)
                    }
                    _ => unreachable!("expected calling a function"),
>>>>>>> fc0a495a
                }
            }
            Instruction::Not(value_id) => {
                let boolean_var = self.convert_ssa_value(*value_id, dfg);
                let result_acir_var = self.acir_context.not_var(boolean_var);

                let result_ids = dfg.instruction_results(instruction_id);
                (vec![result_ids[0]], vec![result_acir_var])
            }
            Instruction::Allocate { size } => {
                let array_id = self.acir_context.allocate_array(*size as usize);
                let result_ids = dfg.instruction_results(instruction_id);
                self.ssa_value_to_array_address.insert(result_ids[0], (array_id, 0));
                (Vec::new(), Vec::new())
            }
            Instruction::Store { address, value } => {
                self.convert_ssa_store(address, value, dfg);
                (Vec::new(), Vec::new())
            }
            Instruction::Load { address } => {
                let result_acir_var = self.convert_ssa_load(address);
                let result_ids = dfg.instruction_results(instruction_id);
                (vec![result_ids[0]], vec![result_acir_var])
            }
            _ => todo!("{instruction:?}"),
        };

        // Map the results of the instructions to Acir variables
        for (result_id, result_var) in results_id.into_iter().zip(results_vars) {
            self.ssa_value_to_acir_var.insert(result_id, result_var);
        }
    }

    /// Converts an SSA terminator's return values into their ACIR representations
    fn convert_ssa_return(&mut self, terminator: &TerminatorInstruction, dfg: &DataFlowGraph) {
        let return_values = match terminator {
            TerminatorInstruction::Return { return_values } => return_values,
            _ => unreachable!("ICE: Program must have a singular return"),
        };

        // Check if the program returns the `Unit/None` type.
        // This type signifies that the program returns nothing.
        let is_return_unit_type =
            return_values.len() == 1 && dfg.type_of_value(return_values[0]) == Type::Unit;
        if is_return_unit_type {
            return;
        }

        for value_id in return_values {
            let acir_var = self.convert_ssa_value(*value_id, dfg);
            self.acir_context.return_var(acir_var);
        }
    }

    /// Gets the cached `AcirVar` that was converted from the corresponding `ValueId`. If it does
    /// not already exist in the cache, a conversion is attempted and cached for simple values
    /// that require no further context such as numeric types - values requiring more context
    /// should have already been cached elsewhere.
    ///
    /// Conversion is assumed to have already been performed for instruction results and block
    /// parameters. This is because block parameters are converted before anything else, and
    /// because instructions results are converted when the corresponding instruction is
    /// encountered. (An instruction result cannot be referenced before the instruction occurs.)
    ///
    /// It is not safe to call this function on value ids that represent addresses. Instructions
    /// involving such values are evaluated via a separate path and stored in
    /// `ssa_value_to_array_address` instead.
    fn convert_ssa_value(&mut self, value_id: ValueId, dfg: &DataFlowGraph) -> AcirVar {
        let value = &dfg[value_id];
        if let Some(acir_var) = self.ssa_value_to_acir_var.get(&value_id) {
            return *acir_var;
        }
        let acir_var = match value {
            Value::NumericConstant { constant, .. } => self.acir_context.add_constant(*constant),
            Value::Intrinsic(..) => todo!(),
            Value::Function(..) => unreachable!("ICE: All functions should have been inlined"),
            Value::Instruction { .. } | Value::Param { .. } => {
                unreachable!("ICE: Should have been in cache {value:?}")
            }
        };
        self.ssa_value_to_acir_var.insert(value_id, acir_var);
        acir_var
    }

    /// Processes a binary operation and converts the result into an `AcirVar`
    fn convert_ssa_binary(&mut self, binary: &Binary, dfg: &DataFlowGraph) -> AcirVar {
        let lhs = self.convert_ssa_value(binary.lhs, dfg);
        let rhs = self.convert_ssa_value(binary.rhs, dfg);
        match binary.operator {
            BinaryOp::Add => self.acir_context.add_var(lhs, rhs),
            BinaryOp::Sub => self.acir_context.sub_var(lhs, rhs),
            BinaryOp::Mul => self.acir_context.mul_var(lhs, rhs),
            BinaryOp::Div => self.acir_context.div_var(lhs, rhs),
            // Note: that this produces unnecessary constraints when
            // this Eq instruction is being used for a constrain statement
            BinaryOp::Eq => self.acir_context.eq_var(lhs, rhs),
            BinaryOp::Lt => self
                .acir_context
                .less_than_var(lhs, rhs)
                .expect("add Result types to all methods so errors bubble up"),
            BinaryOp::Shl => self.acir_context.shift_left_var(lhs, rhs),
            BinaryOp::Shr => self.acir_context.shift_right_var(lhs, rhs),
            BinaryOp::Xor => self
                .acir_context
                .xor_var(lhs, rhs)
                .expect("add Result types to all methods so errors bubble up"),
            BinaryOp::And => self
                .acir_context
                .and_var(lhs, rhs)
                .expect("add Result types to all methods so errors bubble up"),
            BinaryOp::Or => self
                .acir_context
                .or_var(lhs, rhs)
                .expect("add Result types to all methods so errors bubble up"),
            _ => todo!(),
        }
    }
    /// Returns an `AcirVar` that is constrained to be
    fn convert_ssa_cast(&mut self, value_id: &ValueId, typ: &Type, dfg: &DataFlowGraph) -> AcirVar {
        let variable = self.convert_ssa_value(*value_id, dfg);

        match typ {
            Type::Numeric(numeric_type) => self
                .acir_context
                .numeric_cast_var(variable, numeric_type)
                .expect("invalid range constraint was applied {numeric_type}"),
            _ => unimplemented!("The cast operation is only valid for integers."),
        }
    }

    /// Returns a vector of `AcirVar`s constrained to be result of the function call.
    ///
    /// The function being called is required to be intrinsic.
    fn convert_ssa_intrinsic_call(
        &mut self,
        intrinsic: Intrinsic,
        arguments: &[ValueId],
        dfg: &DataFlowGraph,
        allow_log_ops: bool,
    ) -> Vec<AcirVar> {
        let inputs = self
            .flatten_arguments(arguments, dfg)
            .expect("add Result types to all methods so errors bubble up");
        match intrinsic {
            Intrinsic::BlackBox(black_box) => self
                .acir_context
                .black_box_function(black_box, inputs)
                .expect("add Result types to all methods so errors bubble up"),
            Intrinsic::ToRadix(endian) => {
                // inputs = [field, radix, limb_size]; (see noir_stdlib/src/field.nr)
                self.acir_context
                    .radix_decompose(endian, inputs[0], inputs[1], inputs[2])
                    .expect("add Result types to all methods so errors bubble up")
            }
            Intrinsic::ToBits(endian) => {
                // inputs = [field, bit_size]; (see noir_stdlib/src/field.nr)
                self.acir_context
                    .bit_decompose(endian, inputs[0], inputs[1])
                    .expect("add Result types to all methods so errors bubble up")
            }
            Intrinsic::Println => {
                if allow_log_ops {
                    self.acir_context
                        .print(inputs)
                        .expect("add Result types to all methods so errors bubble up");
                }
                Vec::new()
            }
            _ => todo!("expected a black box function"),
        }
    }

    /// Maps an ssa value list, for which some values may be references to arrays, by inlining
    /// the `AcirVar`s corresponding to the contents of each array into the list of `AcirVar`s
    /// that correspond to other values.
    fn flatten_arguments(
        &mut self,
        arguments: &[ValueId],
        dfg: &DataFlowGraph,
    ) -> Result<Vec<AcirVar>, AcirGenError> {
        let mut acir_vars = Vec::new();
        for value_id in arguments {
            if Self::value_is_array_address(*value_id, dfg) {
                let (array_id, index) = self
                    .ssa_value_to_array_address
                    .get(value_id)
                    .expect("ICE: Call argument of undeclared array");
                assert_eq!(index, &0, "ICE: Call arguments only accept arrays in their entirety");
                let elements = self.acir_context.array_load_all(*array_id)?;
                acir_vars.extend(elements);
            } else {
                acir_vars.push(self.convert_ssa_value(*value_id, dfg));
            }
        }
        Ok(acir_vars)
    }

    /// Stores the `AcirVar` corresponding to `value` at the `ArrayId` and index corresponding to
    /// `address`.
    fn convert_ssa_store(&mut self, address: &ValueId, value: &ValueId, dfg: &DataFlowGraph) {
        let element_var = self.convert_ssa_value(*value, dfg);
        let (array_id, index) =
            self.ssa_value_to_array_address.get(address).expect("ICE: Load from undeclared array");
        self.acir_context.array_store(*array_id, *index, element_var).expect("invalid array load");
    }

    /// Returns the `AcirVar` that was previously stored at the given address.
    fn convert_ssa_load(&mut self, address: &ValueId) -> AcirVar {
        let (array_id, index) =
            self.ssa_value_to_array_address.get(address).expect("ICE: Load from undeclared array");
        self.acir_context.array_load(*array_id, *index).expect("invalid array load")
    }

    /// Returns true if the value has been declared as an array address
    fn value_is_array_address(value_id: ValueId, dfg: &DataFlowGraph) -> bool {
        dfg.type_of_value(value_id) == Type::Reference
    }

    /// Takes a binary instruction describing array address arithmetic and stores the result.
    fn track_array_address(&mut self, value_id: ValueId, binary: &Binary, dfg: &DataFlowGraph) {
        if binary.operator != BinaryOp::Add {
            unreachable!("ICE: Array address arithmetic only supports Add");
        }
        let lhs_address = self.ssa_value_to_array_address.get(&binary.lhs);
        let rhs_address = self.ssa_value_to_array_address.get(&binary.rhs);
        let ((array_id, offset), other_value_id) = match (lhs_address, rhs_address) {
            (Some(address), None) => (address, binary.rhs),
            (None, Some(address)) => (address, binary.lhs),
            (Some(_), Some(_)) => unreachable!("ICE: Addresses cannot be added"),
            (None, None) => unreachable!("ICE: One operand must be an address"),
        };
        let other_value = &dfg[other_value_id];
        let new_offset = match other_value {
            Value::NumericConstant { constant, .. } => {
                let further_offset =
                    constant.try_to_u64().expect("ICE: array arithmetic doesn't fit in u64")
                        as usize;
                offset + further_offset
            }
            _ => unreachable!("Invalid array address arithmetic operand"),
        };
        self.ssa_value_to_array_address.insert(value_id, (*array_id, new_offset));
    }
}<|MERGE_RESOLUTION|>--- conflicted
+++ resolved
@@ -206,23 +206,6 @@
             }
             Instruction::Call { func, arguments } => {
                 let result_ids = dfg.instruction_results(instruction_id);
-<<<<<<< HEAD
-                if Self::value_is_array_address(result_ids[0], dfg) {
-                    // Some intrinsics return arrays - these require an allocation
-                    if result_ids.len() != 1 {
-                        todo!("Complex return type encountered. Restructuring required to provide info on how to repackage result");
-                    }
-                    let array_id = self.acir_context.allocate_array(outputs.len());
-                    self.ssa_value_to_array_address.insert(result_ids[0], (array_id, 0));
-                    for (index, element) in outputs.iter().enumerate() {
-                        self.acir_context
-                            .array_store(array_id, index, *element)
-                            .expect("add Result types to all methods so errors bubble up");
-                    }
-                    (Vec::new(), Vec::new())
-                } else {
-                    (result_ids.to_vec(), outputs)
-=======
                 match &dfg[*func] {
                     Value::Function(id) => {
                         let func = &ssa.functions[id];
@@ -245,11 +228,24 @@
                             dfg,
                             allow_log_ops,
                         );
-                        let result_ids = dfg.instruction_results(instruction_id);
-                        (result_ids.to_vec(), outputs)
+                        if Self::value_is_array_address(result_ids[0], dfg) {
+                            // Some intrinsics return arrays - these require an allocation
+                            if result_ids.len() != 1 {
+                                todo!("Complex return type encountered. Restructuring required to provide info on how to repackage result");
+                            }
+                            let array_id = self.acir_context.allocate_array(outputs.len());
+                            self.ssa_value_to_array_address.insert(result_ids[0], (array_id, 0));
+                            for (index, element) in outputs.iter().enumerate() {
+                                self.acir_context
+                                    .array_store(array_id, index, *element)
+                                    .expect("add Result types to all methods so errors bubble up");
+                            }
+                            (Vec::new(), Vec::new())
+                        } else {
+                            (result_ids.to_vec(), outputs)
+                        }
                     }
                     _ => unreachable!("expected calling a function"),
->>>>>>> fc0a495a
                 }
             }
             Instruction::Not(value_id) => {
