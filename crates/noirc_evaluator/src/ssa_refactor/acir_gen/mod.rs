--- conflicted
+++ resolved
@@ -21,11 +21,7 @@
 };
 use crate::brillig::{artifact::BrilligArtifact, Brillig};
 use acvm::FieldElement;
-<<<<<<< HEAD
-use noirc_abi::{AbiType, FunctionSignature, Sign};
-=======
 use iter_extended::vecmap;
->>>>>>> 77fba567
 
 pub(crate) use acir_ir::generated_acir::GeneratedAcir;
 
@@ -213,19 +209,9 @@
                 self.define_result_var(dfg, instruction_id, result_acir_var);
             }
             Instruction::Truncate { value, bit_size, max_bit_size } => {
-<<<<<<< HEAD
-                let result_ids = dfg.instruction_results(instruction_id);
-                let result_acir_var =
-                    self.convert_ssa_truncate(*value, *bit_size, *max_bit_size, dfg);
-                (vec![result_ids[0]], vec![result_acir_var])
-=======
-                let var = self.convert_numeric_value(*value, dfg);
-
                 let result_acir_var = self
-                    .acir_context
-                    .truncate_var(var, *bit_size, *max_bit_size)
+                    .convert_ssa_truncate(*value, *bit_size, *max_bit_size, dfg)
                     .expect("add Result types to all methods so errors bubble up");
-
                 self.define_result_var(dfg, instruction_id, result_acir_var);
             }
             Instruction::ArrayGet { array, index } => {
@@ -236,7 +222,6 @@
             }
             Instruction::Allocate => {
                 unreachable!("Expected all allocate instructions to be removed before acir_gen")
->>>>>>> 77fba567
             }
             Instruction::Store { .. } => {
                 unreachable!("Expected all store instructions to be removed before acir_gen")
@@ -494,8 +479,8 @@
         bit_size: u32,
         max_bit_size: u32,
         dfg: &DataFlowGraph,
-    ) -> AcirVar {
-        let mut var = self.convert_ssa_value(value_id, dfg);
+    ) -> Result<AcirVar, AcirGenError> {
+        let mut var = self.convert_numeric_value(value_id, dfg);
         let truncation_target = match &dfg[value_id] {
             Value::Instruction { instruction, .. } => &dfg[*instruction],
             _ => unreachable!("ICE: Truncates are only ever applied to the result of a binary op"),
@@ -506,12 +491,10 @@
             // applied. This is done in order to prevent underflow.
             let integer_modulus =
                 self.acir_context.add_constant(FieldElement::from(2_u128.pow(bit_size)));
-            var = self.acir_context.add_var(var, integer_modulus);
-        }
-
-        self.acir_context
-            .truncate_var(var, bit_size, max_bit_size)
-            .expect("add Result types to all methods so errors bubble up")
+            var = self.acir_context.add_var(var, integer_modulus)?;
+        }
+
+        self.acir_context.truncate_var(var, bit_size, max_bit_size)
     }
 
     /// Returns a vector of `AcirVar`s constrained to be result of the function call.
