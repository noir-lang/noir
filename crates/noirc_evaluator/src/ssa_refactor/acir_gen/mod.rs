//! This file holds the pass to convert from Noir's SSA IR to ACIR.

use std::collections::HashMap;

use self::acir_ir::acir_variable::{AcirContext, AcirVar};
use super::{
    abi_gen::collate_array_lengths,
    ir::{
        dfg::DataFlowGraph,
        instruction::{Binary, BinaryOp, Instruction, InstructionId, TerminatorInstruction},
        map::Id,
        types::Type,
        value::{Value, ValueId},
    },
    ssa_gen::Ssa,
};
use noirc_abi::FunctionSignature;

pub(crate) use acir_ir::generated_acir::GeneratedAcir;

mod acir_ir;

/// Context struct for the acir generation pass.
/// May be similar to the Evaluator struct in the current SSA IR.
#[derive(Default)]
struct Context {
    /// Maps SSA values to `AcirVar`.
    ///
    /// This is needed so that we only create a single
    /// AcirVar per SSA value. Before creating an `AcirVar`
    /// for an SSA value, we check this map. If an `AcirVar`
    /// already exists for this Value, we return the `AcirVar`.
    ssa_value_to_acir_var: HashMap<Id<Value>, AcirVar>,
    ///
    acir_context: AcirContext,
}

impl Ssa {
    pub(crate) fn into_acir(self, main_function_signature: FunctionSignature) -> GeneratedAcir {
        let _param_array_lengths = collate_array_lengths(&main_function_signature.0);
        let context = Context::default();
        context.convert_ssa(self)
    }
}

impl Context {
    /// Converts SSA into ACIR
    fn convert_ssa(mut self, ssa: Ssa) -> GeneratedAcir {
        assert_eq!(
            ssa.functions.len(),
            1,
            "expected only a single function to be present with all other functions being inlined."
        );
        let main_func = ssa.main();
        let dfg = &main_func.dfg;
        let entry_block = &dfg[main_func.entry_block()];

        for param_id in entry_block.parameters() {
            self.convert_ssa_block_param(*param_id, dfg);
        }

        for instruction_id in entry_block.instructions() {
            self.convert_ssa_instruction(*instruction_id, dfg);
        }

        self.convert_ssa_return(entry_block.terminator().unwrap(), dfg);

        self.acir_context.finish()
    }

    /// Adds and binds an AcirVar for each numeric block parameter
    fn convert_ssa_block_param(&mut self, param_id: ValueId, dfg: &DataFlowGraph) {
        let value = dfg[param_id];
        let param_type = match value {
            Value::Param { typ, .. } => typ,
            _ => unreachable!("ICE: Only Param type values should appear in block parameters"),
        };
        match param_type {
            Type::Numeric(..) => {
                let acir_var = self.acir_context.add_variable();
                self.ssa_value_to_acir_var.insert(param_id, acir_var);
            }
            Type::Reference => {
                todo!("Create an abstract array holding an AcirVar for each element of the reference and bind its ArrayId to the reference.");
            }
            _ => {
                unreachable!("ICE: Params to the program should only contains numerics and arrays")
            }
        }
    }

    /// Converts an SSA instruction into its ACIR representation
    fn convert_ssa_instruction(&mut self, instruction_id: InstructionId, dfg: &DataFlowGraph) {
        let instruction = &dfg[instruction_id];
        match instruction {
            Instruction::Binary(binary) => {
                let result_acir_var = self.convert_ssa_binary(binary, dfg);
                let result_ids = dfg.instruction_results(instruction_id);
                assert_eq!(result_ids.len(), 1, "Binary ops have a single result");
                self.ssa_value_to_acir_var.insert(result_ids[0], result_acir_var);
            }
            Instruction::Constrain(value_id) => {
                let constrain_condition = self.convert_ssa_value(*value_id, dfg);
                self.acir_context.assert_eq_one(constrain_condition);
            }
<<<<<<< HEAD
            Instruction::Cast(value_id, typ) => {
                let result_acir_var = self.convert_ssa_cast(value_id, typ, dfg);
                let result_ids = dfg.instruction_results(instruction_id);
                assert_eq!(result_ids.len(), 1, "Cast ops have a single result");
                self.ssa_value_to_acir_var.insert(result_ids[0], result_acir_var);
            }
            _ => todo!("{instruction:?}"),
=======
            _ => todo!(),
>>>>>>> 401dd1dc
        }
    }

    /// Converts an SSA terminator's return values into their ACIR representations
    fn convert_ssa_return(&mut self, terminator: &TerminatorInstruction, dfg: &DataFlowGraph) {
        let return_values = match terminator {
            TerminatorInstruction::Return { return_values } => return_values,
            _ => unreachable!("ICE: Program must have a singular return"),
        };

<<<<<<< HEAD
=======
        // Check if the program returns the `Unit/None` type.
        // This type signifies that the program returns nothing.
>>>>>>> 401dd1dc
        let is_return_unit_type =
            return_values.len() == 1 && dfg.type_of_value(return_values[0]) == Type::Unit;
        if is_return_unit_type {
            return;
        }

        for value_id in return_values {
            let acir_var = self.convert_ssa_value(*value_id, dfg);
            self.acir_context.return_var(acir_var);
        }
    }

    /// Gets the cached `AcirVar` that was converted from the corresponding `ValueId`. If it does
    /// not already exist in the cache, a conversion is attempted and cached for simple values
    /// that require no further context such as numeric types - values requiring more context
    /// should have already been cached elsewhere.
    ///
    /// Conversion is assumed to have already been performed for instruction results and block
    /// parameters. This is because block parameters are converted before anything else, and
    /// because instructions results are converted when the corresponding instruction is
    /// encountered. (An instruction result cannot be referenced before the instruction occurs.)
    fn convert_ssa_value(&mut self, value_id: ValueId, dfg: &DataFlowGraph) -> AcirVar {
        let value = &dfg[value_id];
        if let Some(acir_var) = self.ssa_value_to_acir_var.get(&value_id) {
            return *acir_var;
        }
        let acir_var = match value {
            Value::NumericConstant { constant, .. } => {
                let field_element = &dfg[*constant].value();
                self.acir_context.add_constant(*field_element)
            }
            Value::Intrinsic(..) => todo!(),
            Value::Function(..) => unreachable!("ICE: All functions should have been inlined"),
            Value::Instruction { .. } | Value::Param { .. } => {
                unreachable!("ICE: Should have been in cache {value:?}")
            }
        };
        self.ssa_value_to_acir_var.insert(value_id, acir_var);
        acir_var
    }

    /// Processes a binary operation and converts the result into an `AcirVar`
    fn convert_ssa_binary(&mut self, binary: &Binary, dfg: &DataFlowGraph) -> AcirVar {
        let lhs = self.convert_ssa_value(binary.lhs, dfg);
        let rhs = self.convert_ssa_value(binary.rhs, dfg);
        match binary.operator {
            BinaryOp::Add => self.acir_context.add_var(lhs, rhs),
            BinaryOp::Sub => self.acir_context.sub_var(lhs, rhs),
            BinaryOp::Mul => self.acir_context.mul_var(lhs, rhs),
            BinaryOp::Div => self.acir_context.div_var(lhs, rhs),
            // Note: that this produces unnecessary constraints when
            // this Eq instruction is being used for a constrain statement
            BinaryOp::Eq => self.acir_context.eq_var(lhs, rhs),
<<<<<<< HEAD
            BinaryOp::Lt => self
                .acir_context
                .less_than_var(lhs, rhs)
                .expect("add Result types to all methods so errors bubble up"),
=======

>>>>>>> 401dd1dc
            _ => todo!(),
        }
    }
    /// Returns an `AcirVar` that is constrained to be
    fn convert_ssa_cast(&mut self, value_id: &ValueId, typ: &Type, dfg: &DataFlowGraph) -> AcirVar {
        let variable = self.convert_ssa_value(*value_id, dfg);

        match typ {
            Type::Numeric(numeric_type) => self
                .acir_context
                .numeric_cast_var(variable, numeric_type)
                .expect("invalid range constraint was applied {numeric_type}"),
            _ => unimplemented!("The cast operation is only valid for integers."),
        }
    }
}<|MERGE_RESOLUTION|>--- conflicted
+++ resolved
@@ -103,7 +103,6 @@
                 let constrain_condition = self.convert_ssa_value(*value_id, dfg);
                 self.acir_context.assert_eq_one(constrain_condition);
             }
-<<<<<<< HEAD
             Instruction::Cast(value_id, typ) => {
                 let result_acir_var = self.convert_ssa_cast(value_id, typ, dfg);
                 let result_ids = dfg.instruction_results(instruction_id);
@@ -111,9 +110,6 @@
                 self.ssa_value_to_acir_var.insert(result_ids[0], result_acir_var);
             }
             _ => todo!("{instruction:?}"),
-=======
-            _ => todo!(),
->>>>>>> 401dd1dc
         }
     }
 
@@ -124,11 +120,8 @@
             _ => unreachable!("ICE: Program must have a singular return"),
         };
 
-<<<<<<< HEAD
-=======
         // Check if the program returns the `Unit/None` type.
         // This type signifies that the program returns nothing.
->>>>>>> 401dd1dc
         let is_return_unit_type =
             return_values.len() == 1 && dfg.type_of_value(return_values[0]) == Type::Unit;
         if is_return_unit_type {
@@ -182,14 +175,10 @@
             // Note: that this produces unnecessary constraints when
             // this Eq instruction is being used for a constrain statement
             BinaryOp::Eq => self.acir_context.eq_var(lhs, rhs),
-<<<<<<< HEAD
             BinaryOp::Lt => self
                 .acir_context
                 .less_than_var(lhs, rhs)
                 .expect("add Result types to all methods so errors bubble up"),
-=======
-
->>>>>>> 401dd1dc
             _ => todo!(),
         }
     }
