--- conflicted
+++ resolved
@@ -110,34 +110,11 @@
             _ => unreachable!("ICE: Program must have a singular return"),
         };
 
-<<<<<<< HEAD
-        fn is_return_unit_type(values: &Vec<Id<Value>>, dfg: &DataFlowGraph) -> bool {
-            // Check if there is only one return value.
-            // If not, then the function cannot possibly return `Unit`
-            // to signify no return value.
-            //
-            // This assumes that we cannot return a tuple of Unit.
-            //
-            if values.len() != 1 {
-                return false;
-            }
-
-            // At this point, we know that we have a return type with one value
-            // To signify no return the SSA IR, will return `unit 0`
-            // This is numeric constant with type None;
-            if let Value::NumericConstant { typ, .. } = &dfg[values[0]] {
-                return Type::Unit == *typ;
-            }
-
-            // If its not a numeric constant, then it cannot be the void/unit type
-            false
-        }
-
-        if is_return_unit_type(return_values, dfg) {
-=======
-        let is_return_unit_type = return_values.len() == 1 && dfg.type_of_value(return_values[0]) == Type::Unit;
+        // Check if the program returns the `Unit/None` type.
+        // This type signifies that the program returns nothing.
+        let is_return_unit_type =
+            return_values.len() == 1 && dfg.type_of_value(return_values[0]) == Type::Unit;
         if is_return_unit_type {
->>>>>>> 50fcb3cd
             return;
         }
 
