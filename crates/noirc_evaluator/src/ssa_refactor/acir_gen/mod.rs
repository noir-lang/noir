//! This file holds the pass to convert from Noir's SSA IR to ACIR.

use std::collections::HashMap;

use self::acir_ir::{
    acir_variable::{AcirContext, AcirVar},
    errors::AcirGenError,
    memory::ArrayId,
};
use super::{
    abi_gen::collate_array_info,
    ir::{
        dfg::DataFlowGraph,
        function::RuntimeType,
        instruction::{
            Binary, BinaryOp, Instruction, InstructionId, Intrinsic, TerminatorInstruction,
        },
        map::Id,
        types::{NumericType, Type},
        value::{Value, ValueId},
    },
    ssa_gen::Ssa,
};
<<<<<<< HEAD
use crate::brillig::{artefact::BrilligArtefact, Brillig};
use iter_extended::vecmap;
=======
>>>>>>> 994ce310
use noirc_abi::{AbiType, FunctionSignature, Sign};

pub(crate) use acir_ir::generated_acir::GeneratedAcir;

mod acir_ir;

/// Context struct for the acir generation pass.
/// May be similar to the Evaluator struct in the current SSA IR.
#[derive(Default)]
struct Context {
    /// Maps SSA values to `AcirVar`.
    ///
    /// This is needed so that we only create a single
    /// AcirVar per SSA value. Before creating an `AcirVar`
    /// for an SSA value, we check this map. If an `AcirVar`
    /// already exists for this Value, we return the `AcirVar`.
    ssa_value_to_acir_var: HashMap<Id<Value>, AcirVar>,
    /// Maps SSA values to array addresses (including index offset).
    ///
    /// When converting parameters the of main, `ArrayId`s are gathered and stored with an offset
    /// of 0. When the use of these stored values are detected for address arithmetic, the results
    /// of such instructions are stored, in effect capturing any further values that refer to
    /// addresses.
    ssa_value_to_array_address: HashMap<ValueId, (ArrayId, usize)>,
    /// Manages and builds the `AcirVar`s to which the converted SSA values refer.
    acir_context: AcirContext,
}

impl Ssa {
    pub(crate) fn into_acir(
        self,
        main_function_signature: FunctionSignature,
<<<<<<< HEAD
        brillig: Brillig,
=======
        allow_log_ops: bool,
>>>>>>> 994ce310
    ) -> GeneratedAcir {
        let param_arrays_info: Vec<_> = collate_array_info(&main_function_signature.0)
            .iter()
            .map(|(size, abi_type)| (*size, numeric_type_for_abi_array_element_type(abi_type)))
            .collect();

        let context = Context::default();
<<<<<<< HEAD
        context.convert_ssa(self, &param_arrays_info, brillig)
=======
        context.convert_ssa(self, &param_arrays_info, allow_log_ops)
>>>>>>> 994ce310
    }
}

/// Gives the equivalent ssa numeric type for the given abi type. We are dealing in the context of
/// arrays - hence why only numerics are supported.
fn numeric_type_for_abi_array_element_type(abi_type: &AbiType) -> NumericType {
    match abi_type {
        AbiType::Boolean => NumericType::Unsigned { bit_size: 1 },
        AbiType::Integer { sign, width } => match sign {
            Sign::Signed => NumericType::Signed { bit_size: *width },
            Sign::Unsigned => NumericType::Unsigned { bit_size: *width },
        },
        AbiType::Field => NumericType::NativeField,
        _ => unreachable!("Non-numeric cannot be array element"),
    }
}

impl Context {
    /// Converts SSA into ACIR
    fn convert_ssa(
        mut self,
        ssa: Ssa,
        param_array_info: &[(usize, NumericType)],
<<<<<<< HEAD
        brillig: Brillig,
=======
        allow_log_ops: bool,
>>>>>>> 994ce310
    ) -> GeneratedAcir {
        assert_eq!(
            ssa.functions.len(),
            1,
            "expected only a single function to be present with all other functions being inlined."
        );
        let main_func = ssa.main();
        let dfg = &main_func.dfg;
        let entry_block = &dfg[main_func.entry_block()];

        self.convert_ssa_block_params(entry_block.parameters(), dfg, param_array_info);

        for instruction_id in entry_block.instructions() {
<<<<<<< HEAD
            self.convert_ssa_instruction(*instruction_id, dfg, &ssa, &brillig);
=======
            self.convert_ssa_instruction(*instruction_id, dfg, allow_log_ops);
>>>>>>> 994ce310
        }

        self.convert_ssa_return(entry_block.terminator().unwrap(), dfg);

        self.acir_context.finish()
    }

    /// Adds and binds `AcirVar`s for each numeric block parameter or block parameter array
    /// element. At the same time `ArrayId`s are bound for any references within the params.
    fn convert_ssa_block_params(
        &mut self,
        params: &[ValueId],
        dfg: &DataFlowGraph,
        param_arrays_info: &[(usize, NumericType)],
    ) {
        let mut param_arrays_info_iter = param_arrays_info.iter();
        for param_id in params {
            let value = &dfg[*param_id];
            let param_type = match value {
                Value::Param { typ, .. } => typ,
                _ => unreachable!("ICE: Only Param type values should appear in block parameters"),
            };
            match param_type {
                Type::Numeric(numeric_type) => {
                    let acir_var = self.add_numeric_input_var(numeric_type);
                    self.ssa_value_to_acir_var.insert(*param_id, acir_var);
                }
                Type::Reference => {
                    let (array_length, numeric_type) = param_arrays_info_iter
                        .next()
                        .expect("ICE: fewer arrays in abi than in block params");
                    let array_id = self.acir_context.allocate_array(*array_length);
                    self.ssa_value_to_array_address.insert(*param_id, (array_id, 0));
                    for index in 0..*array_length {
                        let acir_var = self.add_numeric_input_var(numeric_type);
                        self.acir_context
                            .array_store(array_id, index, acir_var)
                            .expect("invalid array store");
                    }
                }
                _ => {
                    unreachable!(
                        "ICE: Params to the program should only contains numerics and arrays"
                    )
                }
            }
        }
        assert_eq!(
            param_arrays_info_iter.next(),
            None,
            "ICE: more arrays in abi than in block params"
        );
    }

    /// Creates an `AcirVar` corresponding to a parameter witness to appears in the abi. A range
    /// constraint is added if the numeric type requires it.
    ///
    /// This function is used not only for adding numeric block parameters, but also for adding
    /// any array elements that belong to reference type block parameters.
    fn add_numeric_input_var(&mut self, numeric_type: &NumericType) -> AcirVar {
        let acir_var = self.acir_context.add_variable();
        if matches!(numeric_type, NumericType::Signed { .. } | NumericType::Unsigned { .. }) {
            self.acir_context
                .numeric_cast_var(acir_var, numeric_type)
                .expect("invalid range constraint was applied {numeric_type}");
        }
        acir_var
    }

    /// Converts an SSA instruction into its ACIR representation
    fn convert_ssa_instruction(
        &mut self,
        instruction_id: InstructionId,
        dfg: &DataFlowGraph,
<<<<<<< HEAD
        ssa: &Ssa,
        brillig: &Brillig,
=======
        allow_log_ops: bool,
>>>>>>> 994ce310
    ) {
        let instruction = &dfg[instruction_id];

        let (results_id, results_vars) = match instruction {
            Instruction::Binary(binary) => {
                let result_ids = dfg.instruction_results(instruction_id);
                if Self::value_is_array_address(result_ids[0], dfg) {
                    self.track_array_address(result_ids[0], binary, dfg);
                    (Vec::new(), Vec::new())
                } else {
                    let result_acir_var = self.convert_ssa_binary(binary, dfg);
                    (vec![result_ids[0]], vec![result_acir_var])
                }
            }
            Instruction::Constrain(value_id) => {
                let constrain_condition = self.convert_ssa_value(*value_id, dfg);
                self.acir_context.assert_eq_one(constrain_condition);
                (Vec::new(), Vec::new())
            }
            Instruction::Cast(value_id, typ) => {
                let result_acir_var = self.convert_ssa_cast(value_id, typ, dfg);
                let result_ids = dfg.instruction_results(instruction_id);
                (vec![result_ids[0]], vec![result_acir_var])
            }
            Instruction::Call { func, arguments } => {
<<<<<<< HEAD
=======
                let outputs = self.convert_ssa_intrinsic_call(*func, arguments, dfg, allow_log_ops);
>>>>>>> 994ce310
                let result_ids = dfg.instruction_results(instruction_id);
                match &dfg[*func] {
                    Value::Function(id) => {
                        let func = &ssa.functions[id];
                        match func.runtime() {
                            RuntimeType::Acir => unimplemented!(
                                "expected an intrinsic/brillig call, but found {func:?}"
                            ),
                            RuntimeType::Brillig => {
                                // Generate the brillig code of the function
                                let code = BrilligArtefact::default().link(&brillig[*id]);
                                self.acir_context.brillig(code);
                                (result_ids.to_vec(), Vec::new())
                            }
                        }
                    }
                    Value::Intrinsic(intrinsic) => {
                        let black_box = match intrinsic {
                            Intrinsic::BlackBox(black_box) => black_box,
                            _ => todo!("expected a black box function"),
                        };

                        let inputs =
                            vecmap(arguments, |value_id| self.convert_ssa_value(*value_id, dfg));
                        let outputs = self
                            .acir_context
                            .black_box_function(*black_box, inputs)
                            .expect("add Result types to all methods so errors bubble up");

                        (result_ids.to_vec(), outputs)
                    }
                    _ => unreachable!("expected calling a function"),
                }
            }
            Instruction::Not(value_id) => {
                let boolean_var = self.convert_ssa_value(*value_id, dfg);
                let result_acir_var = self.acir_context.not_var(boolean_var);

                let result_ids = dfg.instruction_results(instruction_id);
                (vec![result_ids[0]], vec![result_acir_var])
            }
            Instruction::Allocate { size } => {
                let array_id = self.acir_context.allocate_array(*size as usize);
                let result_ids = dfg.instruction_results(instruction_id);
                self.ssa_value_to_array_address.insert(result_ids[0], (array_id, 0));
                (Vec::new(), Vec::new())
            }
            Instruction::Store { address, value } => {
                self.convert_ssa_store(address, value, dfg);
                (Vec::new(), Vec::new())
            }
            Instruction::Load { address } => {
                let result_acir_var = self.convert_ssa_load(address);
                let result_ids = dfg.instruction_results(instruction_id);
                (vec![result_ids[0]], vec![result_acir_var])
            }
            _ => todo!("{instruction:?}"),
        };

        // Map the results of the instructions to Acir variables
        for (result_id, result_var) in results_id.into_iter().zip(results_vars) {
            self.ssa_value_to_acir_var.insert(result_id, result_var);
        }
    }

    /// Converts a `ValueId` into an `Intrinsic`.
    ///
    /// Panics if the `ValueId` does not represent an intrinsic.
    fn id_to_intrinsic(value_id: ValueId, dfg: &DataFlowGraph) -> Intrinsic {
        let value = &dfg[value_id];
        match value {
            Value::Intrinsic(intrinsic) => *intrinsic,
            _ => unimplemented!("expected an intrinsic call, but found {value:?}"),
        }
    }

    /// Converts an SSA terminator's return values into their ACIR representations
    fn convert_ssa_return(&mut self, terminator: &TerminatorInstruction, dfg: &DataFlowGraph) {
        let return_values = match terminator {
            TerminatorInstruction::Return { return_values } => return_values,
            _ => unreachable!("ICE: Program must have a singular return"),
        };

        // Check if the program returns the `Unit/None` type.
        // This type signifies that the program returns nothing.
        let is_return_unit_type =
            return_values.len() == 1 && dfg.type_of_value(return_values[0]) == Type::Unit;
        if is_return_unit_type {
            return;
        }

        for value_id in return_values {
            let acir_var = self.convert_ssa_value(*value_id, dfg);
            self.acir_context.return_var(acir_var);
        }
    }

    /// Gets the cached `AcirVar` that was converted from the corresponding `ValueId`. If it does
    /// not already exist in the cache, a conversion is attempted and cached for simple values
    /// that require no further context such as numeric types - values requiring more context
    /// should have already been cached elsewhere.
    ///
    /// Conversion is assumed to have already been performed for instruction results and block
    /// parameters. This is because block parameters are converted before anything else, and
    /// because instructions results are converted when the corresponding instruction is
    /// encountered. (An instruction result cannot be referenced before the instruction occurs.)
    ///
    /// It is not safe to call this function on value ids that represent addresses. Instructions
    /// involving such values are evaluated via a separate path and stored in
    /// `ssa_value_to_array_address` instead.
    fn convert_ssa_value(&mut self, value_id: ValueId, dfg: &DataFlowGraph) -> AcirVar {
        let value = &dfg[value_id];
        if let Some(acir_var) = self.ssa_value_to_acir_var.get(&value_id) {
            return *acir_var;
        }
        let acir_var = match value {
            Value::NumericConstant { constant, .. } => self.acir_context.add_constant(*constant),
            Value::Intrinsic(..) => todo!(),
            Value::Function(..) => unreachable!("ICE: All functions should have been inlined"),
            Value::Instruction { .. } | Value::Param { .. } => {
                unreachable!("ICE: Should have been in cache {value:?}")
            }
        };
        self.ssa_value_to_acir_var.insert(value_id, acir_var);
        acir_var
    }

    /// Processes a binary operation and converts the result into an `AcirVar`
    fn convert_ssa_binary(&mut self, binary: &Binary, dfg: &DataFlowGraph) -> AcirVar {
        let lhs = self.convert_ssa_value(binary.lhs, dfg);
        let rhs = self.convert_ssa_value(binary.rhs, dfg);
        match binary.operator {
            BinaryOp::Add => self.acir_context.add_var(lhs, rhs),
            BinaryOp::Sub => self.acir_context.sub_var(lhs, rhs),
            BinaryOp::Mul => self.acir_context.mul_var(lhs, rhs),
            BinaryOp::Div => self.acir_context.div_var(lhs, rhs),
            // Note: that this produces unnecessary constraints when
            // this Eq instruction is being used for a constrain statement
            BinaryOp::Eq => self.acir_context.eq_var(lhs, rhs),
            BinaryOp::Lt => self
                .acir_context
                .less_than_var(lhs, rhs)
                .expect("add Result types to all methods so errors bubble up"),
            BinaryOp::Shl => self.acir_context.shift_left_var(lhs, rhs),
            BinaryOp::Shr => self.acir_context.shift_right_var(lhs, rhs),
            BinaryOp::Xor => self
                .acir_context
                .xor_var(lhs, rhs)
                .expect("add Result types to all methods so errors bubble up"),
            BinaryOp::And => self
                .acir_context
                .and_var(lhs, rhs)
                .expect("add Result types to all methods so errors bubble up"),
            BinaryOp::Or => self
                .acir_context
                .or_var(lhs, rhs)
                .expect("add Result types to all methods so errors bubble up"),
            _ => todo!(),
        }
    }
    /// Returns an `AcirVar` that is constrained to be
    fn convert_ssa_cast(&mut self, value_id: &ValueId, typ: &Type, dfg: &DataFlowGraph) -> AcirVar {
        let variable = self.convert_ssa_value(*value_id, dfg);

        match typ {
            Type::Numeric(numeric_type) => self
                .acir_context
                .numeric_cast_var(variable, numeric_type)
                .expect("invalid range constraint was applied {numeric_type}"),
            _ => unimplemented!("The cast operation is only valid for integers."),
        }
    }

    /// Returns a vector of `AcirVar`s constrained to be result of the function call.
    ///
    /// The function being called is required to be intrinsic.
    fn convert_ssa_intrinsic_call(
        &mut self,
        func: ValueId,
        arguments: &[ValueId],
        dfg: &DataFlowGraph,
        allow_log_ops: bool,
    ) -> Vec<AcirVar> {
        let inputs = self
            .flatten_arguments(arguments, dfg)
            .expect("add Result types to all methods so errors bubble up");
        let intrinsic = Self::id_to_intrinsic(func, dfg);
        match intrinsic {
            Intrinsic::BlackBox(black_box) => self
                .acir_context
                .black_box_function(black_box, inputs)
                .expect("add Result types to all methods so errors bubble up"),
            Intrinsic::Println => {
                if allow_log_ops {
                    self.acir_context
                        .print(inputs)
                        .expect("add Result types to all methods so errors bubble up");
                }
                Vec::new()
            }
            _ => todo!("expected a black box function"),
        }
    }

    /// Maps an ssa value list, for which some values may be references to arrays, by inlining
    /// the `AcirVar`s corresponding to the contents of each array into the list of `AcirVar`s
    /// that correspond to other values.
    fn flatten_arguments(
        &mut self,
        arguments: &[ValueId],
        dfg: &DataFlowGraph,
    ) -> Result<Vec<AcirVar>, AcirGenError> {
        let mut acir_vars = Vec::new();
        for value_id in arguments {
            if Self::value_is_array_address(*value_id, dfg) {
                let (array_id, index) = self
                    .ssa_value_to_array_address
                    .get(value_id)
                    .expect("ICE: Call argument of undeclared array");
                assert_eq!(index, &0, "ICE: Call arguments only accept arrays in their entirety");
                let elements = self.acir_context.array_load_all(*array_id)?;
                acir_vars.extend(elements);
            } else {
                acir_vars.push(self.convert_ssa_value(*value_id, dfg));
            }
        }
        Ok(acir_vars)
    }

    /// Stores the `AcirVar` corresponding to `value` at the `ArrayId` and index corresponding to
    /// `address`.
    fn convert_ssa_store(&mut self, address: &ValueId, value: &ValueId, dfg: &DataFlowGraph) {
        let element_var = self.convert_ssa_value(*value, dfg);
        let (array_id, index) =
            self.ssa_value_to_array_address.get(address).expect("ICE: Load from undeclared array");
        self.acir_context.array_store(*array_id, *index, element_var).expect("invalid array load");
    }

    /// Returns the `AcirVar` that was previously stored at the given address.
    fn convert_ssa_load(&mut self, address: &ValueId) -> AcirVar {
        let (array_id, index) =
            self.ssa_value_to_array_address.get(address).expect("ICE: Load from undeclared array");
        self.acir_context.array_load(*array_id, *index).expect("invalid array load")
    }

    /// Returns true if the value has been declared as an array address
    fn value_is_array_address(value_id: ValueId, dfg: &DataFlowGraph) -> bool {
        dfg.type_of_value(value_id) == Type::Reference
    }

    /// Takes a binary instruction describing array address arithmetic and stores the result.
    fn track_array_address(&mut self, value_id: ValueId, binary: &Binary, dfg: &DataFlowGraph) {
        if binary.operator != BinaryOp::Add {
            unreachable!("ICE: Array address arithmetic only supports Add");
        }
        let lhs_address = self.ssa_value_to_array_address.get(&binary.lhs);
        let rhs_address = self.ssa_value_to_array_address.get(&binary.rhs);
        let ((array_id, offset), other_value_id) = match (lhs_address, rhs_address) {
            (Some(address), None) => (address, binary.rhs),
            (None, Some(address)) => (address, binary.lhs),
            (Some(_), Some(_)) => unreachable!("ICE: Addresses cannot be added"),
            (None, None) => unreachable!("ICE: One operand must be an address"),
        };
        let other_value = &dfg[other_value_id];
        let new_offset = match other_value {
            Value::NumericConstant { constant, .. } => {
                let further_offset =
                    constant.try_to_u64().expect("ICE: array arithmetic doesn't fit in u64")
                        as usize;
                offset + further_offset
            }
            _ => unreachable!("Invalid array address arithmetic operand"),
        };
        self.ssa_value_to_array_address.insert(value_id, (*array_id, new_offset));
    }
}<|MERGE_RESOLUTION|>--- conflicted
+++ resolved
@@ -21,11 +21,8 @@
     },
     ssa_gen::Ssa,
 };
-<<<<<<< HEAD
 use crate::brillig::{artefact::BrilligArtefact, Brillig};
 use iter_extended::vecmap;
-=======
->>>>>>> 994ce310
 use noirc_abi::{AbiType, FunctionSignature, Sign};
 
 pub(crate) use acir_ir::generated_acir::GeneratedAcir;
@@ -58,11 +55,8 @@
     pub(crate) fn into_acir(
         self,
         main_function_signature: FunctionSignature,
-<<<<<<< HEAD
         brillig: Brillig,
-=======
         allow_log_ops: bool,
->>>>>>> 994ce310
     ) -> GeneratedAcir {
         let param_arrays_info: Vec<_> = collate_array_info(&main_function_signature.0)
             .iter()
@@ -70,11 +64,7 @@
             .collect();
 
         let context = Context::default();
-<<<<<<< HEAD
-        context.convert_ssa(self, &param_arrays_info, brillig)
-=======
-        context.convert_ssa(self, &param_arrays_info, allow_log_ops)
->>>>>>> 994ce310
+        context.convert_ssa(self, &param_arrays_info, brillig, allow_log_ops)
     }
 }
 
@@ -98,11 +88,8 @@
         mut self,
         ssa: Ssa,
         param_array_info: &[(usize, NumericType)],
-<<<<<<< HEAD
         brillig: Brillig,
-=======
         allow_log_ops: bool,
->>>>>>> 994ce310
     ) -> GeneratedAcir {
         assert_eq!(
             ssa.functions.len(),
@@ -116,11 +103,7 @@
         self.convert_ssa_block_params(entry_block.parameters(), dfg, param_array_info);
 
         for instruction_id in entry_block.instructions() {
-<<<<<<< HEAD
-            self.convert_ssa_instruction(*instruction_id, dfg, &ssa, &brillig);
-=======
-            self.convert_ssa_instruction(*instruction_id, dfg, allow_log_ops);
->>>>>>> 994ce310
+            self.convert_ssa_instruction(*instruction_id, dfg, &ssa, &brillig, allow_log_ops);
         }
 
         self.convert_ssa_return(entry_block.terminator().unwrap(), dfg);
@@ -195,12 +178,9 @@
         &mut self,
         instruction_id: InstructionId,
         dfg: &DataFlowGraph,
-<<<<<<< HEAD
         ssa: &Ssa,
         brillig: &Brillig,
-=======
         allow_log_ops: bool,
->>>>>>> 994ce310
     ) {
         let instruction = &dfg[instruction_id];
 
@@ -226,10 +206,6 @@
                 (vec![result_ids[0]], vec![result_acir_var])
             }
             Instruction::Call { func, arguments } => {
-<<<<<<< HEAD
-=======
-                let outputs = self.convert_ssa_intrinsic_call(*func, arguments, dfg, allow_log_ops);
->>>>>>> 994ce310
                 let result_ids = dfg.instruction_results(instruction_id);
                 match &dfg[*func] {
                     Value::Function(id) => {
@@ -247,6 +223,8 @@
                         }
                     }
                     Value::Intrinsic(intrinsic) => {
+                        let outputs =
+                            self.convert_ssa_intrinsic_call(*func, arguments, dfg, allow_log_ops);
                         let black_box = match intrinsic {
                             Intrinsic::BlackBox(black_box) => black_box,
                             _ => todo!("expected a black box function"),
