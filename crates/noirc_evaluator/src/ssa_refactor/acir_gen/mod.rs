--- conflicted
+++ resolved
@@ -382,19 +382,10 @@
             .expect("Expected array index to fit into a u64") as usize;
 
         if index >= array.len() {
-<<<<<<< HEAD
-            if let Some(var) = self.current_side_effects_enabled_var {
-                // Ignore the error if side effects are disabled.
-                if self.acir_context.is_constant_one(&var) {
-                    // TODO: Can we save a source Location for this error?
-                    panic!("Index {} is out of bounds for array of length {}", index, array.len());
-                }
-=======
             // Ignore the error if side effects are disabled.
             if self.acir_context.is_constant_one(&self.current_side_effects_enabled_var) {
                 // TODO: Can we save a source Location for this error?
                 panic!("Index {} is out of bounds for array of length {}", index, array.len());
->>>>>>> 0628c3c6
             }
             let result_type = dfg.type_of_value(dfg.instruction_results(instruction)[0]);
             let value = self.create_default_value(&result_type);
