--- conflicted
+++ resolved
@@ -386,29 +386,10 @@
             BinaryOp::Lt => self.acir_context.less_than_var(lhs, rhs),
             BinaryOp::Shl => self.acir_context.shift_left_var(lhs, rhs, binary_type.into()),
             BinaryOp::Shr => self.acir_context.shift_right_var(lhs, rhs, binary_type.into()),
-<<<<<<< HEAD
             BinaryOp::Xor => self.acir_context.xor_var(lhs, rhs),
             BinaryOp::And => self.acir_context.and_var(lhs, rhs, binary_type.into()),
             BinaryOp::Or => self.acir_context.or_var(lhs, rhs),
-            _ => todo!(),
-=======
-            BinaryOp::Xor => self
-                .acir_context
-                .xor_var(lhs, rhs)
-                .expect("add Result types to all methods so errors bubble up"),
-            BinaryOp::And => self
-                .acir_context
-                .and_var(lhs, rhs)
-                .expect("add Result types to all methods so errors bubble up"),
-            BinaryOp::Or => self
-                .acir_context
-                .or_var(lhs, rhs)
-                .expect("add Result types to all methods so errors bubble up"),
-            BinaryOp::Mod => self
-                .acir_context
-                .modulo_var(lhs, rhs)
-                .expect("add Result types to all methods so errors bubble up"),
->>>>>>> cc5d8bf0
+            BinaryOp::Mod => self.acir_context.modulo_var(lhs, rhs),
         }
     }
 
