//! This file holds the pass to convert from Noir's SSA IR to ACIR.

use std::collections::HashMap;

use self::acir_ir::{
    acir_variable::{AcirContext, AcirVar},
    memory::ArrayId,
};
use super::{
    abi_gen::collate_array_info,
    ir::{
        dfg::DataFlowGraph,
        instruction::{
            Binary, BinaryOp, Instruction, InstructionId, Intrinsic, TerminatorInstruction,
        },
        map::Id,
        types::{NumericType, Type},
        value::{Value, ValueId},
    },
    ssa_gen::Ssa,
};
<<<<<<< HEAD
use noirc_abi::{AbiType, FunctionSignature, Sign};
=======
use iter_extended::vecmap;
use noirc_abi::FunctionSignature;
>>>>>>> 2a82e541

pub(crate) use acir_ir::generated_acir::GeneratedAcir;

mod acir_ir;

/// Context struct for the acir generation pass.
/// May be similar to the Evaluator struct in the current SSA IR.
#[derive(Default)]
struct Context {
    /// Maps SSA values to `AcirVar`.
    ///
    /// This is needed so that we only create a single
    /// AcirVar per SSA value. Before creating an `AcirVar`
    /// for an SSA value, we check this map. If an `AcirVar`
    /// already exists for this Value, we return the `AcirVar`.
    ssa_value_to_acir_var: HashMap<Id<Value>, AcirVar>,
    /// Maps SSA values to array addresses (including index offset).
    ///
    /// When converting parameters the of main, `ArrayId`s are gathered and stored with an offset
    /// of 0. When the use of these stored values are detected for address arithmetic, the results
    /// of such instructions are stored, in effect capturing any further values that refer to
    /// addresses.
    ssa_value_to_array_address: HashMap<ValueId, (ArrayId, usize)>,
    /// Manages and builds the `AcirVar`s to which the converted SSA values refer.
    acir_context: AcirContext,
}

impl Ssa {
    pub(crate) fn into_acir(self, main_function_signature: FunctionSignature) -> GeneratedAcir {
<<<<<<< HEAD
        let param_array_info: Vec<_> = collate_array_info(&main_function_signature.0)
            .iter()
            .map(|(size, abi_type)| (*size, numeric_type_for_abi_array_element_type(abi_type)))
            .collect();

        let context = Context::default();
        context.convert_ssa(self, &param_array_info)
    }
}

/// Gives the equivalent ssa numeric type for the given abi type. We are dealing in the context of
/// arrays - hence why only numerics are supported.
fn numeric_type_for_abi_array_element_type(abi_type: &AbiType) -> NumericType {
    match abi_type {
        AbiType::Boolean => NumericType::Unsigned { bit_size: 1 },
        AbiType::Integer { sign, width } => match sign {
            Sign::Signed => NumericType::Signed { bit_size: *width },
            Sign::Unsigned => NumericType::Unsigned { bit_size: *width },
        },
        AbiType::Field => NumericType::NativeField,
        _ => unreachable!("Non-numeric cannot be array element"),
=======
        let param_array_lengths = collate_array_lengths(&main_function_signature.0);
        let context = Context::default();
        context.convert_ssa(self, &param_array_lengths)
>>>>>>> 2a82e541
    }
}

impl Context {
    /// Converts SSA into ACIR
<<<<<<< HEAD
    fn convert_ssa(mut self, ssa: Ssa, param_array_info: &[(usize, NumericType)]) -> GeneratedAcir {
=======
    fn convert_ssa(mut self, ssa: Ssa, param_array_lengths: &[usize]) -> GeneratedAcir {
>>>>>>> 2a82e541
        assert_eq!(
            ssa.functions.len(),
            1,
            "expected only a single function to be present with all other functions being inlined."
        );
        let main_func = ssa.main();
        let dfg = &main_func.dfg;
        let entry_block = &dfg[main_func.entry_block()];

<<<<<<< HEAD
        self.convert_ssa_block_params(entry_block.parameters(), dfg, param_array_info);
=======
        self.convert_ssa_block_params(entry_block.parameters(), dfg, param_array_lengths);
>>>>>>> 2a82e541

        for instruction_id in entry_block.instructions() {
            self.convert_ssa_instruction(*instruction_id, dfg);
        }

        self.convert_ssa_return(entry_block.terminator().unwrap(), dfg);

        self.acir_context.finish()
    }

    /// Adds and binds `AcirVar`s for each numeric block parameter or block parameter array
    /// element. At the same time `ArrayId`s are bound for any references within the params.
    fn convert_ssa_block_params(
        &mut self,
        params: &[ValueId],
        dfg: &DataFlowGraph,
<<<<<<< HEAD
        param_array_info: &[(usize, NumericType)],
    ) {
        let mut param_array_lengths_iter = param_array_info.iter();
        for param_id in params {
            let value = &dfg[*param_id];
=======
        param_array_lengths: &[usize],
    ) {
        let mut param_array_lengths_iter = param_array_lengths.iter();
        for param_id in params {
            let value = dfg[*param_id];
>>>>>>> 2a82e541
            let param_type = match value {
                Value::Param { typ, .. } => typ,
                _ => unreachable!("ICE: Only Param type values should appear in block parameters"),
            };
            match param_type {
                Type::Numeric(numeric_type) => {
<<<<<<< HEAD
                    let acir_var = self.add_numeric_input_var(numeric_type);
                    self.ssa_value_to_acir_var.insert(*param_id, acir_var);
                }
                Type::Reference => {
                    let (array_length, numeric_type) = param_array_lengths_iter
=======
                    let acir_var = self.acir_context.add_variable();
                    if matches!(
                        numeric_type,
                        NumericType::Signed { .. } | NumericType::Unsigned { .. }
                    ) {
                        self.acir_context
                            .numeric_cast_var(acir_var, &numeric_type)
                            .expect("invalid range constraint was applied {numeric_type}");
                    }
                    self.ssa_value_to_acir_var.insert(*param_id, acir_var);
                }
                Type::Reference => {
                    let array_length = param_array_lengths_iter
>>>>>>> 2a82e541
                        .next()
                        .expect("ICE: fewer arrays in abi than in block params");
                    let array_id = self.acir_context.allocate_array(*array_length);
                    self.ssa_value_to_array_address.insert(*param_id, (array_id, 0));
                    for index in 0..*array_length {
<<<<<<< HEAD
                        let acir_var = self.add_numeric_input_var(numeric_type);
=======
                        let acir_var = self.acir_context.add_variable();
>>>>>>> 2a82e541
                        self.acir_context
                            .array_store(array_id, index, acir_var)
                            .expect("invalid array store");
                    }
                }
                _ => {
                    unreachable!(
                        "ICE: Params to the program should only contains numerics and arrays"
                    )
                }
            }
        }
        assert_eq!(
            param_array_lengths_iter.next(),
            None,
            "ICE: more arrays in abi than in block params"
        );
<<<<<<< HEAD
    }

    /// Creates an `AcirVar` corresponding to a parameter witness to appears in the abi. A range
    /// constraint is added if the numeric type requires it.
    ///
    /// This function is used not only for adding numeric block parameters, but also for adding
    /// any array elements that belong to reference type block parameters.
    fn add_numeric_input_var(&mut self, numeric_type: &NumericType) -> AcirVar {
        let acir_var = self.acir_context.add_variable();
        if matches!(numeric_type, NumericType::Signed { .. } | NumericType::Unsigned { .. }) {
            self.acir_context
                .numeric_cast_var(acir_var, numeric_type)
                .expect("invalid range constraint was applied {numeric_type}");
        }
        acir_var
=======
>>>>>>> 2a82e541
    }

    /// Converts an SSA instruction into its ACIR representation
    fn convert_ssa_instruction(&mut self, instruction_id: InstructionId, dfg: &DataFlowGraph) {
        let instruction = &dfg[instruction_id];

        let (results_id, results_vars) = match instruction {
            Instruction::Binary(binary) => {
                let result_ids = dfg.instruction_results(instruction_id);
<<<<<<< HEAD
                assert_eq!(result_ids.len(), 1, "Binary ops have a single result");
                if self.value_is_array_address(binary.lhs)
                    || self.value_is_array_address(binary.rhs)
                {
=======
                if Self::value_is_array_address(result_ids[0], dfg) {
>>>>>>> 2a82e541
                    self.track_array_address(result_ids[0], binary, dfg);
                    return;
                }
                let result_acir_var = self.convert_ssa_binary(binary, dfg);
                self.ssa_value_to_acir_var.insert(result_ids[0], result_acir_var);
                (vec![result_ids[0]], vec![result_acir_var])
            }
            Instruction::Constrain(value_id) => {
                let constrain_condition = self.convert_ssa_value(*value_id, dfg);
                self.acir_context.assert_eq_one(constrain_condition);
                (Vec::new(), Vec::new())
            }
            Instruction::Cast(value_id, typ) => {
                let result_acir_var = self.convert_ssa_cast(value_id, typ, dfg);
                let result_ids = dfg.instruction_results(instruction_id);
                (vec![result_ids[0]], vec![result_acir_var])
            }
            Instruction::Load { address } => {
                let result_acir_var = self.convert_ssa_load(address);
                let result_ids = dfg.instruction_results(instruction_id);
                (vec![result_ids[0]], vec![result_acir_var])
            }
            Instruction::Call { func, arguments } => {
                let intrinsic = Self::id_to_intrinsic(*func, dfg);
                let black_box = match intrinsic {
                    Intrinsic::BlackBox(black_box) => black_box,
                    _ => todo!("expected a black box function"),
                };

                let inputs = vecmap(arguments, |value_id| self.convert_ssa_value(*value_id, dfg));
                let outputs = self
                    .acir_context
                    .black_box_function(black_box, inputs)
                    .expect("add Result types to all methods so errors bubble up");

                let result_ids = dfg.instruction_results(instruction_id);
                (result_ids.to_vec(), outputs)
            }
            Instruction::Not(value_id) => {
                let boolean_var = self.convert_ssa_value(*value_id, dfg);
                let result_acir_var = self.acir_context.not_var(boolean_var);

                let result_ids = dfg.instruction_results(instruction_id);
                assert_eq!(result_ids.len(), 1, "Not ops have a single result");
                (vec![result_ids[0]], vec![result_acir_var])
            }
            Instruction::Load { address } => {
                let result_acir_var = self.convert_ssa_load(address);
                let result_ids = dfg.instruction_results(instruction_id);
                assert_eq!(result_ids.len(), 1, "Load ops have a single result");
                (vec![result_ids[0]], vec![result_acir_var])
            }
            _ => todo!("{instruction:?}"),
        };

        // Map the results of the instructions to Acir variables
        for (result_id, result_var) in results_id.into_iter().zip(results_vars) {
            self.ssa_value_to_acir_var.insert(result_id, result_var);
        }
    }

    /// Converts a `ValueId` into an `Intrinsic`.
    ///
    /// Panics if the `ValueId` does not represent an intrinsic.
    fn id_to_intrinsic(value_id: ValueId, dfg: &DataFlowGraph) -> Intrinsic {
        let value = &dfg[value_id];
        match value {
            Value::Intrinsic(intrinsic) => *intrinsic,
            _ => unimplemented!("expected an intrinsic call, but found {value:?}"),
        }
    }

    /// Converts an SSA terminator's return values into their ACIR representations
    fn convert_ssa_return(&mut self, terminator: &TerminatorInstruction, dfg: &DataFlowGraph) {
        let return_values = match terminator {
            TerminatorInstruction::Return { return_values } => return_values,
            _ => unreachable!("ICE: Program must have a singular return"),
        };

        // Check if the program returns the `Unit/None` type.
        // This type signifies that the program returns nothing.
        let is_return_unit_type =
            return_values.len() == 1 && dfg.type_of_value(return_values[0]) == Type::Unit;
        if is_return_unit_type {
            return;
        }

        for value_id in return_values {
            let acir_var = self.convert_ssa_value(*value_id, dfg);
            self.acir_context.return_var(acir_var);
        }
    }

    /// Gets the cached `AcirVar` that was converted from the corresponding `ValueId`. If it does
    /// not already exist in the cache, a conversion is attempted and cached for simple values
    /// that require no further context such as numeric types - values requiring more context
    /// should have already been cached elsewhere.
    ///
    /// Conversion is assumed to have already been performed for instruction results and block
    /// parameters. This is because block parameters are converted before anything else, and
    /// because instructions results are converted when the corresponding instruction is
    /// encountered. (An instruction result cannot be referenced before the instruction occurs.)
    ///
    /// It is not safe to call this function on value ids that represent addresses. Instructions
    /// involving such values are evaluated via a separate path and stored in
    /// `ssa_value_to_array_address` instead.
    fn convert_ssa_value(&mut self, value_id: ValueId, dfg: &DataFlowGraph) -> AcirVar {
        let value = &dfg[value_id];
        if let Some(acir_var) = self.ssa_value_to_acir_var.get(&value_id) {
            return *acir_var;
        }
        let acir_var = match value {
            Value::NumericConstant { constant, .. } => self.acir_context.add_constant(*constant),
            Value::Intrinsic(..) => todo!(),
            Value::Function(..) => unreachable!("ICE: All functions should have been inlined"),
            Value::Instruction { .. } | Value::Param { .. } => {
                unreachable!("ICE: Should have been in cache {value:?}")
            }
        };
        self.ssa_value_to_acir_var.insert(value_id, acir_var);
        acir_var
    }

    /// Processes a binary operation and converts the result into an `AcirVar`
    fn convert_ssa_binary(&mut self, binary: &Binary, dfg: &DataFlowGraph) -> AcirVar {
        let lhs = self.convert_ssa_value(binary.lhs, dfg);
        let rhs = self.convert_ssa_value(binary.rhs, dfg);
        match binary.operator {
            BinaryOp::Add => self.acir_context.add_var(lhs, rhs),
            BinaryOp::Sub => self.acir_context.sub_var(lhs, rhs),
            BinaryOp::Mul => self.acir_context.mul_var(lhs, rhs),
            BinaryOp::Div => self.acir_context.div_var(lhs, rhs),
            // Note: that this produces unnecessary constraints when
            // this Eq instruction is being used for a constrain statement
            BinaryOp::Eq => self.acir_context.eq_var(lhs, rhs),
            BinaryOp::Lt => self
                .acir_context
                .less_than_var(lhs, rhs)
                .expect("add Result types to all methods so errors bubble up"),
            _ => todo!(),
        }
    }
    /// Returns an `AcirVar` that is constrained to be
    fn convert_ssa_cast(&mut self, value_id: &ValueId, typ: &Type, dfg: &DataFlowGraph) -> AcirVar {
        let variable = self.convert_ssa_value(*value_id, dfg);

        match typ {
            Type::Numeric(numeric_type) => self
                .acir_context
                .numeric_cast_var(variable, numeric_type)
                .expect("invalid range constraint was applied {numeric_type}"),
            _ => unimplemented!("The cast operation is only valid for integers."),
        }
    }

    /// Returns the `AcirVar` that was previously stored at the given address.
    fn convert_ssa_load(&mut self, address: &ValueId) -> AcirVar {
        let (array_id, index) =
            self.ssa_value_to_array_address.get(address).expect("ICE: Load from undeclared array");
        self.acir_context.array_load(*array_id, *index).expect("invalid array load")
    }

    /// Returns true if the value has been declared as an array address
<<<<<<< HEAD
    fn value_is_array_address(&self, value_id: ValueId) -> bool {
        self.ssa_value_to_array_address.contains_key(&value_id)
=======
    fn value_is_array_address(value_id: ValueId, dfg: &DataFlowGraph) -> bool {
        dfg.type_of_value(value_id) == Type::Reference
>>>>>>> 2a82e541
    }

    /// Takes a binary instruction describing array address arithmetic and stores the result.
    fn track_array_address(&mut self, value_id: ValueId, binary: &Binary, dfg: &DataFlowGraph) {
        if binary.operator != BinaryOp::Add {
            unreachable!("ICE: Array address arithmetic only supports Add");
        }
        let lhs_address = self.ssa_value_to_array_address.get(&binary.lhs);
        let rhs_address = self.ssa_value_to_array_address.get(&binary.rhs);
        let ((array_id, offset), other_value_id) = match (lhs_address, rhs_address) {
            (Some(address), None) => (address, binary.rhs),
            (None, Some(address)) => (address, binary.lhs),
            (Some(_), Some(_)) => unreachable!("ICE: Addresses cannot be added"),
            (None, None) => unreachable!("ICE: One operand must be an address"),
        };
        let other_value = &dfg[other_value_id];
        let new_offset = match other_value {
            Value::NumericConstant { constant, .. } => {
                let further_offset =
                    constant.try_to_u64().expect("ICE: array arithmetic doesn't fit in u64")
                        as usize;
                offset + further_offset
            }
            _ => unreachable!("Invalid array address arithmetic operand"),
        };
        self.ssa_value_to_array_address.insert(value_id, (*array_id, new_offset));
    }
}<|MERGE_RESOLUTION|>--- conflicted
+++ resolved
@@ -19,12 +19,8 @@
     },
     ssa_gen::Ssa,
 };
-<<<<<<< HEAD
+use iter_extended::vecmap;
 use noirc_abi::{AbiType, FunctionSignature, Sign};
-=======
-use iter_extended::vecmap;
-use noirc_abi::FunctionSignature;
->>>>>>> 2a82e541
 
 pub(crate) use acir_ir::generated_acir::GeneratedAcir;
 
@@ -54,7 +50,6 @@
 
 impl Ssa {
     pub(crate) fn into_acir(self, main_function_signature: FunctionSignature) -> GeneratedAcir {
-<<<<<<< HEAD
         let param_array_info: Vec<_> = collate_array_info(&main_function_signature.0)
             .iter()
             .map(|(size, abi_type)| (*size, numeric_type_for_abi_array_element_type(abi_type)))
@@ -76,21 +71,12 @@
         },
         AbiType::Field => NumericType::NativeField,
         _ => unreachable!("Non-numeric cannot be array element"),
-=======
-        let param_array_lengths = collate_array_lengths(&main_function_signature.0);
-        let context = Context::default();
-        context.convert_ssa(self, &param_array_lengths)
->>>>>>> 2a82e541
     }
 }
 
 impl Context {
     /// Converts SSA into ACIR
-<<<<<<< HEAD
     fn convert_ssa(mut self, ssa: Ssa, param_array_info: &[(usize, NumericType)]) -> GeneratedAcir {
-=======
-    fn convert_ssa(mut self, ssa: Ssa, param_array_lengths: &[usize]) -> GeneratedAcir {
->>>>>>> 2a82e541
         assert_eq!(
             ssa.functions.len(),
             1,
@@ -100,11 +86,7 @@
         let dfg = &main_func.dfg;
         let entry_block = &dfg[main_func.entry_block()];
 
-<<<<<<< HEAD
         self.convert_ssa_block_params(entry_block.parameters(), dfg, param_array_info);
-=======
-        self.convert_ssa_block_params(entry_block.parameters(), dfg, param_array_lengths);
->>>>>>> 2a82e541
 
         for instruction_id in entry_block.instructions() {
             self.convert_ssa_instruction(*instruction_id, dfg);
@@ -121,56 +103,28 @@
         &mut self,
         params: &[ValueId],
         dfg: &DataFlowGraph,
-<<<<<<< HEAD
         param_array_info: &[(usize, NumericType)],
     ) {
         let mut param_array_lengths_iter = param_array_info.iter();
         for param_id in params {
             let value = &dfg[*param_id];
-=======
-        param_array_lengths: &[usize],
-    ) {
-        let mut param_array_lengths_iter = param_array_lengths.iter();
-        for param_id in params {
-            let value = dfg[*param_id];
->>>>>>> 2a82e541
             let param_type = match value {
                 Value::Param { typ, .. } => typ,
                 _ => unreachable!("ICE: Only Param type values should appear in block parameters"),
             };
             match param_type {
                 Type::Numeric(numeric_type) => {
-<<<<<<< HEAD
                     let acir_var = self.add_numeric_input_var(numeric_type);
                     self.ssa_value_to_acir_var.insert(*param_id, acir_var);
                 }
                 Type::Reference => {
                     let (array_length, numeric_type) = param_array_lengths_iter
-=======
-                    let acir_var = self.acir_context.add_variable();
-                    if matches!(
-                        numeric_type,
-                        NumericType::Signed { .. } | NumericType::Unsigned { .. }
-                    ) {
-                        self.acir_context
-                            .numeric_cast_var(acir_var, &numeric_type)
-                            .expect("invalid range constraint was applied {numeric_type}");
-                    }
-                    self.ssa_value_to_acir_var.insert(*param_id, acir_var);
-                }
-                Type::Reference => {
-                    let array_length = param_array_lengths_iter
->>>>>>> 2a82e541
                         .next()
                         .expect("ICE: fewer arrays in abi than in block params");
                     let array_id = self.acir_context.allocate_array(*array_length);
                     self.ssa_value_to_array_address.insert(*param_id, (array_id, 0));
                     for index in 0..*array_length {
-<<<<<<< HEAD
                         let acir_var = self.add_numeric_input_var(numeric_type);
-=======
-                        let acir_var = self.acir_context.add_variable();
->>>>>>> 2a82e541
                         self.acir_context
                             .array_store(array_id, index, acir_var)
                             .expect("invalid array store");
@@ -188,7 +142,6 @@
             None,
             "ICE: more arrays in abi than in block params"
         );
-<<<<<<< HEAD
     }
 
     /// Creates an `AcirVar` corresponding to a parameter witness to appears in the abi. A range
@@ -204,8 +157,6 @@
                 .expect("invalid range constraint was applied {numeric_type}");
         }
         acir_var
-=======
->>>>>>> 2a82e541
     }
 
     /// Converts an SSA instruction into its ACIR representation
@@ -215,14 +166,7 @@
         let (results_id, results_vars) = match instruction {
             Instruction::Binary(binary) => {
                 let result_ids = dfg.instruction_results(instruction_id);
-<<<<<<< HEAD
-                assert_eq!(result_ids.len(), 1, "Binary ops have a single result");
-                if self.value_is_array_address(binary.lhs)
-                    || self.value_is_array_address(binary.rhs)
-                {
-=======
                 if Self::value_is_array_address(result_ids[0], dfg) {
->>>>>>> 2a82e541
                     self.track_array_address(result_ids[0], binary, dfg);
                     return;
                 }
@@ -266,13 +210,6 @@
                 let result_acir_var = self.acir_context.not_var(boolean_var);
 
                 let result_ids = dfg.instruction_results(instruction_id);
-                assert_eq!(result_ids.len(), 1, "Not ops have a single result");
-                (vec![result_ids[0]], vec![result_acir_var])
-            }
-            Instruction::Load { address } => {
-                let result_acir_var = self.convert_ssa_load(address);
-                let result_ids = dfg.instruction_results(instruction_id);
-                assert_eq!(result_ids.len(), 1, "Load ops have a single result");
                 (vec![result_ids[0]], vec![result_acir_var])
             }
             _ => todo!("{instruction:?}"),
@@ -386,13 +323,8 @@
     }
 
     /// Returns true if the value has been declared as an array address
-<<<<<<< HEAD
-    fn value_is_array_address(&self, value_id: ValueId) -> bool {
-        self.ssa_value_to_array_address.contains_key(&value_id)
-=======
     fn value_is_array_address(value_id: ValueId, dfg: &DataFlowGraph) -> bool {
         dfg.type_of_value(value_id) == Type::Reference
->>>>>>> 2a82e541
     }
 
     /// Takes a binary instruction describing array address arithmetic and stores the result.
