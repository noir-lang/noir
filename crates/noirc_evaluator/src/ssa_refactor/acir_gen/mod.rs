//! This file holds the pass to convert from Noir's SSA IR to ACIR.

use std::collections::HashMap;

use crate::brillig::{
    brillig_gen::brillig_fn::FunctionContext as BrilligFunctionContext,
    brillig_ir::artifact::BrilligArtifact, Brillig,
};

use self::acir_ir::{
    acir_variable::{AcirContext, AcirType, AcirVar},
    errors::AcirGenError,
};
use super::{
    ir::{
        dfg::DataFlowGraph,
        function::{Function, RuntimeType},
        instruction::{
            Binary, BinaryOp, Instruction, InstructionId, Intrinsic, TerminatorInstruction,
        },
        map::Id,
        types::{NumericType, Type},
        value::{Value, ValueId},
    },
    ssa_gen::Ssa,
};
use acvm::{
    acir::{brillig_vm::Opcode, native_types::Expression},
    FieldElement,
};
use iter_extended::vecmap;

pub(crate) use acir_ir::generated_acir::GeneratedAcir;
use noirc_abi::AbiDistinctness;

mod acir_ir;

/// Context struct for the acir generation pass.
/// May be similar to the Evaluator struct in the current SSA IR.
#[derive(Default)]
struct Context {
    /// Maps SSA values to `AcirVar`.
    ///
    /// This is needed so that we only create a single
    /// AcirVar per SSA value. Before creating an `AcirVar`
    /// for an SSA value, we check this map. If an `AcirVar`
    /// already exists for this Value, we return the `AcirVar`.
    ssa_values: HashMap<Id<Value>, AcirValue>,

    /// The `AcirVar` that describes the condition belonging to the most recently invoked
    /// `SideEffectsEnabled` instruction.
    current_side_effects_enabled_var: Option<AcirVar>,

    /// Manages and builds the `AcirVar`s to which the converted SSA values refer.
    acir_context: AcirContext,
}

#[derive(Debug, Clone)]
pub(crate) enum AcirValue {
    Var(AcirVar, AcirType),
    Array(im::Vector<AcirValue>),
}

impl AcirValue {
    fn into_var(self) -> AcirVar {
        match self {
            AcirValue::Var(var, _) => var,
            AcirValue::Array(_) => panic!("Called AcirValue::into_var on an array"),
        }
    }

    fn flatten(self) -> Vec<(AcirVar, AcirType)> {
        match self {
            AcirValue::Var(var, typ) => vec![(var, typ)],
            AcirValue::Array(array) => array.into_iter().flat_map(AcirValue::flatten).collect(),
        }
    }
}

impl Ssa {
    pub(crate) fn into_acir(
        self,
        brillig: Brillig,
        abi_distinctness: AbiDistinctness,
        allow_log_ops: bool,
    ) -> GeneratedAcir {
        let context = Context::default();
        let mut generated_acir = context.convert_ssa(self, brillig, allow_log_ops);

        match abi_distinctness {
            AbiDistinctness::Distinct => {
                // Create a witness for each return witness we have
                // to guarantee that the return witnesses are distinct
                let distinct_return_witness: Vec<_> = generated_acir
                    .return_witnesses
                    .clone()
                    .into_iter()
                    .map(|return_witness| {
                        generated_acir
                            .create_witness_for_expression(&Expression::from(return_witness))
                    })
                    .collect();

                generated_acir.return_witnesses = distinct_return_witness;
                generated_acir
            }
            AbiDistinctness::DuplicationAllowed => generated_acir,
        }
    }
}

impl Context {
    /// Converts SSA into ACIR
    fn convert_ssa(self, ssa: Ssa, brillig: Brillig, allow_log_ops: bool) -> GeneratedAcir {
        let main_func = ssa.main();
        match main_func.runtime() {
            RuntimeType::Acir => self.convert_acir_main(main_func, &ssa, brillig, allow_log_ops),
            RuntimeType::Brillig => self.convert_brillig_main(main_func, brillig),
        }
    }

    fn convert_acir_main(
        mut self,
        main_func: &Function,
        ssa: &Ssa,
        brillig: Brillig,
        allow_log_ops: bool,
    ) -> GeneratedAcir {
        let dfg = &main_func.dfg;
        let entry_block = &dfg[main_func.entry_block()];

        self.convert_ssa_block_params(entry_block.parameters(), dfg);

        for instruction_id in entry_block.instructions() {
            self.convert_ssa_instruction(*instruction_id, dfg, ssa, &brillig, allow_log_ops);
        }

        self.convert_ssa_return(entry_block.terminator().unwrap(), dfg);

        self.acir_context.finish()
    }

    fn convert_brillig_main(mut self, main_func: &Function, brillig: Brillig) -> GeneratedAcir {
        let dfg = &main_func.dfg;

        let inputs = vecmap(dfg[main_func.entry_block()].parameters(), |param_id| {
            let typ = dfg.type_of_value(*param_id);
            self.create_value_from_type(&typ, &mut |this, _| this.acir_context.add_variable())
        });

        let outputs: Vec<AcirType> = vecmap(self.get_return_values(main_func), |result_id| {
            dfg.type_of_value(result_id).into()
        });

        let code = self.gen_brillig_for(main_func, &brillig);

        let output_values = self.acir_context.brillig(None, code, inputs, outputs);
        let output_vars: Vec<_> = output_values
            .iter()
            .flat_map(|value| value.clone().flatten())
            .map(|value| value.0)
            .collect();

        for acir_var in output_vars {
            self.acir_context.return_var(acir_var);
        }

        self.acir_context.finish()
    }

    /// Adds and binds `AcirVar`s for each numeric block parameter or block parameter array element.
    fn convert_ssa_block_params(&mut self, params: &[ValueId], dfg: &DataFlowGraph) {
        for param_id in params {
            let typ = dfg.type_of_value(*param_id);
            let value = self.convert_ssa_block_param(&typ);
            self.ssa_values.insert(*param_id, value);
        }
    }

    fn convert_ssa_block_param(&mut self, param_type: &Type) -> AcirValue {
        self.create_value_from_type(param_type, &mut |this, typ| this.add_numeric_input_var(&typ))
    }

    fn create_value_from_type(
        &mut self,
        param_type: &Type,
        make_var: &mut impl FnMut(&mut Self, NumericType) -> AcirVar,
    ) -> AcirValue {
        match param_type {
            Type::Numeric(numeric_type) => {
                let typ = AcirType::new(*numeric_type);
                AcirValue::Var(make_var(self, *numeric_type), typ)
            }
            Type::Array(element_types, length) => {
                let mut elements = im::Vector::new();

                for _ in 0..*length {
                    for element in element_types.iter() {
                        elements.push_back(self.create_value_from_type(element, make_var));
                    }
                }

                AcirValue::Array(elements)
            }
            _ => unreachable!("ICE: Params to the program should only contains numbers and arrays"),
        }
    }

    /// Creates an `AcirVar` corresponding to a parameter witness to appears in the abi. A range
    /// constraint is added if the numeric type requires it.
    ///
    /// This function is used not only for adding numeric block parameters, but also for adding
    /// any array elements that belong to reference type block parameters.
    fn add_numeric_input_var(&mut self, numeric_type: &NumericType) -> AcirVar {
        let acir_var = self.acir_context.add_variable();
        if matches!(numeric_type, NumericType::Signed { .. } | NumericType::Unsigned { .. }) {
            self.acir_context
                .range_constrain_var(acir_var, numeric_type)
                .expect("invalid range constraint was applied {numeric_type}");
        }
        acir_var
    }

    /// Converts an SSA instruction into its ACIR representation
    fn convert_ssa_instruction(
        &mut self,
        instruction_id: InstructionId,
        dfg: &DataFlowGraph,
        ssa: &Ssa,
        brillig: &Brillig,
        allow_log_ops: bool,
    ) {
        let instruction = &dfg[instruction_id];

        match instruction {
            Instruction::Binary(binary) => {
                let result_acir_var = self
                    .convert_ssa_binary(binary, dfg)
                    .expect("add Result types to all methods so errors bubble up");
                self.define_result_var(dfg, instruction_id, result_acir_var);
            }
            Instruction::Constrain(value_id) => {
                let constrain_condition = self.convert_numeric_value(*value_id, dfg);
                self.acir_context
                    .assert_eq_one(constrain_condition)
                    .expect("add Result types to all methods so errors bubble up");
            }
            Instruction::Cast(value_id, typ) => {
                let result_acir_var = self
                    .convert_ssa_cast(value_id, typ, dfg)
                    .expect("add Result types to all methods so errors bubble up");
                self.define_result_var(dfg, instruction_id, result_acir_var);
            }
            Instruction::Call { func, arguments } => {
                let result_ids = dfg.instruction_results(instruction_id);
                match &dfg[*func] {
                    Value::Function(id) => {
                        let func = &ssa.functions[id];
                        match func.runtime() {
                            RuntimeType::Acir => unimplemented!(
                                "expected an intrinsic/brillig call, but found {func:?}. All ACIR methods should be inlined"
                            ),
                            RuntimeType::Brillig => {
                                let inputs = vecmap(arguments, |arg| self.convert_value(*arg, dfg));

<<<<<<< HEAD
                                // Create the entry point artifact
                                let mut entry_point = BrilligArtifact::new_entry_point_artifact(
                                    BrilligFunctionContext::parameters(func),
                                    BrilligFunctionContext::return_values(func),
                                    BrilligFunctionContext::function_id_to_function_label(*id),
                                );
                                // Link the entry point with all dependencies
                                while let Some(unresolved_fn_label) = entry_point.first_unresolved_function_call() {
                                    let artifact = &brillig.find_by_function_label(unresolved_fn_label.clone()).expect("Cannot find linked fn {unresolved_fn_label}");
                                    entry_point.link_with(unresolved_fn_label, artifact);
                                }
                                // Generate the final bytecode
                                let code = entry_point.finish();
=======
                                let code = self.gen_brillig_for(func, brillig);
>>>>>>> b2e71bb6

                                let outputs: Vec<AcirType> = vecmap(result_ids, |result_id| dfg.type_of_value(*result_id).into());

                                let output_values = self.acir_context.brillig(self.current_side_effects_enabled_var,code, inputs, outputs);
                                // Compiler sanity check
                                assert_eq!(result_ids.len(), output_values.len(), "ICE: The number of Brillig output values should match the result ids in SSA");

                                for result in result_ids.iter().zip(output_values) {
                                    self.ssa_values.insert(*result.0, result.1);
                                }
                            }
                        }
                    }
                    Value::Intrinsic(intrinsic) => {
                        let outputs = self.convert_ssa_intrinsic_call(
                            *intrinsic,
                            arguments,
                            dfg,
                            allow_log_ops,
                            result_ids,
                        );

                        // Issue #1438 causes this check to fail with intrinsics that return 0
                        // results but the ssa form instead creates 1 unit result value.
                        // assert_eq!(result_ids.len(), outputs.len());

                        for (result, output) in result_ids.iter().zip(outputs) {
                            self.ssa_values.insert(*result, output);
                        }
                    }
                    Value::ForeignFunction(_) => unreachable!(
                        "All `oracle` methods should be wrapped in an unconstrained fn"
                    ),
                    _ => unreachable!("expected calling a function"),
                }
            }
            Instruction::Not(value_id) => {
                let (acir_var, typ) = match self.convert_value(*value_id, dfg) {
                    AcirValue::Var(acir_var, typ) => (acir_var, typ),
                    _ => unreachable!("NOT is only applied to numerics"),
                };
                let result_acir_var = self
                    .acir_context
                    .not_var(acir_var, typ)
                    .expect("add Result types to all methods so errors bubble up");
                self.define_result_var(dfg, instruction_id, result_acir_var);
            }
            Instruction::Truncate { value, bit_size, max_bit_size } => {
                let result_acir_var = self
                    .convert_ssa_truncate(*value, *bit_size, *max_bit_size, dfg)
                    .expect("add Result types to all methods so errors bubble up");
                self.define_result_var(dfg, instruction_id, result_acir_var);
            }
            Instruction::EnableSideEffects { condition } => {
                let acir_var = self.convert_numeric_value(*condition, dfg);
                self.current_side_effects_enabled_var = Some(acir_var);
            }
            Instruction::ArrayGet { array, index } => {
                self.handle_array_operation(instruction_id, *array, *index, None, dfg);
            }
            Instruction::ArraySet { array, index, value } => {
                self.handle_array_operation(instruction_id, *array, *index, Some(*value), dfg);
            }
            Instruction::Allocate => {
                unreachable!("Expected all allocate instructions to be removed before acir_gen")
            }
            Instruction::Store { .. } => {
                unreachable!("Expected all store instructions to be removed before acir_gen")
            }
            Instruction::Load { .. } => {
                unreachable!("Expected all load instructions to be removed before acir_gen")
            }
        }
    }

    fn gen_brillig_for(&self, func: &Function, brillig: &Brillig) -> Vec<Opcode> {
        // Create the entry point artifact
        let mut entry_point = BrilligArtifact::to_entry_point_artifact(&brillig[func.id()]);
        // Link the entry point with all dependencies
        while let Some(unresolved_fn_label) = entry_point.first_unresolved_function_call() {
            let artifact = &brillig
                .find_by_function_label(unresolved_fn_label.clone())
                .expect("Cannot find linked fn {unresolved_fn_label}");
            entry_point.link_with(unresolved_fn_label, artifact);
        }
        // Generate the final bytecode
        entry_point.finish()
    }

    /// Handles an ArrayGet or ArraySet instruction.
    /// To set an index of the array (and create a new array in doing so), pass Some(value) for
    /// store_value. To just retrieve an index of the array, pass None for store_value.
    fn handle_array_operation(
        &mut self,
        instruction: InstructionId,
        array: ValueId,
        index: ValueId,
        store_value: Option<ValueId>,
        dfg: &DataFlowGraph,
    ) {
        let array = self.convert_array_value(array, dfg);
        let index = dfg
            .get_numeric_constant(index)
            .expect("Expected array index to be a known constant")
            .try_to_u64()
            .expect("Expected array index to fit into a u64") as usize;

        if index >= array.len() {
            // Ignore the error if side effects are disabled.
            if let Some(var) = self.current_side_effects_enabled_var {
                if self.acir_context.is_constant_one(&var) {
                    // TODO: Can we save a source Location for this error?
                    panic!("Index {} is out of bounds for array of length {}", index, array.len());
                }
            }
            let result_type = dfg.type_of_value(dfg.instruction_results(instruction)[0]);
            let value = self.create_default_value(&result_type);
            self.define_result(dfg, instruction, value);
            return;
        }

        let value = match store_value {
            Some(store_value) => {
                let store_value = self.convert_value(store_value, dfg);
                AcirValue::Array(array.update(index, store_value))
            }
            None => array[index].clone(),
        };

        self.define_result(dfg, instruction, value);
    }

    /// Remember the result of an instruction returning a single value
    fn define_result(
        &mut self,
        dfg: &DataFlowGraph,
        instruction: InstructionId,
        result: AcirValue,
    ) {
        let result_ids = dfg.instruction_results(instruction);
        self.ssa_values.insert(result_ids[0], result);
    }

    /// Remember the result of instruction returning a single numeric value
    fn define_result_var(
        &mut self,
        dfg: &DataFlowGraph,
        instruction: InstructionId,
        result: AcirVar,
    ) {
        let result_ids = dfg.instruction_results(instruction);
        let typ = dfg.type_of_value(result_ids[0]).into();
        self.define_result(dfg, instruction, AcirValue::Var(result, typ));
    }

    /// Finds the return values of a given function
    fn get_return_values(&self, func: &Function) -> Vec<ValueId> {
        let blocks = func.reachable_blocks();
        let mut function_return_values = None;
        for block in blocks {
            let terminator = func.dfg[block].terminator();
            if let Some(TerminatorInstruction::Return { return_values }) = terminator {
                function_return_values = Some(return_values);
                break;
            }
        }
        function_return_values
            .expect("Expected a return instruction, as block is finished construction")
            .clone()
    }

    /// Converts an SSA terminator's return values into their ACIR representations
    fn convert_ssa_return(&mut self, terminator: &TerminatorInstruction, dfg: &DataFlowGraph) {
        let return_values = match terminator {
            TerminatorInstruction::Return { return_values } => return_values,
            _ => unreachable!("ICE: Program must have a singular return"),
        };

        // The return value may or may not be an array reference. Calling `flatten_value_list`
        // will expand the array if there is one.
        let return_acir_vars = self.flatten_value_list(return_values, dfg);
        for acir_var in return_acir_vars {
            self.acir_context.return_var(acir_var);
        }
    }

    /// Gets the cached `AcirVar` that was converted from the corresponding `ValueId`. If it does
    /// not already exist in the cache, a conversion is attempted and cached for simple values
    /// that require no further context such as numeric types - values requiring more context
    /// should have already been cached elsewhere.
    ///
    /// Conversion is assumed to have already been performed for instruction results and block
    /// parameters. This is because block parameters are converted before anything else, and
    /// because instructions results are converted when the corresponding instruction is
    /// encountered. (An instruction result cannot be referenced before the instruction occurs.)
    ///
    /// It is not safe to call this function on value ids that represent addresses. Instructions
    /// involving such values are evaluated via a separate path and stored in
    /// `ssa_value_to_array_address` instead.
    fn convert_value(&mut self, value_id: ValueId, dfg: &DataFlowGraph) -> AcirValue {
        let value_id = dfg.resolve(value_id);
        let value = &dfg[value_id];
        if let Some(acir_value) = self.ssa_values.get(&value_id) {
            return acir_value.clone();
        }

        let acir_value = match value {
            Value::NumericConstant { constant, typ } => {
                AcirValue::Var(self.acir_context.add_constant(*constant), typ.into())
            }
            Value::Array { array, .. } => {
                let elements = array.iter().map(|element| self.convert_value(*element, dfg));
                AcirValue::Array(elements.collect())
            }
            Value::Intrinsic(..) => todo!(),
            Value::Function(..) => unreachable!("ICE: All functions should have been inlined"),
            Value::ForeignFunction(_) => unimplemented!(
                "Oracle calls directly in constrained functions are not yet available."
            ),
            Value::Instruction { .. } | Value::Param { .. } => {
                unreachable!("ICE: Should have been in cache {value_id} {value:?}")
            }
        };
        self.ssa_values.insert(value_id, acir_value.clone());
        acir_value
    }

    fn convert_array_value(
        &mut self,
        value_id: ValueId,
        dfg: &DataFlowGraph,
    ) -> im::Vector<AcirValue> {
        match self.convert_value(value_id, dfg) {
            AcirValue::Var(acir_var, _) => panic!("Expected an array value, found: {acir_var:?}"),
            AcirValue::Array(array) => array,
        }
    }

    fn convert_numeric_value(&mut self, value_id: ValueId, dfg: &DataFlowGraph) -> AcirVar {
        match self.convert_value(value_id, dfg) {
            AcirValue::Var(acir_var, _) => acir_var,
            AcirValue::Array(array) => panic!("Expected a numeric value, found: {array:?}"),
        }
    }

    /// Processes a binary operation and converts the result into an `AcirVar`
    fn convert_ssa_binary(
        &mut self,
        binary: &Binary,
        dfg: &DataFlowGraph,
    ) -> Result<AcirVar, AcirGenError> {
        let lhs = self.convert_numeric_value(binary.lhs, dfg);
        let rhs = self.convert_numeric_value(binary.rhs, dfg);

        let binary_type = self.type_of_binary_operation(binary, dfg);
        match &binary_type {
            Type::Numeric(NumericType::Unsigned { bit_size })
            | Type::Numeric(NumericType::Signed { bit_size }) => {
                // Conservative max bit size that is small enough such that two operands can be
                // multiplied and still fit within the field modulus. This is necessary for the
                // truncation technique: result % 2^bit_size to be valid.
                let max_integer_bit_size = FieldElement::max_num_bits() / 2;
                if *bit_size > max_integer_bit_size {
                    return Err(AcirGenError::UnsupportedIntegerSize {
                        num_bits: *bit_size,
                        max_num_bits: max_integer_bit_size,
                    });
                }
            }
            _ => {}
        }

        let binary_type = AcirType::from(binary_type);
        let bit_count = binary_type.bit_size();

        match binary.operator {
            BinaryOp::Add => self.acir_context.add_var(lhs, rhs),
            BinaryOp::Sub => self.acir_context.sub_var(lhs, rhs),
            BinaryOp::Mul => self.acir_context.mul_var(lhs, rhs),
            BinaryOp::Div => self.acir_context.div_var(lhs, rhs, binary_type),
            // Note: that this produces unnecessary constraints when
            // this Eq instruction is being used for a constrain statement
            BinaryOp::Eq => self.acir_context.eq_var(lhs, rhs),
            BinaryOp::Lt => self.acir_context.less_than_var(
                lhs,
                rhs,
                bit_count,
                self.current_side_effects_enabled_var,
            ),
            BinaryOp::Shl => self.acir_context.shift_left_var(lhs, rhs, binary_type),
            BinaryOp::Shr => self.acir_context.shift_right_var(lhs, rhs, binary_type),
            BinaryOp::Xor => self.acir_context.xor_var(lhs, rhs, binary_type),
            BinaryOp::And => self.acir_context.and_var(lhs, rhs, binary_type),
            BinaryOp::Or => self.acir_context.or_var(lhs, rhs, binary_type),
            BinaryOp::Mod => self.acir_context.modulo_var(lhs, rhs, bit_count),
        }
    }

    /// Operands in a binary operation are checked to have the same type.
    ///
    /// In Noir, binary operands should have the same type due to the language
    /// semantics.
    ///
    /// There are some edge cases to consider:
    /// - Constants are not explicitly type casted, so we need to check for this and
    /// return the type of the other operand, if we have a constant.
    /// - 0 is not seen as `Field 0` but instead as `Unit 0`
    /// TODO: The latter seems like a bug, if we cannot differentiate between a function returning
    /// TODO nothing and a 0.
    ///
    /// TODO: This constant coercion should ideally be done in the type checker.
    fn type_of_binary_operation(&self, binary: &Binary, dfg: &DataFlowGraph) -> Type {
        let lhs_type = dfg.type_of_value(binary.lhs);
        let rhs_type = dfg.type_of_value(binary.rhs);

        match (lhs_type, rhs_type) {
            // Function type should not be possible, since all functions
            // have been inlined.
            (_, Type::Function) | (Type::Function, _) => {
                unreachable!("all functions should be inlined")
            }
            (_, Type::Reference) | (Type::Reference, _) => {
                unreachable!("References are invalid in binary operations")
            }
            (_, Type::Array(..)) | (Type::Array(..), _) => {
                unreachable!("Arrays are invalid in binary operations")
            }
            // If either side is a Field constant then, we coerce into the type
            // of the other operand
            (Type::Numeric(NumericType::NativeField), typ)
            | (typ, Type::Numeric(NumericType::NativeField)) => typ,
            // If either side is a numeric type, then we expect their types to be
            // the same.
            (Type::Numeric(lhs_type), Type::Numeric(rhs_type)) => {
                assert_eq!(
                    lhs_type, rhs_type,
                    "lhs and rhs types in {:?} are not the same",
                    binary
                );
                Type::Numeric(lhs_type)
            }
        }
    }

    /// Returns an `AcirVar` that is constrained to fit in the target type by truncating the input.
    /// If the target cast is to a `NativeField`, no truncation is required so the cast becomes a
    /// no-op.
    fn convert_ssa_cast(
        &mut self,
        value_id: &ValueId,
        typ: &Type,
        dfg: &DataFlowGraph,
    ) -> Result<AcirVar, AcirGenError> {
        let (variable, incoming_type) = match self.convert_value(*value_id, dfg) {
            AcirValue::Var(variable, typ) => (variable, typ),
            AcirValue::Array(_) => unreachable!("Cast is only applied to numerics"),
        };
        let target_numeric = match typ {
            Type::Numeric(numeric) => numeric,
            _ => unreachable!("Can only cast to a numeric"),
        };
        match target_numeric {
            NumericType::NativeField => {
                // Casting into a Field as a no-op
                Ok(variable)
            }
            NumericType::Unsigned { bit_size } => {
                if incoming_type.is_signed() {
                    todo!("Cast from unsigned to signed")
                }
                let max_bit_size = incoming_type.bit_size();
                if max_bit_size <= *bit_size {
                    // Incoming variable already fits into target bit size -  this is a no-op
                    return Ok(variable);
                }
                self.acir_context.truncate_var(variable, *bit_size, max_bit_size)
            }
            NumericType::Signed { .. } => todo!("Cast into signed"),
        }
    }

    /// Returns an `AcirVar`that is constrained to be result of the truncation.
    fn convert_ssa_truncate(
        &mut self,
        value_id: ValueId,
        bit_size: u32,
        max_bit_size: u32,
        dfg: &DataFlowGraph,
    ) -> Result<AcirVar, AcirGenError> {
        let mut var = self.convert_numeric_value(value_id, dfg);
        let truncation_target = match &dfg[value_id] {
            Value::Instruction { instruction, .. } => &dfg[*instruction],
            _ => unreachable!("ICE: Truncates are only ever applied to the result of a binary op"),
        };
        if matches!(truncation_target, Instruction::Binary(Binary { operator: BinaryOp::Sub, .. }))
        {
            // Subtractions must first have the integer modulus added before truncation can be
            // applied. This is done in order to prevent underflow.
            let integer_modulus =
                self.acir_context.add_constant(FieldElement::from(2_u128.pow(bit_size)));
            var = self.acir_context.add_var(var, integer_modulus)?;
        }

        self.acir_context.truncate_var(var, bit_size, max_bit_size)
    }

    /// Returns a vector of `AcirVar`s constrained to be result of the function call.
    ///
    /// The function being called is required to be intrinsic.
    fn convert_ssa_intrinsic_call(
        &mut self,
        intrinsic: Intrinsic,
        arguments: &[ValueId],
        dfg: &DataFlowGraph,
        allow_log_ops: bool,
        result_ids: &[ValueId],
    ) -> Vec<AcirValue> {
        match intrinsic {
            Intrinsic::BlackBox(black_box) => {
                let inputs = vecmap(arguments, |arg| self.convert_value(*arg, dfg));

                let vars = self
                    .acir_context
                    .black_box_function(black_box, inputs)
                    .expect("add Result types to all methods so errors bubble up");

                Self::convert_vars_to_values(vars, dfg, result_ids)
            }
            Intrinsic::ToRadix(endian) => {
                let field = self.convert_value(arguments[0], dfg).into_var();
                let radix = self.convert_value(arguments[1], dfg).into_var();
                let limb_size = self.convert_value(arguments[2], dfg).into_var();
                let result_type = Self::array_element_type(dfg, result_ids[0]);

                self.acir_context
                    .radix_decompose(endian, field, radix, limb_size, result_type)
                    .expect("add Result types to all methods so errors bubble up")
            }
            Intrinsic::ToBits(endian) => {
                let field = self.convert_value(arguments[0], dfg).into_var();
                let bit_size = self.convert_value(arguments[1], dfg).into_var();
                let result_type = Self::array_element_type(dfg, result_ids[0]);

                self.acir_context
                    .bit_decompose(endian, field, bit_size, result_type)
                    .expect("add Result types to all methods so errors bubble up")
            }
            Intrinsic::Println => {
                let inputs = vecmap(arguments, |arg| self.convert_value(*arg, dfg));
                if allow_log_ops {
                    self.acir_context
                        .print(inputs)
                        .expect("add Result types to all methods so errors bubble up");
                }
                Vec::new()
            }
            Intrinsic::Sort => {
                let inputs = vecmap(arguments, |arg| self.convert_value(*arg, dfg));
                // We flatten the inputs and retrieve the bit_size of the elements
                let mut input_vars = Vec::new();
                let mut bit_size = 0;
                for input in inputs {
                    for (var, typ) in input.flatten() {
                        input_vars.push(var);
                        if bit_size == 0 {
                            bit_size = typ.bit_size();
                        } else {
                            assert_eq!(
                                bit_size,
                                typ.bit_size(),
                                "cannot sort element of different bit size"
                            );
                        }
                    }
                }
                // Generate the sorted output variables
                let out_vars =
                    self.acir_context.sort(input_vars, bit_size).expect("Could not sort");

                Self::convert_vars_to_values(out_vars, dfg, result_ids)
            }
        }
    }

    /// Given an array value, return the numerical type of its element.
    /// Panics if the given value is not an array or has a non-numeric element type.
    fn array_element_type(dfg: &DataFlowGraph, value: ValueId) -> AcirType {
        match dfg.type_of_value(value) {
            Type::Array(elements, _) => {
                assert_eq!(elements.len(), 1);
                (&elements[0]).into()
            }
            _ => unreachable!("Expected array type"),
        }
    }

    /// Maps an ssa value list, for which some values may be references to arrays, by inlining
    /// the `AcirVar`s corresponding to the contents of each array into the list of `AcirVar`s
    /// that correspond to other values.
    fn flatten_value_list(&mut self, arguments: &[ValueId], dfg: &DataFlowGraph) -> Vec<AcirVar> {
        let mut acir_vars = Vec::with_capacity(arguments.len());
        for value_id in arguments {
            let value = self.convert_value(*value_id, dfg);
            AcirContext::flatten_value(&mut acir_vars, value);
        }
        acir_vars
    }

    fn bit_count(&self, lhs: ValueId, dfg: &DataFlowGraph) -> u32 {
        match dfg.type_of_value(lhs) {
            Type::Numeric(NumericType::Signed { bit_size }) => bit_size,
            Type::Numeric(NumericType::Unsigned { bit_size }) => bit_size,
            Type::Numeric(NumericType::NativeField) => FieldElement::max_num_bits(),
            _ => 0,
        }
    }

    /// Convert a Vec<AcirVar> into a Vec<AcirValue> using the given result ids.
    /// If the type of a result id is an array, several acirvars are collected into
    /// a single AcirValue::Array of the same length.
    fn convert_vars_to_values(
        vars: Vec<AcirVar>,
        dfg: &DataFlowGraph,
        result_ids: &[ValueId],
    ) -> Vec<AcirValue> {
        let mut vars = vars.into_iter();
        vecmap(result_ids, |result| {
            let result_type = dfg.type_of_value(*result);
            Self::convert_var_type_to_values(&result_type, &mut vars)
        })
    }

    /// Recursive helper for convert_vars_to_values.
    /// If the given result_type is an array of length N, this will create an AcirValue::Array with
    /// the first N elements of the given iterator. Otherwise, the result is a single
    /// AcirValue::Var wrapping the first element of the iterator.
    fn convert_var_type_to_values(
        result_type: &Type,
        vars: &mut impl Iterator<Item = AcirVar>,
    ) -> AcirValue {
        match result_type {
            Type::Array(elements, size) => {
                let mut element_values = im::Vector::new();
                for _ in 0..*size {
                    for element_type in elements.iter() {
                        let element = Self::convert_var_type_to_values(element_type, vars);
                        element_values.push_back(element);
                    }
                }
                AcirValue::Array(element_values)
            }
            typ => {
                let var = vars.next().unwrap();
                AcirValue::Var(var, typ.into())
            }
        }
    }

    /// Creates a default, meaningless value meant only to be a valid value of the given type.
    fn create_default_value(&mut self, param_type: &Type) -> AcirValue {
        self.create_value_from_type(param_type, &mut |this, _| {
            this.acir_context.add_constant(FieldElement::zero())
        })
    }
}

#[cfg(test)]
mod tests {
    use std::rc::Rc;

    use acvm::{
        acir::{
            circuit::Opcode,
            native_types::{Expression, Witness},
        },
        FieldElement,
    };

    use crate::{
        brillig::Brillig,
        ssa_refactor::{
            ir::{function::RuntimeType, map::Id, types::Type},
            ssa_builder::FunctionBuilder,
        },
    };

    use super::Context;

    #[test]
    fn returns_body_scoped_arrays() {
        // fn main {
        //   b0():
        //     return [Field 1]
        // }
        let func_id = Id::test_new(0);
        let mut builder = FunctionBuilder::new("func".into(), func_id, RuntimeType::Acir);

        let one = builder.field_constant(FieldElement::one());

        let element_type = Rc::new(vec![Type::field()]);
        let array = builder.array_constant(im::Vector::unit(one), element_type);

        builder.terminate_with_return(vec![array]);

        let ssa = builder.finish();

        let context = Context::default();
        let acir = context.convert_ssa(ssa, Brillig::default(), false);

        let expected_opcodes =
            vec![Opcode::Arithmetic(&Expression::one() - &Expression::from(Witness(1)))];
        assert_eq!(acir.opcodes, expected_opcodes);
        assert_eq!(acir.return_witnesses, vec![Witness(1)]);
    }
}<|MERGE_RESOLUTION|>--- conflicted
+++ resolved
@@ -263,23 +263,7 @@
                             RuntimeType::Brillig => {
                                 let inputs = vecmap(arguments, |arg| self.convert_value(*arg, dfg));
 
-<<<<<<< HEAD
-                                // Create the entry point artifact
-                                let mut entry_point = BrilligArtifact::new_entry_point_artifact(
-                                    BrilligFunctionContext::parameters(func),
-                                    BrilligFunctionContext::return_values(func),
-                                    BrilligFunctionContext::function_id_to_function_label(*id),
-                                );
-                                // Link the entry point with all dependencies
-                                while let Some(unresolved_fn_label) = entry_point.first_unresolved_function_call() {
-                                    let artifact = &brillig.find_by_function_label(unresolved_fn_label.clone()).expect("Cannot find linked fn {unresolved_fn_label}");
-                                    entry_point.link_with(unresolved_fn_label, artifact);
-                                }
-                                // Generate the final bytecode
-                                let code = entry_point.finish();
-=======
                                 let code = self.gen_brillig_for(func, brillig);
->>>>>>> b2e71bb6
 
                                 let outputs: Vec<AcirType> = vecmap(result_ids, |result_id| dfg.type_of_value(*result_id).into());
 
@@ -357,7 +341,11 @@
 
     fn gen_brillig_for(&self, func: &Function, brillig: &Brillig) -> Vec<Opcode> {
         // Create the entry point artifact
-        let mut entry_point = BrilligArtifact::to_entry_point_artifact(&brillig[func.id()]);
+        let mut entry_point = BrilligArtifact::new_entry_point_artifact(
+            BrilligFunctionContext::parameters(func),
+            BrilligFunctionContext::return_values(func),
+            BrilligFunctionContext::function_id_to_function_label(*id),
+        );
         // Link the entry point with all dependencies
         while let Some(unresolved_fn_label) = entry_point.first_unresolved_function_call() {
             let artifact = &brillig
