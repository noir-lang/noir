--- conflicted
+++ resolved
@@ -22,10 +22,6 @@
 use crate::brillig::{artifact::BrilligArtifact, Brillig};
 use acvm::FieldElement;
 use iter_extended::vecmap;
-<<<<<<< HEAD
-use noirc_abi::{AbiType, FunctionSignature, Sign};
-=======
->>>>>>> 91defbc2
 
 pub(crate) use acir_ir::generated_acir::GeneratedAcir;
 
@@ -78,17 +74,7 @@
 
 impl Context {
     /// Converts SSA into ACIR
-<<<<<<< HEAD
-    fn convert_ssa(
-        mut self,
-        ssa: Ssa,
-        param_array_info: &[(usize, NumericType)],
-        brillig: Brillig,
-        allow_log_ops: bool,
-    ) -> GeneratedAcir {
-=======
     fn convert_ssa(mut self, ssa: Ssa, brillig: Brillig, allow_log_ops: bool) -> GeneratedAcir {
->>>>>>> 91defbc2
         let main_func = ssa.main();
         let dfg = &main_func.dfg;
         let entry_block = &dfg[main_func.entry_block()];
@@ -185,13 +171,6 @@
                                 "expected an intrinsic/brillig call, but found {func:?}. All ACIR methods should be inlined"
                             ),
                             RuntimeType::Brillig => {
-<<<<<<< HEAD
-                                let inputs = vecmap(arguments, |&a| {self.convert_ssa_value(a, dfg)});
-                                // Generate the brillig code of the function
-                                let code = BrilligArtifact::default().link(&brillig[*id]);
-                                let outputs = self.acir_context.brillig(code, inputs, result_ids.len());
-                                (result_ids.to_vec(), outputs)
-=======
                                 let inputs:Vec<AcirVar> = arguments
                                     .iter()
                                     .flat_map(|arg| self.convert_value(*arg, dfg).flatten())
@@ -200,11 +179,16 @@
                                 // Generate the brillig code of the function
                                 let code = BrilligArtifact::default().link(&brillig[*id]);
                                 let outputs = self.acir_context.brillig(code, inputs, result_ids.len());
+
+                                if Self::is_return_type_unit(result_ids, dfg) {
+                                    return;
+                                }
+
                                 for (result, output) in result_ids.iter().zip(outputs) {
+                                    dbg!(result.clone());
                                     let result_acir_type = dfg.type_of_value(*result).into();
                                     self.ssa_values.insert(*result, AcirValue::Var(output, result_acir_type));
                                 }
->>>>>>> 91defbc2
                             }
                             RuntimeType::Oracle(_) => unimplemented!(
                                 "expected an intrinsic/brillig call, but found {func:?}. All Oracle methods should be wrapped in an unconstrained fn"
@@ -261,6 +245,7 @@
             Instruction::Load { .. } => {
                 unreachable!("Expected all load instructions to be removed before acir_gen")
             }
+            _ => unreachable!("instruction cannot be converted to ACIR"),
         }
     }
 
@@ -287,11 +272,7 @@
                 let store_value = self.convert_value(store_value, dfg);
                 AcirValue::Array(array.update(index, store_value))
             }
-<<<<<<< HEAD
-            _ => unreachable!("instruction cannot be converted to ACIR"),
-=======
             None => array[index].clone(),
->>>>>>> 91defbc2
         };
 
         self.define_result(dfg, instruction, value);
@@ -327,11 +308,7 @@
             _ => unreachable!("ICE: Program must have a singular return"),
         };
 
-        // Check if the program returns the `Unit/None` type.
-        // This type signifies that the program returns nothing.
-        let is_return_unit_type =
-            return_values.len() == 1 && dfg.type_of_value(return_values[0]) == Type::Unit;
-        if is_return_unit_type {
+        if Self::is_return_type_unit(return_values, dfg) {
             return;
         }
 
@@ -638,6 +615,12 @@
             }
         }
     }
+
+    /// Check if the program returns the `Unit/None` type.
+    /// This type signifies that the program returns nothing.
+    fn is_return_type_unit(return_values: &[ValueId], dfg: &DataFlowGraph) -> bool {
+        return_values.len() == 1 && dfg.type_of_value(return_values[0]) == Type::Unit
+    }
 }
 
 #[cfg(test)]
