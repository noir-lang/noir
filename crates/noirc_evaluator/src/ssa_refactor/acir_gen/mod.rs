--- conflicted
+++ resolved
@@ -219,13 +219,9 @@
         &mut self,
         params: &[ValueId],
         dfg: &DataFlowGraph,
-<<<<<<< HEAD
-    ) -> Result<(), RuntimeError> {
-=======
-    ) -> Result<RangeInclusive<u32>, AcirGenError> {
+    ) -> Result<RangeInclusive<u32>, RuntimeError> {
         // The first witness (if any) is the next one
         let start_witness = self.acir_context.current_witness_index().0 + 1;
->>>>>>> 8981c7d6
         for param_id in params {
             let typ = dfg.type_of_value(*param_id);
             let value = self.convert_ssa_block_param(&typ)?;
