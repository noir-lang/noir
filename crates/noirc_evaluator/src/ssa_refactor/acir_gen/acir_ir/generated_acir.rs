--- conflicted
+++ resolved
@@ -129,23 +129,14 @@
     /// - `0` otherwise
     ///
     /// Intuition: the equality of two Expressions is linked to whether
-<<<<<<< HEAD
-    /// their difference has an inverse. a == b implies that a - b == 0
-    /// which implies that a - b has no inverse. So if two variables are equal
-=======
     /// their difference has an inverse; a == b implies that a - b == 0
     /// which implies that a - b has no inverse. So if two variables are equal,
->>>>>>> 401dd1dc
     /// their difference will have no inverse.
     ///
     /// First, lets create a new variable that is equal to the difference
     /// of the two expressions: `t = lhs - rhs` (constraint has been applied)
     ///
-<<<<<<< HEAD
-    /// Next lets create a new variable `y` which will the Witness, we will ultimately
-=======
     /// Next lets create a new variable `y` which will be the Witness that we will ultimately
->>>>>>> 401dd1dc
     /// return indicating whether lhs == rhs.
     /// Note: We eventually need to apply constraints that ensure that it is a boolean.
     /// But right now with no constraints applied to it, it is essentially a free variable.
@@ -165,41 +156,21 @@
     /// `y == 1 - t` and the equation `y * t == 0` fails.  
     ///
     /// To fix, we introduce another free variable called `z` and apply the following
-<<<<<<< HEAD
-    /// constraint instead: y == 1 - tz.
-=======
     /// constraint instead: y == 1 - t * z.
->>>>>>> 401dd1dc
     ///
     /// When lhs == rhs, t is zero and so `y` is `1`.
     /// When lhs != rhs, t is non-zero, however the prover can set `z = 1/t`
     /// which will make `y` = 1 - t * 1/t =  `0`.
     ///
     /// We now arrive at the conclusion that when lhs == rhs, `y` is `1` and when
-<<<<<<< HEAD
-    /// lhs != rhs, then `y` is zero.
-    ///  
-    /// We introduce three variables `y`, `t` and `z`.
-=======
     /// lhs != rhs, then `y` is `0`.
     ///  
     /// Bringing it all together, We introduce three variables `y`, `t` and `z`,
->>>>>>> 401dd1dc
     /// With the following equations:
     /// - t == lhs - rhs
     /// - y == 1 - tz (z is a value that is chosen to be the inverse by the prover)
     /// - y * t == 0
     ///
-<<<<<<< HEAD
-    /// Lets convince ourselves that the prover cannot prove something that is untrue.
-    ///
-    /// Assume that lhs == rhs, can the prover return y == 0 ?
-    /// when lhs == rhs, `t` is 0. There is no way to make `y` be zero
-    /// since `y = 1 - 0 * z = 1`.
-    ///
-    /// Assume that lhs != rhs, can the prover return y == 1 ?
-    /// When lhs != rhs, then `t` is non-zero. by setting `z` to be 0, we can make `y` equal to `1`
-=======
     /// Lets convince ourselves that the prover cannot prove an untrue statement.
     ///
     /// Assume that lhs == rhs, can the prover return y == 0 ?
@@ -211,7 +182,6 @@
     ///
     /// When lhs != rhs, then `t` is non-zero.
     /// By setting `z` to be 0, we can make `y` equal to `1`.
->>>>>>> 401dd1dc
     /// This is easily observed: `y = 1 - t * 0`
     /// Now since `y` is one, this means that `t` needs to be zero, or else `y * t == 0` will fail.
     pub(crate) fn is_equal(&mut self, lhs: &Expression, rhs: &Expression) -> Witness {
