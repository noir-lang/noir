--- conflicted
+++ resolved
@@ -660,31 +660,7 @@
         let two_max_bits: FieldElement = two.pow(&FieldElement::from(max_bits as i128));
         let comparison_evaluation = (a - b) + two_max_bits;
 
-<<<<<<< HEAD
-        let predicate = predicate.unwrap_or_else(Expression::one);
         // Euclidian division by 2^{max_bits}  : 2^{max_bits} + a - b = q * 2^{max_bits} + r
-=======
-        // We want to enforce that `q` is a boolean value.
-        // In particular it should be the `n` bit of the `comparison_evaluation`
-        // which will indicate whether a >= b.
-        //
-        // In the document linked above, they mention negating the value of `q`
-        // which would tell us whether a < b. Since we do not negate `q`
-        // what we get is a boolean indicating whether a >= b.
-        let q_max_bits = 1;
-        // `r` can take any value up to `two_max_bits`.
-        let r_max_bits = max_bits;
-
-        let (q_witness, r_witness) = self.quotient_directive(
-            comparison_evaluation.clone(),
-            two_max_bits.into(),
-            Some(predicate),
-            q_max_bits,
-            r_max_bits,
-        )?;
-
-        // Add constraint : 2^{max_bits} + a - b = q * 2^{max_bits} + r
->>>>>>> 0449518a
         //
         // case: a == b
         //
