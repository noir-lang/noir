--- conflicted
+++ resolved
@@ -1,11 +1,8 @@
-<<<<<<< HEAD
-use acvm::acir::brillig_vm::Opcode as BrilligOpcode;
-
-use crate::ssa_refactor::ir::types::NumericType;
-=======
 use crate::ssa_refactor::ir::{instruction::Endian, types::NumericType};
-use acvm::acir::brillig_vm::Opcode as BrilligOpcode;
->>>>>>> 8350e4c4
+use acvm::acir::{
+    brillig_vm::Opcode as BrilligOpcode,
+    circuit::brillig::{BrilligInputs, BrilligOutputs},
+};
 
 use super::{
     errors::AcirGenError,
@@ -703,8 +700,21 @@
         id
     }
 
-    pub(crate) fn brillig(&mut self, _code: Vec<BrilligOpcode>) {
-        todo!();
+    pub(crate) fn brillig(
+        &mut self,
+        code: Vec<BrilligOpcode>,
+        inputs: Vec<AcirVar>,
+        output_len: usize,
+    ) -> Vec<AcirVar> {
+        let b_inputs =
+            vecmap(inputs, |i| BrilligInputs::Single(self.data[&i].to_expression().into_owned()));
+        let outputs = vecmap(0..output_len, |_| self.acir_ir.next_witness_index());
+        let outputs_var =
+            vecmap(&outputs, |witness_index| self.add_data(AcirVarData::Witness(*witness_index)));
+        let b_outputs = vecmap(outputs, BrilligOutputs::Simple);
+        self.acir_ir.brillig(code, b_inputs, b_outputs);
+
+        outputs_var
     }
 }
 
