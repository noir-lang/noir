use crate::ssa_refactor::ir::types::NumericType;

use super::{
    errors::AcirGenError,
    generated_acir::GeneratedAcir,
    memory::{ArrayId, Memory},
};
use acvm::{
    acir::{
        circuit::opcodes::FunctionInput,
        native_types::{Expression, Witness},
        BlackBoxFunc,
    },
    FieldElement,
};
use iter_extended::vecmap;
use std::{borrow::Cow, collections::HashMap, hash::Hash};

#[derive(Debug, Default)]
/// Context object which holds the relationship between
/// `Variables`(AcirVar) and types such as `Expression` and `Witness`
/// which are placed into ACIR.
pub(crate) struct AcirContext {
    /// Map which links Variables to AcirVarData.
    ///
    /// This is a common pattern in this codebase
    /// where `AcirVar` can be seen as a pointer to
    /// `AcirVarData`.
    data: HashMap<AcirVar, AcirVarData>,
    /// Map which links `AcirVarData` to Variables.
    ///
    /// This is so that we can lookup
    data_reverse_map: HashMap<AcirVarData, AcirVar>,

    /// An in-memory representation of ACIR.
    ///
    /// This struct will progressively be populated
    /// based on the methods called.
    /// For example, If one was to add two Variables together,
    /// then the `acir_ir` will be populated to assert this
    /// addition.
    acir_ir: GeneratedAcir,

    /// Maps an `AcirVar` to its known bit size.
    variables_to_bit_sizes: HashMap<AcirVar, u32>,
    /// Maps the elements of virtual arrays to their `AcirVar` elements
    memory: Memory,
}

impl AcirContext {
    /// Adds a constant to the context and assigns a Variable to represent it
    pub(crate) fn add_constant(&mut self, constant: FieldElement) -> AcirVar {
        let constant_data = AcirVarData::Const(constant);
        self.add_data(constant_data)
    }

    /// Adds a Variable to the context, whose exact value is resolved at
    /// runtime.
    pub(crate) fn add_variable(&mut self) -> AcirVar {
        let var_index = self.acir_ir.next_witness_index();

        let var_data = AcirVarData::Witness(var_index);

        self.add_data(var_data)
    }

    /// Adds a new Variable to context whose value will
    /// be constrained to be the negation of `var`.
    ///
    /// Note: `Variables` are immutable.
    pub(crate) fn neg_var(&mut self, var: AcirVar) -> AcirVar {
        let var_data = &self.data[&var];
        match var_data {
            AcirVarData::Witness(witness) => {
                let mut expr = Expression::default();
                expr.push_addition_term(-FieldElement::one(), *witness);

                self.add_data(AcirVarData::Expr(expr))
            }
            AcirVarData::Expr(expr) => self.add_data(AcirVarData::Expr(-expr)),
            AcirVarData::Const(constant) => self.add_data(AcirVarData::Const(-*constant)),
        }
    }

    /// Adds a new Variable to context whose value will
    /// be constrained to be the inverse of `var`.
    pub(crate) fn inv_var(&mut self, var: AcirVar) -> AcirVar {
        let var_data = &self.data[&var];
        let inverted_witness = match var_data {
            AcirVarData::Witness(witness) => {
                let expr = Expression::from(*witness);
                self.acir_ir.directive_inverse(&expr)
            }
            AcirVarData::Expr(expr) => self.acir_ir.directive_inverse(expr),
            AcirVarData::Const(constant) => {
                // Note that this will return a 0 if the inverse is not available
                return self.add_data(AcirVarData::Const(constant.inverse()));
            }
        };
        let inverted_var = self.add_data(AcirVarData::Witness(inverted_witness));

        let should_be_one = self.mul_var(inverted_var, var);
        self.assert_eq_one(should_be_one);

        inverted_var
    }

    /// Constrains the lhs to be equal to the constant value `1`
    pub(crate) fn assert_eq_one(&mut self, var: AcirVar) {
        let one_var = self.add_constant(FieldElement::one());
        self.assert_eq_var(var, one_var);
    }

    /// Returns an `AcirVar` that is `1` if `lhs` equals `rhs` and
    /// 0 otherwise.
    pub(crate) fn eq_var(&mut self, lhs: AcirVar, rhs: AcirVar) -> AcirVar {
        let lhs_data = &self.data[&lhs];
        let rhs_data = &self.data[&rhs];

        let lhs_expr = lhs_data.to_expression();
        let rhs_expr = rhs_data.to_expression();

        let is_equal_witness = self.acir_ir.is_equal(&lhs_expr, &rhs_expr);
        self.add_data(AcirVarData::Witness(is_equal_witness))
    }

    /// Returns an `AcirVar` that is the XOR result of `lhs` & `rhs`.
    pub(crate) fn xor_var(&mut self, lhs: AcirVar, rhs: AcirVar) -> Result<AcirVar, AcirGenError> {
        let lhs_bit_size = *self
            .variables_to_bit_sizes
            .get(&lhs)
            .expect("ICE: XOR applied to field type, this should be caught by the type system");
        let rhs_bit_size = *self
            .variables_to_bit_sizes
            .get(&lhs)
            .expect("ICE: XOR applied to field type, this should be caught by the type system");
        assert_eq!(lhs_bit_size, rhs_bit_size, "ICE: Operands to XOR require equal bit size");

        let outputs = self.black_box_function(BlackBoxFunc::XOR, vec![lhs, rhs])?;
        let result = outputs[0];
        self.variables_to_bit_sizes.insert(result, lhs_bit_size);
        Ok(result)
    }

    /// Returns an `AcirVar` that is the AND result of `lhs` & `rhs`.
    pub(crate) fn and_var(&mut self, lhs: AcirVar, rhs: AcirVar) -> Result<AcirVar, AcirGenError> {
        let lhs_bit_size = *self
            .variables_to_bit_sizes
            .get(&lhs)
            .expect("ICE: AND applied to field type, this should be caught by the type system");
        let rhs_bit_size = *self
            .variables_to_bit_sizes
            .get(&lhs)
            .expect("ICE: AND applied to field type, this should be caught by the type system");
        assert_eq!(lhs_bit_size, rhs_bit_size, "ICE: Operands to AND require equal bit size");

        let outputs = self.black_box_function(BlackBoxFunc::AND, vec![lhs, rhs])?;
        let result = outputs[0];
        self.variables_to_bit_sizes.insert(result, lhs_bit_size);
        Ok(result)
    }

    /// Returns an `AcirVar` that is the OR result of `lhs` & `rhs`.
    pub(crate) fn or_var(&mut self, lhs: AcirVar, rhs: AcirVar) -> Result<AcirVar, AcirGenError> {
        let lhs_bit_size = *self
            .variables_to_bit_sizes
            .get(&lhs)
            .expect("ICE: OR applied to field type, this should be caught by the type system");
        let rhs_bit_size = *self
            .variables_to_bit_sizes
            .get(&lhs)
            .expect("ICE: OR applied to field type, this should be caught by the type system");
        assert_eq!(lhs_bit_size, rhs_bit_size, "ICE: Operands to OR require equal bit size");
        let bit_size = lhs_bit_size;
        let result = if bit_size == 1 {
            // Operands are booleans
            // a + b - ab
            let sum = self.add_var(lhs, rhs);
            let mul = self.mul_var(lhs, rhs);
            self.sub_var(sum, mul)
        } else {
            // Implement OR in terms of AND
            // max - ((max - a) AND (max -b))
            // Subtracting from max flips the bits, so this is effectively:
            // (NOT a) NAND (NOT b)
            let max = self.add_constant(FieldElement::from((1_u128 << bit_size) - 1));
            let a = self.sub_var(max, lhs);
            let b = self.sub_var(max, rhs);
            // We track the bit sizes of these intermediaries so that blackbox input generation
            // infers them correctly.
            self.variables_to_bit_sizes.insert(a, bit_size);
            self.variables_to_bit_sizes.insert(b, bit_size);
            let output = self.black_box_function(BlackBoxFunc::AND, vec![a, b])?;
            self.sub_var(max, output[0])
        };
        self.variables_to_bit_sizes.insert(result, bit_size);
        Ok(result)
    }

    /// Constrains the `lhs` and `rhs` to be equal.
    pub(crate) fn assert_eq_var(&mut self, lhs: AcirVar, rhs: AcirVar) {
        // TODO: could use sub_var and then assert_eq_zero
        let lhs_data = &self.data[&lhs];
        let rhs_data = &self.data[&rhs];

        match (lhs_data, rhs_data) {
            (AcirVarData::Witness(witness), AcirVarData::Expr(expr))
            | (AcirVarData::Expr(expr), AcirVarData::Witness(witness)) => {
                self.acir_ir.assert_is_zero(expr - *witness);
            }
            (AcirVarData::Witness(witness), AcirVarData::Const(constant))
            | (AcirVarData::Const(constant), AcirVarData::Witness(witness)) => self
                .acir_ir
                .assert_is_zero(&Expression::from(*witness) - &Expression::from(*constant)),
            (AcirVarData::Expr(expr), AcirVarData::Const(constant))
            | (AcirVarData::Const(constant), AcirVarData::Expr(expr)) => {
                self.acir_ir.assert_is_zero(expr.clone() - *constant);
            }
            (AcirVarData::Expr(lhs_expr), AcirVarData::Expr(rhs_expr)) => {
                self.acir_ir.assert_is_zero(lhs_expr - rhs_expr);
            }
            (AcirVarData::Witness(lhs_witness), AcirVarData::Witness(rhs_witness)) => self
                .acir_ir
                .assert_is_zero(&Expression::from(*lhs_witness) - &Expression::from(*rhs_witness)),
            (AcirVarData::Const(lhs_constant), AcirVarData::Const(rhs_constant)) => {
                // TODO: for constants, we add it as a gate.
                // TODO: Assuming users will never want to create unsatisfiable programs
                // TODO: We could return an error here instead
                self.acir_ir.assert_is_zero(Expression::from(FieldElement::from(
                    lhs_constant == rhs_constant,
                )));
            }
        };
    }

    /// Adds a new Variable to context whose value will
    /// be constrained to be the division of `lhs` and `rhs`
    pub(crate) fn div_var(&mut self, lhs: AcirVar, rhs: AcirVar) -> AcirVar {
        let inv_rhs = self.inv_var(rhs);
        self.mul_var(lhs, inv_rhs)
    }

    /// Adds a new Variable to context whose value will
    /// be constrained to be the multiplication of `lhs` and `rhs`
    pub(crate) fn mul_var(&mut self, lhs: AcirVar, rhs: AcirVar) -> AcirVar {
        let lhs_data = &self.data[&lhs];
        let rhs_data = &self.data[&rhs];
        match (lhs_data, rhs_data) {
            (AcirVarData::Witness(witness), AcirVarData::Expr(expr))
            | (AcirVarData::Expr(expr), AcirVarData::Witness(witness)) => {
                let expr_as_witness = self.acir_ir.get_or_create_witness(expr);
                let mut expr = Expression::default();
                expr.push_multiplication_term(FieldElement::one(), *witness, expr_as_witness);

                self.add_data(AcirVarData::Expr(expr))
            }
            (AcirVarData::Witness(witness), AcirVarData::Const(constant))
            | (AcirVarData::Const(constant), AcirVarData::Witness(witness)) => {
                let mut expr = Expression::default();
                expr.push_addition_term(*constant, *witness);
                self.add_data(AcirVarData::Expr(expr))
            }
            (AcirVarData::Const(constant), AcirVarData::Expr(expr))
            | (AcirVarData::Expr(expr), AcirVarData::Const(constant)) => {
                self.add_data(AcirVarData::Expr(expr * *constant))
            }
            (AcirVarData::Witness(lhs_witness), AcirVarData::Witness(rhs_witness)) => {
                let mut expr = Expression::default();
                expr.push_multiplication_term(FieldElement::one(), *lhs_witness, *rhs_witness);
                self.add_data(AcirVarData::Expr(expr))
            }
            (AcirVarData::Const(lhs_constant), AcirVarData::Const(rhs_constant)) => {
                self.add_data(AcirVarData::Const(*lhs_constant * *rhs_constant))
            }
            (AcirVarData::Expr(lhs_expr), AcirVarData::Expr(rhs_expr)) => {
                let lhs_expr_as_witness = self.acir_ir.get_or_create_witness(lhs_expr);
                let rhs_expr_as_witness = self.acir_ir.get_or_create_witness(rhs_expr);
                let mut expr = Expression::default();
                expr.push_multiplication_term(
                    FieldElement::one(),
                    lhs_expr_as_witness,
                    rhs_expr_as_witness,
                );
                self.add_data(AcirVarData::Expr(expr))
            }
        }
    }

    /// Adds a new Variable to context whose value will
    /// be constrained to be the subtraction of `lhs` and `rhs`
    pub(crate) fn sub_var(&mut self, lhs: AcirVar, rhs: AcirVar) -> AcirVar {
        let neg_rhs = self.neg_var(rhs);
        self.add_var(lhs, neg_rhs)
    }

    /// Adds a new Variable to context whose value will
    /// be constrained to be the addition of `lhs` and `rhs`
    pub(crate) fn add_var(&mut self, lhs: AcirVar, rhs: AcirVar) -> AcirVar {
        let lhs_data = &self.data[&lhs];
        let rhs_data = &self.data[&rhs];
        match (lhs_data, rhs_data) {
            (AcirVarData::Witness(witness), AcirVarData::Expr(expr))
            | (AcirVarData::Expr(expr), AcirVarData::Witness(witness)) => {
                self.add_data(AcirVarData::Expr(expr + &Expression::from(*witness)))
            }
            (AcirVarData::Witness(witness), AcirVarData::Const(constant))
            | (AcirVarData::Const(constant), AcirVarData::Witness(witness)) => self.add_data(
                AcirVarData::Expr(&Expression::from(*witness) + &Expression::from(*constant)),
            ),
            (AcirVarData::Expr(expr), AcirVarData::Const(constant))
            | (AcirVarData::Const(constant), AcirVarData::Expr(expr)) => {
                self.add_data(AcirVarData::Expr(expr + &Expression::from(*constant)))
            }
            (AcirVarData::Expr(lhs_expr), AcirVarData::Expr(rhs_expr)) => {
                self.add_data(AcirVarData::Expr(lhs_expr + rhs_expr))
            }
            (AcirVarData::Witness(lhs), AcirVarData::Witness(rhs)) => {
                // TODO: impl Add for Witness which returns an Expression instead of the below
                self.add_data(AcirVarData::Expr(&Expression::from(*lhs) + &Expression::from(*rhs)))
            }
            (AcirVarData::Const(lhs_const), AcirVarData::Const(rhs_const)) => {
                self.add_data(AcirVarData::Const(*lhs_const + *rhs_const))
            }
        }
    }

    /// Adds a new variable that is constrained to be the logical NOT of `x`.
    ///
    /// `x` must be a 1-bit integer (i.e. a boolean)
    pub(crate) fn not_var(&mut self, x: AcirVar) -> AcirVar {
        assert_eq!(
            self.variables_to_bit_sizes.get(&x),
            Some(&1),
            "ICE: NOT op applied to non-bool"
        );
        let data = &self.data[&x];
        // Since `x` can only be 0 or 1, we can derive NOT as 1 - x
        match data {
            AcirVarData::Const(constant) => {
                self.add_data(AcirVarData::Expr(&Expression::one() - &Expression::from(*constant)))
            }
            AcirVarData::Expr(expr) => self.add_data(AcirVarData::Expr(&Expression::one() - expr)),
            AcirVarData::Witness(witness) => {
                self.add_data(AcirVarData::Expr(&Expression::one() - *witness))
            }
        }
    }

    /// Returns an `AcirVar` that is constrained to be `lhs << rhs`.
    ///
    /// We convert left shifts to multiplications, so this is equivalent to
    /// `lhs * 2^rhs`.
    ///
    /// We currently require `rhs` to be a constant
    /// however this can be extended, see #1478.
    pub(crate) fn shift_left_var(&mut self, lhs: AcirVar, rhs: AcirVar) -> AcirVar {
        let rhs_data = &self.data[&rhs];

        // Compute 2^{rhs}
        let two_pow_rhs = match rhs_data.as_constant() {
            Some(exponent) => FieldElement::from(2_i128).pow(&exponent),
            None => unimplemented!("rhs must be a constant when doing a right shift"),
        };
        let two_pow_rhs_var = self.add_constant(two_pow_rhs);

        self.mul_var(lhs, two_pow_rhs_var)
    }

    /// Returns an `AcirVar` that is constrained to be `lhs >> rhs`.
    ///
    /// We convert right shifts to divisions, so this is equivalent to
    /// `lhs / 2^rhs`.
    ///
    /// We currently require `rhs` to be a constant
    /// however this can be extended, see #1478.
    ///
    /// This code is doing a field division instead of an integer division,
    /// see #1479 about how this is expected to change.
    pub(crate) fn shift_right_var(&mut self, lhs: AcirVar, rhs: AcirVar) -> AcirVar {
        let rhs_data = &self.data[&rhs];

        // Compute 2^{rhs}
        let two_pow_rhs = match rhs_data.as_constant() {
            Some(exponent) => FieldElement::from(2_i128).pow(&exponent),
            None => unimplemented!("rhs must be a constant when doing a right shift"),
        };
        let two_pow_rhs_var = self.add_constant(two_pow_rhs);

        self.div_var(lhs, two_pow_rhs_var)
    }

    /// Converts the `AcirVar` to a `Witness` if it hasn't been already, and appends it to the
    /// `GeneratedAcir`'s return witnesses.
    pub(crate) fn return_var(&mut self, acir_var: AcirVar) {
        let acir_var_data = self.data.get(&acir_var).expect("ICE: return of undeclared AcirVar");
        // TODO: Add caching to prevent expressions from being needlessly duplicated
        let witness = match acir_var_data {
            AcirVarData::Const(constant) => {
                self.acir_ir.get_or_create_witness(&Expression::from(*constant))
            }
            AcirVarData::Expr(expr) => self.acir_ir.get_or_create_witness(expr),
            AcirVarData::Witness(witness) => *witness,
        };
        self.acir_ir.push_return_witness(witness);
    }

    /// Constrains the `AcirVar` variable to be of type `NumericType`.
    pub(crate) fn numeric_cast_var(
        &mut self,
        variable: AcirVar,
        numeric_type: &NumericType,
    ) -> Result<AcirVar, AcirGenError> {
        let data = &self.data[&variable];
        match numeric_type {
            NumericType::Signed { .. } => todo!("signed integer conversion is unimplemented"),
            NumericType::Unsigned { bit_size } => {
                let data_expr = data.to_expression();
                let witness = self.acir_ir.get_or_create_witness(&data_expr);
                self.acir_ir.range_constraint(witness, *bit_size)?;
                // Log the bit size for this variable
                self.variables_to_bit_sizes.insert(variable, *bit_size);
            }
            NumericType::NativeField => {
                // If someone has made a cast to a `Field` type then this is a Noop.
                //
                // The reason for doing this in code is for type safety; ie you have an
                // integer, but a function requires the parameter to be a Field.
            }
        }
        Ok(variable)
    }

    /// Returns an `AcirVar` which will be `1` if lhs >= rhs
    /// and `0` otherwise.
    fn more_than_eq_var(&mut self, lhs: AcirVar, rhs: AcirVar) -> Result<AcirVar, AcirGenError> {
        let lhs_data = &self.data[&lhs];
        let rhs_data = &self.data[&rhs];

        let lhs_expr = lhs_data.to_expression();
        let rhs_expr = rhs_data.to_expression();

        let lhs_bit_size = self.variables_to_bit_sizes.get(&lhs).expect("comparisons cannot be made on variables with no known max bit size. This should have been caught by the frontend");
        let rhs_bit_size = self.variables_to_bit_sizes.get(&rhs).expect("comparisons cannot be made on variables with no known max bit size. This should have been caught by the frontend");

        // This is a conservative choice. Technically, we should just be able to take
        // the bit size of the `lhs` (upper bound), but we need to check/document what happens
        // if the bit_size is not enough to represent both witnesses.
        // An example is the following: (a as u8) >= (b as u32)
        // If the equality is true, then it means that `b` also fits inside
        // of a u8.
        // But its not clear what happens if the equality is false,
        // and we 8 bits to `more_than_eq_comparison`. The conservative
        // choice chosen is to use 32.
        let bit_size = *std::cmp::max(lhs_bit_size, rhs_bit_size);

        let is_greater_than_eq =
            self.acir_ir.more_than_eq_comparison(&lhs_expr, &rhs_expr, bit_size)?;

        Ok(self.add_data(AcirVarData::Witness(is_greater_than_eq)))
    }

    /// Returns an `AcirVar` which will be `1` if lhs < rhs
    /// and `0` otherwise.
    pub(crate) fn less_than_var(
        &mut self,
        lhs: AcirVar,
        rhs: AcirVar,
    ) -> Result<AcirVar, AcirGenError> {
        // Flip the result of calling more than equal method to
        // compute less than.
        let comparison = self.more_than_eq_var(lhs, rhs)?;

        let one = self.add_constant(FieldElement::one());
        let comparison_negated = self.sub_var(one, comparison);

        Ok(comparison_negated)
    }

    /// Calls a Blackbox function on the given inputs and returns a given set of outputs
    /// to represent the result of the blackbox function.
    pub(crate) fn black_box_function(
        &mut self,
        name: BlackBoxFunc,
        inputs: Vec<AcirVar>,
    ) -> Result<Vec<AcirVar>, AcirGenError> {
        // Convert `AcirVar` to `FunctionInput`
        let inputs = self.prepare_inputs_for_black_box_func_call(&inputs)?;

        // Call Black box with `FunctionInput`
        let outputs = self.acir_ir.call_black_box(name, inputs);

        // Convert `Witness` values which are now constrained to be the output of the
        // black box function call into `AcirVar`s.
        //
        // We do not apply range information on the output of the black box function.
        // See issue #1439
        let outputs_var =
            vecmap(&outputs, |witness_index| self.add_data(AcirVarData::Witness(*witness_index)));

        Ok(outputs_var)
    }

    /// Black box function calls expect their inputs to be in a specific data structure (FunctionInput).
    ///
    /// This function will convert `AcirVar` into `FunctionInput` for a blackbox function call.
    fn prepare_inputs_for_black_box_func_call(
        &mut self,
        inputs: &[AcirVar],
    ) -> Result<Vec<FunctionInput>, AcirGenError> {
        let mut witnesses = Vec::new();
        for input in inputs {
            let var_data = &self.data[input];

            // Intrinsics only accept Witnesses. This is not a limitation of the
            // intrinsics, its just how we have defined things. Ideally, we allow
            // constants too.
            let expr = var_data.to_expression();
            let witness = self.acir_ir.get_or_create_witness(&expr);

            // Fetch the number of bits for this variable
            // If it has never been constrained before, then we will
            // encounter None, and so we take the max number of bits for a
            // field element.
            let num_bits = match self.variables_to_bit_sizes.get(input) {
                Some(bits) => {
                    // In Noir, we specify the number of bits to take from the input
                    // by doing the following:
                    //
                    // ```
                    // call_intrinsic(x as u8)
                    // ```
                    //
                    // The `as u8` specifies that we want to take 8 bits from the `x`
                    // variable.
                    //
                    // There were discussions about the SSA IR optimizing out range
                    // constraints. We would want to be careful with it here. For example:
                    //
                    // ```
                    // let x : u32 = y as u32
                    // call_intrinsic(x as u64)
                    // ```
                    // The `x as u64` is redundant since we know that `x` fits within a u32.
                    // However, since the `x as u64` line is being used to tell the intrinsic
                    // to take 64 bits, we cannot remove it.

                    *bits
                }
                None => FieldElement::max_num_bits(),
            };

            witnesses.push(FunctionInput { witness, num_bits });
        }
        Ok(witnesses)
    }

    /// Prints the given `AcirVar`s as witnesses.
    pub(crate) fn print(&mut self, input: Vec<AcirVar>) -> Result<(), AcirGenError> {
        let witnesses = vecmap(input, |acir_var| {
            let var_data = &self.data[&acir_var];
            let expr = var_data.to_expression();
            self.acir_ir.get_or_create_witness(&expr)
        });
        self.acir_ir.call_print(witnesses);
        Ok(())
    }

    /// Terminates the context and takes the resulting `GeneratedAcir`
    pub(crate) fn finish(self) -> GeneratedAcir {
        self.acir_ir
    }

    /// Allocates an array of size `size` and returns a pointer to the array in memory.
    pub(crate) fn allocate_array(&mut self, size: usize) -> ArrayId {
        self.memory.allocate(size)
    }

    /// Stores the given `AcirVar` at the specified address in memory
    pub(crate) fn array_store(
        &mut self,
        array_id: ArrayId,
        index: usize,
        element: AcirVar,
    ) -> Result<(), AcirGenError> {
        self.memory.constant_set(array_id, index, element)
    }

    /// Gets the last stored `AcirVar` at the specified address in memory.
    ///
    /// This errors if nothing was previously stored at the address.
    pub(crate) fn array_load(
        &mut self,
        array_id: ArrayId,
        index: usize,
    ) -> Result<AcirVar, AcirGenError> {
        self.memory.constant_get(array_id, index)
    }

    /// Gets all `AcirVar` elements currently stored at the array.
    ///
    /// This errors if nothing was previously stored any element in the array.
<<<<<<< HEAD
    pub(crate) fn array_load_all(&self, array_id: ArrayId) -> Result<Vec<AcirVar>, AcirGenError> {
=======
    pub(crate) fn array_load_all(
        &mut self,
        array_id: ArrayId,
    ) -> Result<Vec<AcirVar>, AcirGenError> {
>>>>>>> 3e7e8bb3
        self.memory.constant_get_all(array_id)
    }

    /// Adds `Data` into the context and assigns it a Variable.
    ///
    /// Variable can be seen as an index into the context.
    /// We use a two-way map so that it is efficient to lookup
    /// either the key or the value.
    fn add_data(&mut self, data: AcirVarData) -> AcirVar {
        assert_eq!(self.data.len(), self.data_reverse_map.len());
        if let Some(acir_var) = self.data_reverse_map.get(&data) {
            return *acir_var;
        }

        let id = AcirVar(self.data.len());

        self.data.insert(id, data.clone());
        self.data_reverse_map.insert(data, id);

        id
    }
}

/// Enum representing the possible values that a
/// Variable can be given.
#[derive(Debug, Eq, Clone)]
enum AcirVarData {
    Witness(Witness),
    Expr(Expression),
    Const(FieldElement),
}

impl PartialEq for AcirVarData {
    fn eq(&self, other: &Self) -> bool {
        match (self, other) {
            (Self::Witness(l0), Self::Witness(r0)) => l0 == r0,
            (Self::Expr(l0), Self::Expr(r0)) => l0 == r0,
            (Self::Const(l0), Self::Const(r0)) => l0 == r0,
            _ => false,
        }
    }
}

// TODO: check/test this hash impl
impl std::hash::Hash for AcirVarData {
    fn hash<H: std::hash::Hasher>(&self, state: &mut H) {
        core::mem::discriminant(self).hash(state);
    }
}

impl AcirVarData {
    /// Returns a FieldElement, if the underlying `AcirVarData`
    /// represents a constant.
    pub(crate) fn as_constant(&self) -> Option<FieldElement> {
        if let AcirVarData::Const(field) = self {
            return Some(*field);
        }
        None
    }
    /// Converts all enum variants to an Expression.
    pub(crate) fn to_expression(&self) -> Cow<Expression> {
        match self {
            AcirVarData::Witness(witness) => Cow::Owned(Expression::from(*witness)),
            AcirVarData::Expr(expr) => Cow::Borrowed(expr),
            AcirVarData::Const(constant) => Cow::Owned(Expression::from(*constant)),
        }
    }
}

/// A Reference to an `AcirVarData`
#[derive(Debug, Copy, Clone, PartialEq, Eq, Hash)]
pub(crate) struct AcirVar(usize);

#[test]
fn repeat_op() {
    let mut ctx = AcirContext::default();

    let var_a = ctx.add_variable();
    let var_b = ctx.add_variable();

    // Multiplying the same variables twice should yield
    // the same output.
    let var_c = ctx.mul_var(var_a, var_b);
    let should_be_var_c = ctx.mul_var(var_a, var_b);

    assert_eq!(var_c, should_be_var_c);
}<|MERGE_RESOLUTION|>--- conflicted
+++ resolved
@@ -599,14 +599,7 @@
     /// Gets all `AcirVar` elements currently stored at the array.
     ///
     /// This errors if nothing was previously stored any element in the array.
-<<<<<<< HEAD
     pub(crate) fn array_load_all(&self, array_id: ArrayId) -> Result<Vec<AcirVar>, AcirGenError> {
-=======
-    pub(crate) fn array_load_all(
-        &mut self,
-        array_id: ArrayId,
-    ) -> Result<Vec<AcirVar>, AcirGenError> {
->>>>>>> 3e7e8bb3
         self.memory.constant_get_all(array_id)
     }
 
