use super::generated_acir::GeneratedAcir;
use crate::brillig::brillig_gen::brillig_directive;
use crate::errors::{InternalError, RuntimeError};
use crate::ssa_refactor::acir_gen::{AcirDynamicArray, AcirValue};
use crate::ssa_refactor::ir::types::Type as SsaType;
use crate::ssa_refactor::ir::{instruction::Endian, types::NumericType};
use acvm::acir::circuit::opcodes::{BlockId, MemOp};
use acvm::acir::circuit::Opcode;
use acvm::acir::{
    brillig::Opcode as BrilligOpcode,
    circuit::brillig::{BrilligInputs, BrilligOutputs},
};
use acvm::{
    acir::{
        circuit::opcodes::FunctionInput,
        native_types::{Expression, Witness},
        BlackBoxFunc,
    },
    FieldElement,
};
use iter_extended::{try_vecmap, vecmap};
use noirc_errors::Location;
use std::collections::HashMap;
use std::{borrow::Cow, hash::Hash};

#[derive(Clone, Debug, PartialEq, Eq, Hash)]
/// High level Type descriptor for Variables.
///
/// One can think of Expression/Witness/Const
/// as low level types which can represent high level types.
///
/// An Expression can represent a u32 for example.
/// We could store this information when we do a range constraint
/// but this information is readily available by the caller so
/// we allow the user to pass it in.
pub(crate) enum AcirType {
    NumericType(NumericType),
    Array(Vec<AcirType>, usize),
}

impl AcirType {
    pub(crate) fn new(typ: NumericType) -> Self {
        Self::NumericType(typ)
    }

    /// Returns the bit size of the underlying type
    pub(crate) fn bit_size(&self) -> u32 {
        match self {
            AcirType::NumericType(numeric_type) => match numeric_type {
                NumericType::Signed { bit_size } => *bit_size,
                NumericType::Unsigned { bit_size } => *bit_size,
                NumericType::NativeField => FieldElement::max_num_bits(),
            },
            AcirType::Array(_, _) => unreachable!("cannot fetch bit size of array type"),
        }
    }

    /// Returns a boolean type
    fn boolean() -> Self {
        AcirType::NumericType(NumericType::Unsigned { bit_size: 1 })
    }

    /// True if type is signed
    pub(crate) fn is_signed(&self) -> bool {
        let numeric_type = match self {
            AcirType::NumericType(numeric_type) => numeric_type,
            AcirType::Array(_, _) => return false,
        };
        matches!(numeric_type, NumericType::Signed { .. })
    }
}

impl From<SsaType> for AcirType {
    fn from(value: SsaType) -> Self {
        AcirType::from(&value)
    }
}

impl<'a> From<&'a SsaType> for AcirType {
    fn from(value: &SsaType) -> Self {
        match value {
            SsaType::Numeric(numeric_type) => AcirType::NumericType(*numeric_type),
            SsaType::Array(elements, size) => {
                let elements = elements.iter().map(|e| e.into()).collect();
                AcirType::Array(elements, *size)
            }
            _ => unreachable!("The type {value}  cannot be represented in ACIR"),
        }
    }
}

#[derive(Debug, Default)]
/// Context object which holds the relationship between
/// `Variables`(AcirVar) and types such as `Expression` and `Witness`
/// which are placed into ACIR.
pub(crate) struct AcirContext {
    /// Two-way map that links `AcirVar` to `AcirVarData`.
    ///
    /// The vars object is an instance of the `TwoWayMap`, which provides a bidirectional mapping between `AcirVar` and `AcirVarData`.
    vars: HashMap<AcirVar, AcirVarData>,

    /// An in-memory representation of ACIR.
    ///
    /// This struct will progressively be populated
    /// based on the methods called.
    /// For example, If one was to add two Variables together,
    /// then the `acir_ir` will be populated to assert this
    /// addition.
    acir_ir: GeneratedAcir,
}

impl AcirContext {
    pub(crate) fn current_witness_index(&self) -> Witness {
        self.acir_ir.current_witness_index()
    }

    pub(crate) fn extract_witness(&self, inputs: &[AcirValue]) -> Vec<u32> {
        inputs
            .iter()
            .flat_map(|value| value.clone().flatten())
            .map(|value| {
                self.vars
                    .get(&value.0)
                    .expect("ICE: undeclared AcirVar")
                    .to_expression()
                    .to_witness()
                    .expect("ICE - cannot extract a witness")
                    .0
            })
            .collect()
    }

    /// Adds a constant to the context and assigns a Variable to represent it
    pub(crate) fn add_constant(&mut self, constant: FieldElement) -> AcirVar {
        let constant_data = AcirVarData::Const(constant);
        self.add_data(constant_data)
    }

    /// Adds a Variable to the context, whose exact value is resolved at
    /// runtime.
    pub(crate) fn add_variable(&mut self) -> AcirVar {
        let var_index = self.acir_ir.next_witness_index();

        let var_data = AcirVarData::Witness(var_index);

        self.add_data(var_data)
    }

    pub(crate) fn get_location(&mut self) -> Option<Location> {
        self.acir_ir.current_location
    }

    pub(crate) fn set_location(&mut self, location: Option<Location>) {
        self.acir_ir.current_location = location;
    }

    /// True if the given AcirVar refers to a constant one value
    pub(crate) fn is_constant_one(&self, var: &AcirVar) -> bool {
        match self.vars[var] {
            AcirVarData::Const(field) => field.is_one(),
            _ => false,
        }
    }

    /// Adds a new Variable to context whose value will
    /// be constrained to be the negation of `var`.
    ///
    /// Note: `Variables` are immutable.
    pub(crate) fn neg_var(&mut self, var: AcirVar) -> AcirVar {
        let var_data = &self.vars[&var];
        let result_data = if let AcirVarData::Const(constant) = var_data {
            AcirVarData::Const(-*constant)
        } else {
            AcirVarData::Expr(-var_data.to_expression().as_ref())
        };
        self.add_data(result_data)
    }

    /// Adds a new Variable to context whose value will
    /// be constrained to be the inverse of `var`.
    pub(crate) fn inv_var(
        &mut self,
        var: AcirVar,
        predicate: AcirVar,
    ) -> Result<AcirVar, RuntimeError> {
        let var_data = &self.vars[&var];
        if let AcirVarData::Const(constant) = var_data {
            // Note that this will return a 0 if the inverse is not available
            let result_var = self.add_data(AcirVarData::Const(constant.inverse()));
            return Ok(result_var);
        }

        // Compute the inverse with brillig code
        let inverse_code = brillig_directive::directive_invert();
        let field_type = AcirType::NumericType(NumericType::NativeField);

        let results = self.brillig(
            predicate,
            inverse_code,
            vec![AcirValue::Var(var, field_type.clone())],
            vec![field_type],
        )?;
        let inverted_var = Self::expect_one_var(results);

        let should_be_one = self.mul_var(inverted_var, var)?;
        self.maybe_eq_predicate(should_be_one, predicate)?;

        Ok(inverted_var)
    }

    // Constrains `var` to be equal to the constant value `1`
    pub(crate) fn assert_eq_one(&mut self, var: AcirVar) -> Result<(), RuntimeError> {
        let one = self.add_constant(FieldElement::one());
        self.assert_eq_var(var, one)
    }

    // Constrains `var` to be equal to predicate if the predicate is true
    // or to be equal to 0 if the predicate is false.
    //
    // Since we multiply `var` by the predicate, this is a no-op if the predicate is false
    pub(crate) fn maybe_eq_predicate(
        &mut self,
        var: AcirVar,
        predicate: AcirVar,
    ) -> Result<(), RuntimeError> {
        let pred_mul_var = self.mul_var(var, predicate)?;
        self.assert_eq_var(pred_mul_var, predicate)
    }

    // Returns the variable from the results, assuming it is the only result
    fn expect_one_var(results: Vec<AcirValue>) -> AcirVar {
        assert_eq!(results.len(), 1);
        match results[0] {
            AcirValue::Var(var, _) => var,
            AcirValue::DynamicArray(_) | AcirValue::Array(_) => {
                unreachable!("ICE - expected a variable")
            }
        }
    }

    /// Returns an `AcirVar` that is `1` if `lhs` equals `rhs` and
    /// 0 otherwise.
    pub(crate) fn eq_var(&mut self, lhs: AcirVar, rhs: AcirVar) -> Result<AcirVar, RuntimeError> {
        let lhs_data = &self.vars[&lhs];
        let rhs_data = &self.vars[&rhs];

        let lhs_expr = lhs_data.to_expression();
        let rhs_expr = rhs_data.to_expression();

        let is_equal_witness = self.acir_ir.is_equal(&lhs_expr, &rhs_expr);
        let result_var = self.add_data(AcirVarData::Witness(is_equal_witness));
        Ok(result_var)
    }

    /// Returns an `AcirVar` that is the XOR result of `lhs` & `rhs`.
    pub(crate) fn xor_var(
        &mut self,
        lhs: AcirVar,
        rhs: AcirVar,
        typ: AcirType,
    ) -> Result<AcirVar, RuntimeError> {
        let inputs = vec![AcirValue::Var(lhs, typ.clone()), AcirValue::Var(rhs, typ)];
        let outputs = self.black_box_function(BlackBoxFunc::XOR, inputs, 1)?;
        Ok(outputs[0])
    }

    /// Returns an `AcirVar` that is the AND result of `lhs` & `rhs`.
    pub(crate) fn and_var(
        &mut self,
        lhs: AcirVar,
        rhs: AcirVar,
        typ: AcirType,
    ) -> Result<AcirVar, RuntimeError> {
        let inputs = vec![AcirValue::Var(lhs, typ.clone()), AcirValue::Var(rhs, typ)];
        let outputs = self.black_box_function(BlackBoxFunc::AND, inputs, 1)?;
        Ok(outputs[0])
    }

    /// Returns an `AcirVar` that is the OR result of `lhs` & `rhs`.
    pub(crate) fn or_var(
        &mut self,
        lhs: AcirVar,
        rhs: AcirVar,
        typ: AcirType,
    ) -> Result<AcirVar, RuntimeError> {
        let bit_size = typ.bit_size();
        if bit_size == 1 {
            // Operands are booleans
            // a + b - ab
            let sum = self.add_var(lhs, rhs)?;
            let mul = self.mul_var(lhs, rhs)?;
            self.sub_var(sum, mul)
        } else {
            // Implement OR in terms of AND
            // max - ((max - a) AND (max -b))
            // Subtracting from max flips the bits, so this is effectively:
            // (NOT a) NAND (NOT b)
            let max = self.add_constant(FieldElement::from((1_u128 << bit_size) - 1));
            let a = self.sub_var(max, lhs)?;
            let b = self.sub_var(max, rhs)?;
            let inputs = vec![AcirValue::Var(a, typ.clone()), AcirValue::Var(b, typ)];
            let outputs = self.black_box_function(BlackBoxFunc::AND, inputs, 1)?;
            self.sub_var(max, outputs[0])
        }
    }

    /// Constrains the `lhs` and `rhs` to be equal.
    pub(crate) fn assert_eq_var(&mut self, lhs: AcirVar, rhs: AcirVar) -> Result<(), RuntimeError> {
        // TODO: could use sub_var and then assert_eq_zero
        let lhs_data = &self.vars[&lhs];
        let rhs_data = &self.vars[&rhs];
        if let (AcirVarData::Const(lhs_const), AcirVarData::Const(rhs_const)) = (lhs_data, rhs_data)
        {
            if lhs_const == rhs_const {
                // Constraint is always true and need not be added
                Ok(())
            } else {
                // Constraint is always false - this program is unprovable
                Err(RuntimeError::FailedConstraint {
                    lhs: *lhs_const,
                    rhs: *rhs_const,
                    location: self.get_location(),
                })
            }
        } else {
            self.acir_ir.assert_is_zero(
                lhs_data.to_expression().as_ref() - rhs_data.to_expression().as_ref(),
            );
            Ok(())
        }
    }

    /// Adds a new Variable to context whose value will
    /// be constrained to be the division of `lhs` and `rhs`
    pub(crate) fn div_var(
        &mut self,
        lhs: AcirVar,
        rhs: AcirVar,
        typ: AcirType,
        predicate: AcirVar,
    ) -> Result<AcirVar, RuntimeError> {
        let numeric_type = match typ {
            AcirType::NumericType(numeric_type) => numeric_type,
            AcirType::Array(_, _) => {
                todo!("cannot divide arrays. This should have been caught by the frontend")
            }
        };
        match numeric_type {
            NumericType::NativeField => {
                let inv_rhs = self.inv_var(rhs, predicate)?;
                self.mul_var(lhs, inv_rhs)
            }
            NumericType::Unsigned { bit_size } => {
                let (quotient_var, _remainder_var) =
                    self.euclidean_division_var(lhs, rhs, bit_size, predicate)?;
                Ok(quotient_var)
            }
            NumericType::Signed { bit_size } => {
                let (quotient_var, _remainder_var) =
                    self.signed_division_var(lhs, rhs, bit_size)?;
                Ok(quotient_var)
            }
        }
    }

    /// Adds a new Variable to context whose value will
    /// be constrained to be the multiplication of `lhs` and `rhs`
    pub(crate) fn mul_var(&mut self, lhs: AcirVar, rhs: AcirVar) -> Result<AcirVar, RuntimeError> {
        let lhs_data = &self.vars[&lhs];
        let rhs_data = &self.vars[&rhs];
        let result = match (lhs_data, rhs_data) {
            (AcirVarData::Witness(witness), AcirVarData::Expr(expr))
            | (AcirVarData::Expr(expr), AcirVarData::Witness(witness)) => {
                let expr_as_witness = self.acir_ir.get_or_create_witness(expr);
                let mut expr = Expression::default();
                expr.push_multiplication_term(FieldElement::one(), *witness, expr_as_witness);

                self.add_data(AcirVarData::Expr(expr))
            }
            (AcirVarData::Witness(witness), AcirVarData::Const(constant))
            | (AcirVarData::Const(constant), AcirVarData::Witness(witness)) => {
                let mut expr = Expression::default();
                expr.push_addition_term(*constant, *witness);
                self.add_data(AcirVarData::Expr(expr))
            }
            (AcirVarData::Const(constant), AcirVarData::Expr(expr))
            | (AcirVarData::Expr(expr), AcirVarData::Const(constant)) => {
                self.add_data(AcirVarData::Expr(expr * *constant))
            }
            (AcirVarData::Witness(lhs_witness), AcirVarData::Witness(rhs_witness)) => {
                let mut expr = Expression::default();
                expr.push_multiplication_term(FieldElement::one(), *lhs_witness, *rhs_witness);
                self.add_data(AcirVarData::Expr(expr))
            }
            (AcirVarData::Const(lhs_constant), AcirVarData::Const(rhs_constant)) => {
                self.add_data(AcirVarData::Const(*lhs_constant * *rhs_constant))
            }
            (AcirVarData::Expr(lhs_expr), AcirVarData::Expr(rhs_expr)) => {
                let lhs_expr_as_witness = self.acir_ir.get_or_create_witness(lhs_expr);
                let rhs_expr_as_witness = self.acir_ir.get_or_create_witness(rhs_expr);
                let mut expr = Expression::default();
                expr.push_multiplication_term(
                    FieldElement::one(),
                    lhs_expr_as_witness,
                    rhs_expr_as_witness,
                );
                self.add_data(AcirVarData::Expr(expr))
            }
        };
        Ok(result)
    }

    /// Adds a new Variable to context whose value will
    /// be constrained to be the subtraction of `lhs` and `rhs`
    pub(crate) fn sub_var(&mut self, lhs: AcirVar, rhs: AcirVar) -> Result<AcirVar, RuntimeError> {
        let neg_rhs = self.neg_var(rhs);
        self.add_var(lhs, neg_rhs)
    }

    /// Adds a new Variable to context whose value will
    /// be constrained to be the addition of `lhs` and `rhs`
    pub(crate) fn add_var(&mut self, lhs: AcirVar, rhs: AcirVar) -> Result<AcirVar, RuntimeError> {
        let lhs_data = &self.vars[&lhs];
        let rhs_data = &self.vars[&rhs];
        let result_data = if let (AcirVarData::Const(lhs_const), AcirVarData::Const(rhs_const)) =
            (lhs_data, rhs_data)
        {
            AcirVarData::Const(*lhs_const + *rhs_const)
        } else {
            let sum = lhs_data.to_expression().as_ref() + rhs_data.to_expression().as_ref();
            AcirVarData::Expr(sum)
        };
        Ok(self.add_data(result_data))
    }

    /// Adds a new variable that is constrained to be the logical NOT of `x`.
    pub(crate) fn not_var(&mut self, x: AcirVar, typ: AcirType) -> Result<AcirVar, RuntimeError> {
        let bit_size = typ.bit_size();
        // Subtracting from max flips the bits
        let max = self.add_constant(FieldElement::from((1_u128 << bit_size) - 1));
        self.sub_var(max, x)
    }

    /// Returns an `AcirVar` that is constrained to be `lhs << rhs`.
    ///
    /// We convert left shifts to multiplications, so this is equivalent to
    /// `lhs * 2^rhs`.
    ///
    /// We currently require `rhs` to be a constant
    /// however this can be extended, see #1478.
    pub(crate) fn shift_left_var(
        &mut self,
        lhs: AcirVar,
        rhs: AcirVar,
        _typ: AcirType,
    ) -> Result<AcirVar, RuntimeError> {
        let rhs_data = &self.vars[&rhs];

        // Compute 2^{rhs}
        let two_pow_rhs = match rhs_data.as_constant() {
            Some(exponent) => FieldElement::from(2_i128).pow(&exponent),
            None => unimplemented!("rhs must be a constant when doing a right shift"),
        };
        let two_pow_rhs_var = self.add_constant(two_pow_rhs);

        self.mul_var(lhs, two_pow_rhs_var)
    }

    /// Returns the quotient and remainder such that lhs = rhs * quotient + remainder
    fn euclidean_division_var(
        &mut self,
        lhs: AcirVar,
        rhs: AcirVar,
        bit_size: u32,
        predicate: AcirVar,
    ) -> Result<(AcirVar, AcirVar), RuntimeError> {
        let lhs_data = &self.vars[&lhs];
        let rhs_data = &self.vars[&rhs];
        let predicate_data = &self.vars[&predicate];

        let lhs_expr = lhs_data.to_expression();
        let rhs_expr = rhs_data.to_expression();
        let predicate_expr = predicate_data.to_expression();

        let (quotient, remainder) =
            self.acir_ir.euclidean_division(&lhs_expr, &rhs_expr, bit_size, &predicate_expr)?;

        let quotient_var = self.add_data(AcirVarData::Witness(quotient));
        let remainder_var = self.add_data(AcirVarData::Witness(remainder));

        Ok((quotient_var, remainder_var))
    }

    /// Returns the quotient and remainder such that lhs = rhs * quotient + remainder
    /// and |remainder| < |rhs|
    /// and remainder has the same sign than lhs
    /// Note that this is not the euclidian division, where we have instead remainder < |rhs|
    ///
    ///
    ///
    ///

    fn signed_division_var(
        &mut self,
        lhs: AcirVar,
        rhs: AcirVar,
        bit_size: u32,
    ) -> Result<(AcirVar, AcirVar), RuntimeError> {
        let lhs_data = &self.vars[&lhs].clone();
        let rhs_data = &self.vars[&rhs].clone();

        let lhs_expr = lhs_data.to_expression();
        let rhs_expr = rhs_data.to_expression();
        let l_witness = self.acir_ir.get_or_create_witness(&lhs_expr);
        let r_witness = self.acir_ir.get_or_create_witness(&rhs_expr);
        assert_ne!(bit_size, 0, "signed integer should have at least one bit");
        let (q, r) =
            self.acir_ir.signed_division(&l_witness.into(), &r_witness.into(), bit_size)?;

        let q_vd = AcirVarData::Expr(q);
        let r_vd = AcirVarData::Expr(r);
        Ok((self.add_data(q_vd), self.add_data(r_vd)))
    }

    /// Returns a variable which is constrained to be `lhs mod rhs`
    pub(crate) fn modulo_var(
        &mut self,
        lhs: AcirVar,
        rhs: AcirVar,
        bit_size: u32,
        predicate: AcirVar,
    ) -> Result<AcirVar, RuntimeError> {
        let (_, remainder) = self.euclidean_division_var(lhs, rhs, bit_size, predicate)?;
        Ok(remainder)
    }

    /// Returns an `AcirVar` that is constrained to be `lhs >> rhs`.
    ///
    /// We convert right shifts to divisions, so this is equivalent to
    /// `lhs / 2^rhs`.
    ///
    /// We currently require `rhs` to be a constant
    /// however this can be extended, see #1478.
    ///
    /// This code is doing a field division instead of an integer division,
    /// see #1479 about how this is expected to change.
    pub(crate) fn shift_right_var(
        &mut self,
        lhs: AcirVar,
        rhs: AcirVar,
        typ: AcirType,
        predicate: AcirVar,
    ) -> Result<AcirVar, RuntimeError> {
        let rhs_data = &self.vars[&rhs];

        // Compute 2^{rhs}
        let two_pow_rhs = match rhs_data.as_constant() {
            Some(exponent) => FieldElement::from(2_i128).pow(&exponent),
            None => unimplemented!("rhs must be a constant when doing a right shift"),
        };
        let two_pow_rhs_var = self.add_constant(two_pow_rhs);

        self.div_var(lhs, two_pow_rhs_var, typ, predicate)
    }

    /// Converts the `AcirVar` to a `Witness` if it hasn't been already, and appends it to the
    /// `GeneratedAcir`'s return witnesses.
    pub(crate) fn return_var(&mut self, acir_var: AcirVar) -> Result<(), InternalError> {
        let acir_var_data = match self.vars.get(&acir_var) {
            Some(acir_var_data) => acir_var_data,
            None => return Err(InternalError::UndeclaredAcirVar { location: self.get_location() }),
        };
        // TODO: Add caching to prevent expressions from being needlessly duplicated
        let witness = match acir_var_data {
            AcirVarData::Const(constant) => {
                self.acir_ir.get_or_create_witness(&Expression::from(*constant))
            }
            AcirVarData::Expr(expr) => self.acir_ir.get_or_create_witness(expr),
            AcirVarData::Witness(witness) => *witness,
        };
        self.acir_ir.push_return_witness(witness);
        Ok(())
    }

    /// Constrains the `AcirVar` variable to be of type `NumericType`.
    pub(crate) fn range_constrain_var(
        &mut self,
        variable: AcirVar,
        numeric_type: &NumericType,
    ) -> Result<AcirVar, RuntimeError> {
        let data = &self.vars[&variable];
        match numeric_type {
            NumericType::Signed { bit_size } | NumericType::Unsigned { bit_size } => {
                let data_expr = data.to_expression();
                let witness = self.acir_ir.get_or_create_witness(&data_expr);
                self.acir_ir.range_constraint(witness, *bit_size)?;
            }
            NumericType::NativeField => {
                // Range constraining a Field is a no-op
            }
        }
        Ok(variable)
    }

    /// Returns an `AcirVar` which will be constrained to be lhs mod 2^{rhs}
    /// In order to do this, we simply perform euclidian division of lhs by 2^{rhs}
    /// The remainder of the division is then lhs mod 2^{rhs}
    pub(crate) fn truncate_var(
        &mut self,
        lhs: AcirVar,
        rhs: u32,
        max_bit_size: u32,
    ) -> Result<AcirVar, RuntimeError> {
        let lhs_data = &self.vars[&lhs];
        let lhs_expr = lhs_data.to_expression();

        // 2^{rhs}
        let divisor = FieldElement::from(2_i128).pow(&FieldElement::from(rhs as i128));
        // Computes lhs = 2^{rhs} * q + r
        let (_, remainder) = self.acir_ir.euclidean_division(
            &lhs_expr,
            &Expression::from_field(divisor),
            max_bit_size,
            &Expression::one(),
        )?;

        Ok(self.add_data(AcirVarData::Expr(Expression::from(remainder))))
    }

    /// Returns an `AcirVar` which will be `1` if lhs >= rhs
    /// and `0` otherwise.
    fn more_than_eq_var(
        &mut self,
        lhs: AcirVar,
        rhs: AcirVar,
        bit_size: u32,
        predicate: AcirVar,
    ) -> Result<AcirVar, RuntimeError> {
        let lhs_data = &self.vars[&lhs];
        let rhs_data = &self.vars[&rhs];

        let lhs_expr = lhs_data.to_expression();
        let rhs_expr = rhs_data.to_expression();

        // TODO: check what happens when we do (a as u8) >= (b as u32)
        // TODO: The frontend should shout in this case

        let predicate_data = &self.vars[&predicate];
        let predicate = predicate_data.to_expression().into_owned();

        let is_greater_than_eq =
            self.acir_ir.more_than_eq_comparison(&lhs_expr, &rhs_expr, bit_size, predicate)?;

        Ok(self.add_data(AcirVarData::Witness(is_greater_than_eq)))
    }

    /// Returns an `AcirVar` which will be `1` if lhs < rhs
    /// and `0` otherwise.
    pub(crate) fn less_than_var(
        &mut self,
        lhs: AcirVar,
        rhs: AcirVar,
        bit_size: u32,
        predicate: AcirVar,
    ) -> Result<AcirVar, RuntimeError> {
        // Flip the result of calling more than equal method to
        // compute less than.
        let comparison = self.more_than_eq_var(lhs, rhs, bit_size, predicate)?;

        let one = self.add_constant(FieldElement::one());
        self.sub_var(one, comparison) // comparison_negated
    }

    /// Calls a Blackbox function on the given inputs and returns a given set of outputs
    /// to represent the result of the blackbox function.
    pub(crate) fn black_box_function(
        &mut self,
        name: BlackBoxFunc,
        mut inputs: Vec<AcirValue>,
<<<<<<< HEAD
        output_count: usize,
    ) -> Result<Vec<AcirVar>, AcirGenError> {
=======
    ) -> Result<Vec<AcirVar>, RuntimeError> {
>>>>>>> 9b417da0
        // Separate out any arguments that should be constants
        let constants = match name {
            BlackBoxFunc::Pedersen => {
                // The last argument of pedersen is the domain separator, which must be a constant
                let domain_var = match inputs.pop() {
                    Some(domain_var) => domain_var.into_var()?,
                    None => {
                        return Err(RuntimeError::InternalError(InternalError::MissingArg {
                            name: "pedersen call".to_string(),
                            arg: "domain separator".to_string(),
                            location: self.get_location(),
                        }))
                    }
                };

                let domain_constant = match self.vars[&domain_var].as_constant() {
                    Some(domain_constant) => domain_constant,
                    None => {
                        return Err(RuntimeError::InternalError(InternalError::NotAConstant {
                            name: "domain separator".to_string(),
                            location: self.get_location(),
                        }))
                    }
                };

                vec![domain_constant]
            }
            _ => vec![],
        };

        // Convert `AcirVar` to `FunctionInput`
        let inputs = self.prepare_inputs_for_black_box_func_call(inputs)?;

        // Call Black box with `FunctionInput`
<<<<<<< HEAD
        let outputs = self.acir_ir.call_black_box(name, &inputs, constants, output_count);
=======
        let outputs = self.acir_ir.call_black_box(name, inputs, constants)?;
>>>>>>> 9b417da0

        // Convert `Witness` values which are now constrained to be the output of the
        // black box function call into `AcirVar`s.
        //
        // We do not apply range information on the output of the black box function.
        // See issue #1439
        Ok(vecmap(&outputs, |witness_index| self.add_data(AcirVarData::Witness(*witness_index))))
    }

    /// Black box function calls expect their inputs to be in a specific data structure (FunctionInput).
    ///
    /// This function will convert `AcirVar` into `FunctionInput` for a blackbox function call.
    fn prepare_inputs_for_black_box_func_call(
        &mut self,
        inputs: Vec<AcirValue>,
<<<<<<< HEAD
    ) -> Result<Vec<Vec<FunctionInput>>, AcirGenError> {
=======
    ) -> Result<Vec<FunctionInput>, RuntimeError> {
>>>>>>> 9b417da0
        let mut witnesses = Vec::new();
        for input in inputs {
            let mut single_val_witnesses = Vec::new();
            for (input, typ) in input.flatten() {
                let var_data = &self.vars[&input];

                // Intrinsics only accept Witnesses. This is not a limitation of the
                // intrinsics, its just how we have defined things. Ideally, we allow
                // constants too.
                let expr = var_data.to_expression();
                let witness = self.acir_ir.get_or_create_witness(&expr);
                let num_bits = typ.bit_size();
                single_val_witnesses.push(FunctionInput { witness, num_bits });
            }
            witnesses.push(single_val_witnesses);
        }
        Ok(witnesses)
    }

    /// Returns a vector of `AcirVar`s constrained to be the decomposition of the given input
    /// over given radix.
    ///
    /// The `AcirVar`s for the `radix_var` and `limb_count_var` must be a constant
    ///
    /// TODO: support radix larger than field modulus
    pub(crate) fn radix_decompose(
        &mut self,
        endian: Endian,
        input_var: AcirVar,
        radix_var: AcirVar,
        limb_count_var: AcirVar,
        result_element_type: AcirType,
    ) -> Result<Vec<AcirValue>, RuntimeError> {
        let radix = match self.vars[&radix_var].as_constant() {
            Some(radix) => radix.to_u128() as u32,
            None => {
                return Err(RuntimeError::InternalError(InternalError::NotAConstant {
                    name: "radix".to_string(),
                    location: self.get_location(),
                }));
            }
        };

        let limb_count = match self.vars[&limb_count_var].as_constant() {
            Some(limb_count) => limb_count.to_u128() as u32,
            None => {
                return Err(RuntimeError::InternalError(InternalError::NotAConstant {
                    name: "limb_size".to_string(),
                    location: self.get_location(),
                }));
            }
        };

        let input_expr = &self.vars[&input_var].to_expression();

        let bit_size = u32::BITS - (radix - 1).leading_zeros();
        let limbs = self.acir_ir.radix_le_decompose(input_expr, radix, limb_count, bit_size)?;

        let mut limb_vars = vecmap(limbs, |witness| {
            let witness = self.add_data(AcirVarData::Witness(witness));
            AcirValue::Var(witness, result_element_type.clone())
        });

        if endian == Endian::Big {
            limb_vars.reverse();
        }

        // For legacy reasons (see #617) the to_radix interface supports 256 bits even though
        // FieldElement::max_num_bits() is only 254 bits. Any limbs beyond the specified count
        // become zero padding.
        let max_decomposable_bits: u32 = 256;
        let limb_count_with_padding = max_decomposable_bits / bit_size;
        let zero = self.add_constant(FieldElement::zero());
        while limb_vars.len() < limb_count_with_padding as usize {
            limb_vars.push(AcirValue::Var(zero, result_element_type.clone()));
        }

        Ok(vec![AcirValue::Array(limb_vars.into())])
    }

    /// Returns `AcirVar`s constrained to be the bit decomposition of the provided input
    pub(crate) fn bit_decompose(
        &mut self,
        endian: Endian,
        input_var: AcirVar,
        limb_count_var: AcirVar,
        result_element_type: AcirType,
    ) -> Result<Vec<AcirValue>, RuntimeError> {
        let two_var = self.add_constant(FieldElement::from(2_u128));
        self.radix_decompose(endian, input_var, two_var, limb_count_var, result_element_type)
    }

    /// Prints the given `AcirVar`s as witnesses.
    pub(crate) fn print(&mut self, input: Vec<AcirValue>) -> Result<(), RuntimeError> {
        let input = Self::flatten_values(input);

        let witnesses = vecmap(input, |acir_var| {
            let var_data = &self.vars[&acir_var];
            let expr = var_data.to_expression();
            self.acir_ir.get_or_create_witness(&expr)
        });
        self.acir_ir.call_print(witnesses);
        Ok(())
    }

    /// Flatten the given Vector of AcirValues into a single vector of only variables.
    /// Each AcirValue::Array in the vector is recursively flattened, so each element
    /// will flattened into the resulting Vec. E.g. flatten_values([1, [2, 3]) == [1, 2, 3].
    fn flatten_values(values: Vec<AcirValue>) -> Vec<AcirVar> {
        let mut acir_vars = Vec::with_capacity(values.len());
        for value in values {
            Self::flatten_value(&mut acir_vars, value);
        }
        acir_vars
    }

    /// Recursive helper for flatten_values to flatten a single AcirValue into the result vector.
    pub(crate) fn flatten_value(acir_vars: &mut Vec<AcirVar>, value: AcirValue) {
        match value {
            AcirValue::Var(acir_var, _) => acir_vars.push(acir_var),
            AcirValue::Array(array) => {
                for value in array {
                    Self::flatten_value(acir_vars, value);
                }
            }
            AcirValue::DynamicArray(_) => unreachable!("Cannot flatten a dynamic array"),
        }
    }

    /// Terminates the context and takes the resulting `GeneratedAcir`
    pub(crate) fn finish(mut self, inputs: Vec<u32>) -> GeneratedAcir {
        self.acir_ir.input_witnesses = vecmap(inputs, Witness);
        self.acir_ir
    }

    /// Adds `Data` into the context and assigns it a Variable.
    ///
    /// Variable can be seen as an index into the context.
    /// We use a two-way map so that it is efficient to lookup
    /// either the key or the value.
    fn add_data(&mut self, data: AcirVarData) -> AcirVar {
        let id = AcirVar(self.vars.len());
        self.vars.insert(id, data);
        id
    }

    pub(crate) fn brillig(
        &mut self,
        predicate: AcirVar,
        code: Vec<BrilligOpcode>,
        inputs: Vec<AcirValue>,
        outputs: Vec<AcirType>,
    ) -> Result<Vec<AcirValue>, InternalError> {
        let b_inputs = try_vecmap(inputs, |i| match i {
            AcirValue::Var(var, _) => {
                Ok(BrilligInputs::Single(self.vars[&var].to_expression().into_owned()))
            }
            AcirValue::Array(vars) => {
                let mut var_expressions: Vec<Expression> = Vec::new();
                for var in vars {
                    self.brillig_array_input(&mut var_expressions, var)?;
                }
                Ok(BrilligInputs::Array(var_expressions))
            }
            AcirValue::DynamicArray(_) => {
                let mut var_expressions = Vec::new();
                self.brillig_array_input(&mut var_expressions, i)?;
                Ok(BrilligInputs::Array(var_expressions))
            }
        })?;

        let mut b_outputs = Vec::new();
        let outputs_var = vecmap(outputs, |output| match output {
            AcirType::NumericType(_) => {
                let witness_index = self.acir_ir.next_witness_index();
                b_outputs.push(BrilligOutputs::Simple(witness_index));
                let var = self.add_data(AcirVarData::Witness(witness_index));
                AcirValue::Var(var, output.clone())
            }
            AcirType::Array(element_types, size) => {
                let (acir_value, witnesses) = self.brillig_array_output(&element_types, size);
                b_outputs.push(BrilligOutputs::Array(witnesses));
                acir_value
            }
        });
        let predicate = self.vars[&predicate].to_expression().into_owned();
        self.acir_ir.brillig(Some(predicate), code, b_inputs, b_outputs);

        Ok(outputs_var)
    }

    fn brillig_array_input(
        &mut self,
        var_expressions: &mut Vec<Expression>,
        input: AcirValue,
    ) -> Result<(), InternalError> {
        match input {
            AcirValue::Var(var, _) => {
                var_expressions.push(self.vars[&var].to_expression().into_owned());
            }
            AcirValue::Array(vars) => {
                for var in vars {
                    self.brillig_array_input(var_expressions, var)?;
                }
            }
            AcirValue::DynamicArray(AcirDynamicArray { block_id, len }) => {
                for i in 0..len {
                    // We generate witnesses corresponding to the array values
                    let index = AcirValue::Var(
                        self.add_constant(FieldElement::from(i as u128)),
                        AcirType::NumericType(NumericType::NativeField),
                    );
                    let index_var = index.into_var()?;

                    let value_read_var = self.read_from_memory(block_id, &index_var)?;
                    let value_read = AcirValue::Var(
                        value_read_var,
                        AcirType::NumericType(NumericType::NativeField),
                    );

                    self.brillig_array_input(var_expressions, value_read)?;
                }
            }
        }
        Ok(())
    }

    /// Recursively create acir values for returned arrays. This is necessary because a brillig returned array can have nested arrays as elements.
    /// A singular array of witnesses is collected for a top level array, by deflattening the assigned witnesses at each level.
    fn brillig_array_output(
        &mut self,
        element_types: &[AcirType],
        size: usize,
    ) -> (AcirValue, Vec<Witness>) {
        let mut witnesses = Vec::new();
        let mut array_values = im::Vector::new();
        for _ in 0..size {
            for element_type in element_types {
                match element_type {
                    AcirType::Array(nested_element_types, nested_size) => {
                        let (nested_acir_value, mut nested_witnesses) =
                            self.brillig_array_output(nested_element_types, *nested_size);
                        witnesses.append(&mut nested_witnesses);
                        array_values.push_back(nested_acir_value);
                    }
                    AcirType::NumericType(_) => {
                        let witness_index = self.acir_ir.next_witness_index();
                        witnesses.push(witness_index);
                        let var = self.add_data(AcirVarData::Witness(witness_index));
                        array_values.push_back(AcirValue::Var(var, element_type.clone()));
                    }
                }
            }
        }
        (AcirValue::Array(array_values), witnesses)
    }

    /// Generate output variables that are constrained to be the sorted inputs
    /// The outputs are the sorted inputs iff
    /// outputs are sorted and
    /// outputs are a permutation of the inputs
    pub(crate) fn sort(
        &mut self,
        inputs: Vec<AcirVar>,
        bit_size: u32,
        predicate: AcirVar,
    ) -> Result<Vec<AcirVar>, RuntimeError> {
        let len = inputs.len();
        // Convert the inputs into expressions
        let inputs_expr = vecmap(inputs, |input| self.vars[&input].to_expression().into_owned());
        // Generate output witnesses
        let outputs_witness = vecmap(0..len, |_| self.acir_ir.next_witness_index());
        let output_expr =
            vecmap(&outputs_witness, |witness_index| Expression::from(*witness_index));
        let outputs_var = vecmap(&outputs_witness, |witness_index| {
            self.add_data(AcirVarData::Witness(*witness_index))
        });

        // Enforce the outputs to be a permutation of the inputs
        self.acir_ir.permutation(&inputs_expr, &output_expr)?;

        // Enforce the outputs to be sorted
        for i in 0..(outputs_var.len() - 1) {
            self.less_than_constrain(outputs_var[i], outputs_var[i + 1], bit_size, predicate)?;
        }

        Ok(outputs_var)
    }
    /// Converts an AcirVar to a Witness
    fn var_to_witness(&mut self, var: AcirVar) -> Result<Witness, InternalError> {
        let var_data = match self.vars.get(&var) {
            Some(var_data) => var_data,
            None => return Err(InternalError::UndeclaredAcirVar { location: self.get_location() }),
        };
        Ok(self.acir_ir.get_or_create_witness(&var_data.to_expression()))
    }

    /// Constrain lhs to be less than rhs
    fn less_than_constrain(
        &mut self,
        lhs: AcirVar,
        rhs: AcirVar,
        bit_size: u32,
        predicate: AcirVar,
    ) -> Result<(), RuntimeError> {
        let lhs_less_than_rhs = self.more_than_eq_var(rhs, lhs, bit_size, predicate)?;
        self.maybe_eq_predicate(lhs_less_than_rhs, predicate)
    }

    /// Returns a Variable that is constrained to be the result of reading
    /// from the memory `block_id` at the given `index`.
    pub(crate) fn read_from_memory(
        &mut self,
        block_id: BlockId,
        index: &AcirVar,
    ) -> Result<AcirVar, InternalError> {
        // Fetch the witness corresponding to the index
        let index_witness = self.var_to_witness(*index)?;

        // Create a Variable to hold the result of the read and extract the corresponding Witness
        let value_read_var = self.add_variable();
        let value_read_witness = self.var_to_witness(value_read_var)?;

        // Add the memory read operation to the list of opcodes
        let op = MemOp::read_at_mem_index(index_witness.into(), value_read_witness);
        self.acir_ir.opcodes.push(Opcode::MemoryOp { block_id, op });

        Ok(value_read_var)
    }

    /// Constrains the Variable `value` to be the new value located at `index` in the memory `block_id`.
    pub(crate) fn write_to_memory(
        &mut self,
        block_id: BlockId,
        index: &AcirVar,
        value: &AcirVar,
    ) -> Result<(), InternalError> {
        // Fetch the witness corresponding to the index
        //
        let index_witness = self.var_to_witness(*index)?;

        // Fetch the witness corresponding to the value to be written
        let value_write_witness = self.var_to_witness(*value)?;

        // Add the memory write operation to the list of opcodes
        let op = MemOp::write_to_mem_index(index_witness.into(), value_write_witness.into());
        self.acir_ir.opcodes.push(Opcode::MemoryOp { block_id, op });
        Ok(())
    }

    /// Initializes an array in memory with the given values `optional_values`.
    /// If `optional_values` is empty, then the array is initialized with zeros.
    pub(crate) fn initialize_array(
        &mut self,
        block_id: BlockId,
        len: usize,
        optional_values: Option<&[AcirValue]>,
    ) -> Result<(), InternalError> {
        // If the optional values are supplied, then we fill the initialized
        // array with those values. If not, then we fill it with zeros.
        let initialized_values = match optional_values {
            None => {
                let zero = self.add_constant(FieldElement::zero());
                let zero_witness = self.var_to_witness(zero)?;
                vec![zero_witness; len]
            }
            Some(optional_values) => try_vecmap(optional_values, |value| {
                let value = value.clone().into_var()?;
                self.var_to_witness(value)
            })?,
        };

        self.acir_ir.opcodes.push(Opcode::MemoryInit { block_id, init: initialized_values });
        Ok(())
    }
}

/// Enum representing the possible values that a
/// Variable can be given.
#[derive(Debug, Eq, Clone)]
enum AcirVarData {
    Witness(Witness),
    Expr(Expression),
    Const(FieldElement),
}

impl PartialEq for AcirVarData {
    fn eq(&self, other: &Self) -> bool {
        match (self, other) {
            (Self::Witness(l0), Self::Witness(r0)) => l0 == r0,
            (Self::Expr(l0), Self::Expr(r0)) => l0 == r0,
            (Self::Const(l0), Self::Const(r0)) => l0 == r0,
            _ => false,
        }
    }
}

// TODO: check/test this hash impl
impl std::hash::Hash for AcirVarData {
    fn hash<H: std::hash::Hasher>(&self, state: &mut H) {
        core::mem::discriminant(self).hash(state);
    }
}

impl AcirVarData {
    /// Returns a FieldElement, if the underlying `AcirVarData`
    /// represents a constant.
    pub(crate) fn as_constant(&self) -> Option<FieldElement> {
        if let AcirVarData::Const(field) = self {
            return Some(*field);
        }
        None
    }
    /// Converts all enum variants to an Expression.
    pub(crate) fn to_expression(&self) -> Cow<Expression> {
        match self {
            AcirVarData::Witness(witness) => Cow::Owned(Expression::from(*witness)),
            AcirVarData::Expr(expr) => Cow::Borrowed(expr),
            AcirVarData::Const(constant) => Cow::Owned(Expression::from(*constant)),
        }
    }
}

/// A Reference to an `AcirVarData`
#[derive(Debug, Copy, Clone, PartialEq, Eq, Hash)]
pub(crate) struct AcirVar(usize);<|MERGE_RESOLUTION|>--- conflicted
+++ resolved
@@ -677,12 +677,8 @@
         &mut self,
         name: BlackBoxFunc,
         mut inputs: Vec<AcirValue>,
-<<<<<<< HEAD
         output_count: usize,
-    ) -> Result<Vec<AcirVar>, AcirGenError> {
-=======
     ) -> Result<Vec<AcirVar>, RuntimeError> {
->>>>>>> 9b417da0
         // Separate out any arguments that should be constants
         let constants = match name {
             BlackBoxFunc::Pedersen => {
@@ -717,11 +713,7 @@
         let inputs = self.prepare_inputs_for_black_box_func_call(inputs)?;
 
         // Call Black box with `FunctionInput`
-<<<<<<< HEAD
-        let outputs = self.acir_ir.call_black_box(name, &inputs, constants, output_count);
-=======
-        let outputs = self.acir_ir.call_black_box(name, inputs, constants)?;
->>>>>>> 9b417da0
+        let outputs = self.acir_ir.call_black_box(name, &inputs, constants, output_count)?;
 
         // Convert `Witness` values which are now constrained to be the output of the
         // black box function call into `AcirVar`s.
@@ -737,11 +729,7 @@
     fn prepare_inputs_for_black_box_func_call(
         &mut self,
         inputs: Vec<AcirValue>,
-<<<<<<< HEAD
-    ) -> Result<Vec<Vec<FunctionInput>>, AcirGenError> {
-=======
-    ) -> Result<Vec<FunctionInput>, RuntimeError> {
->>>>>>> 9b417da0
+    ) -> Result<Vec<Vec<FunctionInput>>, RuntimeError> {
         let mut witnesses = Vec::new();
         for input in inputs {
             let mut single_val_witnesses = Vec::new();
