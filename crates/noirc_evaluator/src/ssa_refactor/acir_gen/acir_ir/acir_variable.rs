--- conflicted
+++ resolved
@@ -17,11 +17,7 @@
     FieldElement,
 };
 use iter_extended::vecmap;
-<<<<<<< HEAD
-
-=======
 use std::collections::HashMap;
->>>>>>> 2e330e09
 use std::{borrow::Cow, hash::Hash};
 
 #[derive(Clone, Debug, PartialEq, Eq, Hash)]
