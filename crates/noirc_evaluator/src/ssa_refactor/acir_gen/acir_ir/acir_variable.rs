use crate::ssa_refactor::acir_gen::AcirValue;
use crate::ssa_refactor::ir::types::Type as SsaType;
use crate::ssa_refactor::ir::{instruction::Endian, map::TwoWayMap, types::NumericType};
use acvm::acir::brillig_vm::Opcode as BrilligOpcode;

use super::{errors::AcirGenError, generated_acir::GeneratedAcir};
use acvm::{
    acir::{
        circuit::opcodes::FunctionInput,
        native_types::{Expression, Witness},
        BlackBoxFunc,
    },
    FieldElement,
};
use iter_extended::vecmap;
use std::{borrow::Cow, hash::Hash};

#[derive(Copy, Clone, Debug, PartialEq, Eq, Hash)]
/// High level Type descriptor for Variables.
///
/// One can think of Expression/Witness/Const
/// as low level types which can represent high level types.
///
/// An Expression can represent a u32 for example.
/// We could store this information when we do a range constraint
/// but this information is readily available by the caller so
/// we allow the user to pass it in.
pub(crate) struct AcirType(NumericType);

impl AcirType {
    /// Returns the bit size of the underlying type
    fn bit_size(&self) -> u32 {
        match self.0 {
            NumericType::Signed { bit_size } => bit_size,
            NumericType::Unsigned { bit_size } => bit_size,
            NumericType::NativeField => FieldElement::max_num_bits(),
        }
    }

    /// Returns a boolean type
    fn boolean() -> Self {
        AcirType(NumericType::Unsigned { bit_size: 1 })
    }
}
impl From<SsaType> for AcirType {
    fn from(value: SsaType) -> Self {
        match value {
            SsaType::Numeric(numeric_type) => AcirType(numeric_type),
            _ => unreachable!("The type {value}  cannot be represented in ACIR"),
        }
    }
}

#[derive(Debug, Default)]
/// Context object which holds the relationship between
/// `Variables`(AcirVar) and types such as `Expression` and `Witness`
/// which are placed into ACIR.
pub(crate) struct AcirContext {
    /// Two-way map that links `AcirVar` to `AcirVarData`.
    ///
    /// The vars object is an instance of the `TwoWayMap`, which provides a bidirectional mapping between `AcirVar` and `AcirVarData`.
    vars: TwoWayMap<AcirVar, AcirVarData>,

    /// An in-memory representation of ACIR.
    ///
    /// This struct will progressively be populated
    /// based on the methods called.
    /// For example, If one was to add two Variables together,
    /// then the `acir_ir` will be populated to assert this
    /// addition.
    acir_ir: GeneratedAcir,
}

impl AcirContext {
    /// Adds a constant to the context and assigns a Variable to represent it
    pub(crate) fn add_constant(&mut self, constant: FieldElement) -> AcirVar {
        let constant_data = AcirVarData::Const(constant);
        self.add_data(constant_data)
    }

    /// Adds a Variable to the context, whose exact value is resolved at
    /// runtime.
    pub(crate) fn add_variable(&mut self) -> AcirVar {
        let var_index = self.acir_ir.next_witness_index();

        let var_data = AcirVarData::Witness(var_index);

        self.add_data(var_data)
    }

    /// Adds a new Variable to context whose value will
    /// be constrained to be the negation of `var`.
    ///
    /// Note: `Variables` are immutable.
    pub(crate) fn neg_var(&mut self, var: AcirVar) -> AcirVar {
        let var_data = &self.vars[var];
        match var_data {
            AcirVarData::Witness(witness) => {
                let mut expr = Expression::default();
                expr.push_addition_term(-FieldElement::one(), *witness);

                self.add_data(AcirVarData::Expr(expr))
            }
            AcirVarData::Expr(expr) => self.add_data(AcirVarData::Expr(-expr)),
            AcirVarData::Const(constant) => self.add_data(AcirVarData::Const(-*constant)),
        }
    }

    /// Adds a new Variable to context whose value will
    /// be constrained to be the inverse of `var`.
    pub(crate) fn inv_var(&mut self, var: AcirVar) -> Result<AcirVar, AcirGenError> {
        let var_data = &self.vars[var];
        let inverted_witness = match var_data {
            AcirVarData::Witness(witness) => {
                let expr = Expression::from(*witness);
                self.acir_ir.directive_inverse(&expr)
            }
            AcirVarData::Expr(expr) => self.acir_ir.directive_inverse(expr),
            AcirVarData::Const(constant) => {
                // Note that this will return a 0 if the inverse is not available
                let result_var = self.add_data(AcirVarData::Const(constant.inverse()));
                return Ok(result_var);
            }
        };
        let inverted_var = self.add_data(AcirVarData::Witness(inverted_witness));

        let should_be_one = self.mul_var(inverted_var, var)?;
        self.assert_eq_one(should_be_one);

        Ok(inverted_var)
    }

    /// Constrains the lhs to be equal to the constant value `1`
    pub(crate) fn assert_eq_one(&mut self, var: AcirVar) {
        let one_var = self.add_constant(FieldElement::one());
        self.assert_eq_var(var, one_var);
    }

    /// Returns an `AcirVar` that is `1` if `lhs` equals `rhs` and
    /// 0 otherwise.
    pub(crate) fn eq_var(&mut self, lhs: AcirVar, rhs: AcirVar) -> Result<AcirVar, AcirGenError> {
        let lhs_data = &self.vars[lhs];
        let rhs_data = &self.vars[rhs];

        let lhs_expr = lhs_data.to_expression();
        let rhs_expr = rhs_data.to_expression();

        let is_equal_witness = self.acir_ir.is_equal(&lhs_expr, &rhs_expr);
        let result_var = self.add_data(AcirVarData::Witness(is_equal_witness));
        Ok(result_var)
    }

    /// Returns an `AcirVar` that is the XOR result of `lhs` & `rhs`.
    pub(crate) fn xor_var(
        &mut self,
        lhs: AcirVar,
        rhs: AcirVar,
        bit_size: u32,
    ) -> Result<AcirVar, AcirGenError> {
        let inputs = vec![(AcirValue::Var(lhs), bit_size), (AcirValue::Var(rhs), bit_size)];
        let mut outputs = self.black_box_function(BlackBoxFunc::XOR, inputs)?;
        Ok(outputs.swap_remove(0).into_var())
    }

    /// Returns an `AcirVar` that is the AND result of `lhs` & `rhs`.
    pub(crate) fn and_var(
        &mut self,
        lhs: AcirVar,
        rhs: AcirVar,
<<<<<<< HEAD
        bit_size: u32,
    ) -> Result<AcirVar, AcirGenError> {
        let inputs = vec![(AcirValue::Var(lhs), bit_size), (AcirValue::Var(rhs), bit_size)];
        let mut outputs = self.black_box_function(BlackBoxFunc::AND, inputs)?;
        Ok(outputs.swap_remove(0).into_var())
=======
        typ: AcirType,
    ) -> Result<AcirVar, AcirGenError> {
        let outputs = self.black_box_function(BlackBoxFunc::AND, vec![lhs, rhs])?;
        let result = outputs[0];
        self.variables_to_types.insert(result, typ);
        Ok(result)
>>>>>>> cc1bdf7c
    }

    /// Returns an `AcirVar` that is the OR result of `lhs` & `rhs`.
    pub(crate) fn or_var(
        &mut self,
        lhs: AcirVar,
        rhs: AcirVar,
        bit_size: u32,
    ) -> Result<AcirVar, AcirGenError> {
        let result = if bit_size == 1 {
            // Operands are booleans
            // a + b - ab
            let sum = self.add_var(lhs, rhs)?;
            let mul = self.mul_var(lhs, rhs)?;
            self.sub_var(sum, mul)?
        } else {
            // Implement OR in terms of AND
            // max - ((max - a) AND (max -b))
            // Subtracting from max flips the bits, so this is effectively:
            // (NOT a) NAND (NOT b)
            let max = self.add_constant(FieldElement::from((1_u128 << bit_size) - 1));
<<<<<<< HEAD
            let a = self.sub_var(max, lhs);
            let b = self.sub_var(max, rhs);
            let inputs = vec![(AcirValue::Var(a), bit_size), (AcirValue::Var(b), bit_size)];
            let mut output = self.black_box_function(BlackBoxFunc::AND, inputs)?;
            self.sub_var(max, output.swap_remove(0).into_var())
=======
            let a = self.sub_var(max, lhs)?;
            let b = self.sub_var(max, rhs)?;
            // We track the bit sizes of these intermediaries so that blackbox input generation
            // infers them correctly.
            self.variables_to_types.insert(a, lhs_type);
            self.variables_to_types.insert(b, lhs_type);
            let output = self.black_box_function(BlackBoxFunc::AND, vec![a, b])?;
            self.sub_var(max, output[0])?
>>>>>>> cc1bdf7c
        };
        Ok(result)
    }

    /// Constrains the `lhs` and `rhs` to be equal.
    pub(crate) fn assert_eq_var(&mut self, lhs: AcirVar, rhs: AcirVar) {
        // TODO: could use sub_var and then assert_eq_zero
        let lhs_data = &self.vars[lhs];
        let rhs_data = &self.vars[rhs];

        match (lhs_data, rhs_data) {
            (AcirVarData::Witness(witness), AcirVarData::Expr(expr))
            | (AcirVarData::Expr(expr), AcirVarData::Witness(witness)) => {
                self.acir_ir.assert_is_zero(expr - *witness);
            }
            (AcirVarData::Witness(witness), AcirVarData::Const(constant))
            | (AcirVarData::Const(constant), AcirVarData::Witness(witness)) => self
                .acir_ir
                .assert_is_zero(&Expression::from(*witness) - &Expression::from(*constant)),
            (AcirVarData::Expr(expr), AcirVarData::Const(constant))
            | (AcirVarData::Const(constant), AcirVarData::Expr(expr)) => {
                self.acir_ir.assert_is_zero(expr.clone() - *constant);
            }
            (AcirVarData::Expr(lhs_expr), AcirVarData::Expr(rhs_expr)) => {
                self.acir_ir.assert_is_zero(lhs_expr - rhs_expr);
            }
            (AcirVarData::Witness(lhs_witness), AcirVarData::Witness(rhs_witness)) => self
                .acir_ir
                .assert_is_zero(&Expression::from(*lhs_witness) - &Expression::from(*rhs_witness)),
            (AcirVarData::Const(lhs_constant), AcirVarData::Const(rhs_constant)) => {
                // TODO: for constants, we add it as a gate.
                // TODO: Assuming users will never want to create unsatisfiable programs
                // TODO: We could return an error here instead
                self.acir_ir.assert_is_zero(Expression::from(FieldElement::from(
                    lhs_constant == rhs_constant,
                )));
            }
        };
    }

    /// Adds a new Variable to context whose value will
    /// be constrained to be the division of `lhs` and `rhs`
    pub(crate) fn div_var(
        &mut self,
        lhs: AcirVar,
        rhs: AcirVar,
        _typ: AcirType,
    ) -> Result<AcirVar, AcirGenError> {
        let inv_rhs = self.inv_var(rhs)?;
        self.mul_var(lhs, inv_rhs)
    }

    /// Adds a new Variable to context whose value will
    /// be constrained to be the multiplication of `lhs` and `rhs`
    pub(crate) fn mul_var(&mut self, lhs: AcirVar, rhs: AcirVar) -> Result<AcirVar, AcirGenError> {
        let lhs_data = &self.vars[lhs];
        let rhs_data = &self.vars[rhs];
        let result = match (lhs_data, rhs_data) {
            (AcirVarData::Witness(witness), AcirVarData::Expr(expr))
            | (AcirVarData::Expr(expr), AcirVarData::Witness(witness)) => {
                let expr_as_witness = self.acir_ir.get_or_create_witness(expr);
                let mut expr = Expression::default();
                expr.push_multiplication_term(FieldElement::one(), *witness, expr_as_witness);

                self.add_data(AcirVarData::Expr(expr))
            }
            (AcirVarData::Witness(witness), AcirVarData::Const(constant))
            | (AcirVarData::Const(constant), AcirVarData::Witness(witness)) => {
                let mut expr = Expression::default();
                expr.push_addition_term(*constant, *witness);
                self.add_data(AcirVarData::Expr(expr))
            }
            (AcirVarData::Const(constant), AcirVarData::Expr(expr))
            | (AcirVarData::Expr(expr), AcirVarData::Const(constant)) => {
                self.add_data(AcirVarData::Expr(expr * *constant))
            }
            (AcirVarData::Witness(lhs_witness), AcirVarData::Witness(rhs_witness)) => {
                let mut expr = Expression::default();
                expr.push_multiplication_term(FieldElement::one(), *lhs_witness, *rhs_witness);
                self.add_data(AcirVarData::Expr(expr))
            }
            (AcirVarData::Const(lhs_constant), AcirVarData::Const(rhs_constant)) => {
                self.add_data(AcirVarData::Const(*lhs_constant * *rhs_constant))
            }
            (AcirVarData::Expr(lhs_expr), AcirVarData::Expr(rhs_expr)) => {
                let lhs_expr_as_witness = self.acir_ir.get_or_create_witness(lhs_expr);
                let rhs_expr_as_witness = self.acir_ir.get_or_create_witness(rhs_expr);
                let mut expr = Expression::default();
                expr.push_multiplication_term(
                    FieldElement::one(),
                    lhs_expr_as_witness,
                    rhs_expr_as_witness,
                );
                self.add_data(AcirVarData::Expr(expr))
            }
        };
        Ok(result)
    }

    /// Adds a new Variable to context whose value will
    /// be constrained to be the subtraction of `lhs` and `rhs`
    pub(crate) fn sub_var(&mut self, lhs: AcirVar, rhs: AcirVar) -> Result<AcirVar, AcirGenError> {
        let neg_rhs = self.neg_var(rhs);
        self.add_var(lhs, neg_rhs)
    }

    /// Adds a new Variable to context whose value will
    /// be constrained to be the addition of `lhs` and `rhs`
    pub(crate) fn add_var(&mut self, lhs: AcirVar, rhs: AcirVar) -> Result<AcirVar, AcirGenError> {
        let lhs_data = &self.vars[lhs];
        let rhs_data = &self.vars[rhs];
        let result = match (lhs_data, rhs_data) {
            (AcirVarData::Witness(witness), AcirVarData::Expr(expr))
            | (AcirVarData::Expr(expr), AcirVarData::Witness(witness)) => {
                self.add_data(AcirVarData::Expr(expr + &Expression::from(*witness)))
            }
            (AcirVarData::Witness(witness), AcirVarData::Const(constant))
            | (AcirVarData::Const(constant), AcirVarData::Witness(witness)) => self.add_data(
                AcirVarData::Expr(&Expression::from(*witness) + &Expression::from(*constant)),
            ),
            (AcirVarData::Expr(expr), AcirVarData::Const(constant))
            | (AcirVarData::Const(constant), AcirVarData::Expr(expr)) => {
                self.add_data(AcirVarData::Expr(expr + &Expression::from(*constant)))
            }
            (AcirVarData::Expr(lhs_expr), AcirVarData::Expr(rhs_expr)) => {
                self.add_data(AcirVarData::Expr(lhs_expr + rhs_expr))
            }
            (AcirVarData::Witness(lhs), AcirVarData::Witness(rhs)) => {
                // TODO: impl Add for Witness which returns an Expression instead of the below
                self.add_data(AcirVarData::Expr(&Expression::from(*lhs) + &Expression::from(*rhs)))
            }
            (AcirVarData::Const(lhs_const), AcirVarData::Const(rhs_const)) => {
                self.add_data(AcirVarData::Const(*lhs_const + *rhs_const))
            }
        };
        Ok(result)
    }

    /// Adds a new variable that is constrained to be the logical NOT of `x`.
    ///
    /// `x` must be a 1-bit integer (i.e. a boolean)
    pub(crate) fn not_var(&mut self, x: AcirVar) -> AcirVar {
        // Since `x` can only be 0 or 1, we can derive NOT as 1 - x
        match &self.vars[x] {
            AcirVarData::Const(constant) => {
                self.add_data(AcirVarData::Expr(&Expression::one() - &Expression::from(*constant)))
            }
            AcirVarData::Expr(expr) => self.add_data(AcirVarData::Expr(&Expression::one() - expr)),
            AcirVarData::Witness(witness) => {
                self.add_data(AcirVarData::Expr(&Expression::one() - *witness))
            }
        }
    }

    /// Returns an `AcirVar` that is constrained to be `lhs << rhs`.
    ///
    /// We convert left shifts to multiplications, so this is equivalent to
    /// `lhs * 2^rhs`.
    ///
    /// We currently require `rhs` to be a constant
    /// however this can be extended, see #1478.
    pub(crate) fn shift_left_var(
        &mut self,
        lhs: AcirVar,
        rhs: AcirVar,
        _typ: AcirType,
    ) -> Result<AcirVar, AcirGenError> {
        let rhs_data = &self.vars[rhs];

        // Compute 2^{rhs}
        let two_pow_rhs = match rhs_data.as_constant() {
            Some(exponent) => FieldElement::from(2_i128).pow(&exponent),
            None => unimplemented!("rhs must be a constant when doing a right shift"),
        };
        let two_pow_rhs_var = self.add_constant(two_pow_rhs);

        self.mul_var(lhs, two_pow_rhs_var)
    }

    /// Returns the quotient and remainder such that lhs = rhs * quotient + remainder
    fn euclidean_division_var(
        &mut self,
        lhs: AcirVar,
        rhs: AcirVar,
        bit_size: u32,
    ) -> Result<(AcirVar, AcirVar), AcirGenError> {
        let predicate = Expression::one();

        let lhs_data = &self.vars[lhs];
        let rhs_data = &self.vars[rhs];

        let lhs_expr = lhs_data.to_expression();
        let rhs_expr = rhs_data.to_expression();

        let (quotient, remainder) =
            self.acir_ir.euclidean_division(&lhs_expr, &rhs_expr, bit_size, &predicate)?;

        let quotient_var = self.add_data(AcirVarData::Witness(quotient));
        let remainder_var = self.add_data(AcirVarData::Witness(remainder));

        Ok((quotient_var, remainder_var))
    }

    /// Returns a variable which is constrained to be `lhs mod rhs`
    pub(crate) fn modulo_var(
        &mut self,
        lhs: AcirVar,
        rhs: AcirVar,
        bit_size: u32,
    ) -> Result<AcirVar, AcirGenError> {
        let (_, remainder) = self.euclidean_division_var(lhs, rhs, bit_size)?;
        Ok(remainder)
    }

    /// Returns an `AcirVar` that is constrained to be `lhs >> rhs`.
    ///
    /// We convert right shifts to divisions, so this is equivalent to
    /// `lhs / 2^rhs`.
    ///
    /// We currently require `rhs` to be a constant
    /// however this can be extended, see #1478.
    ///
    /// This code is doing a field division instead of an integer division,
    /// see #1479 about how this is expected to change.
    pub(crate) fn shift_right_var(
        &mut self,
        lhs: AcirVar,
        rhs: AcirVar,
        typ: AcirType,
    ) -> Result<AcirVar, AcirGenError> {
        let rhs_data = &self.vars[rhs];

        // Compute 2^{rhs}
        let two_pow_rhs = match rhs_data.as_constant() {
            Some(exponent) => FieldElement::from(2_i128).pow(&exponent),
            None => unimplemented!("rhs must be a constant when doing a right shift"),
        };
        let two_pow_rhs_var = self.add_constant(two_pow_rhs);

        self.div_var(lhs, two_pow_rhs_var, typ)
    }

    /// Converts the `AcirVar` to a `Witness` if it hasn't been already, and appends it to the
    /// `GeneratedAcir`'s return witnesses.
    pub(crate) fn return_var(&mut self, acir_var: AcirVar) {
        let acir_var_data = self.vars.get(&acir_var).expect("ICE: return of undeclared AcirVar");
        // TODO: Add caching to prevent expressions from being needlessly duplicated
        let witness = match acir_var_data {
            AcirVarData::Const(constant) => {
                self.acir_ir.get_or_create_witness(&Expression::from(*constant))
            }
            AcirVarData::Expr(expr) => self.acir_ir.get_or_create_witness(expr),
            AcirVarData::Witness(witness) => *witness,
        };
        self.acir_ir.push_return_witness(witness);
    }

    /// Constrains the `AcirVar` variable to be of type `NumericType`.
    pub(crate) fn numeric_cast_var(
        &mut self,
        variable: AcirVar,
        numeric_type: &NumericType,
    ) -> Result<AcirVar, AcirGenError> {
        let data = &self.vars[variable];
        match numeric_type {
            NumericType::Signed { .. } => todo!("signed integer conversion is unimplemented"),
            NumericType::Unsigned { bit_size } => {
                let data_expr = data.to_expression();
                let witness = self.acir_ir.get_or_create_witness(&data_expr);
                self.acir_ir.range_constraint(witness, *bit_size)?;
            }
            NumericType::NativeField => {
                // If someone has made a cast to a `Field` type then this is a Noop.
                //
                // The reason for doing this in code is for type safety; ie you have an
                // integer, but a function requires the parameter to be a Field.
            }
        }
        Ok(variable)
    }

    /// Returns an `AcirVar` which will be constrained to be lhs mod 2^{rhs}
    pub(crate) fn truncate_var(
        &mut self,
        lhs: AcirVar,
        rhs: u32,
        max_bit_size: u32,
    ) -> Result<AcirVar, AcirGenError> {
        let lhs_data = &self.vars[lhs];
        let lhs_expr = lhs_data.to_expression();

        let result_expr = self.acir_ir.truncate(&lhs_expr, rhs, max_bit_size)?;

        Ok(self.add_data(AcirVarData::Expr(result_expr)))
    }

    /// Returns an `AcirVar` which will be `1` if lhs >= rhs
    /// and `0` otherwise.
    fn more_than_eq_var(
        &mut self,
        lhs: AcirVar,
        rhs: AcirVar,
        bit_size: u32,
    ) -> Result<AcirVar, AcirGenError> {
        let lhs_data = &self.vars[lhs];
        let rhs_data = &self.vars[rhs];

        let lhs_expr = lhs_data.to_expression();
        let rhs_expr = rhs_data.to_expression();

        // TODO: check what happens when we do (a as u8) >= (b as u32)
        // TODO: The frontend should shout in this case
        let is_greater_than_eq =
            self.acir_ir.more_than_eq_comparison(&lhs_expr, &rhs_expr, bit_size)?;

        Ok(self.add_data(AcirVarData::Witness(is_greater_than_eq)))
    }

    /// Returns an `AcirVar` which will be `1` if lhs < rhs
    /// and `0` otherwise.
    pub(crate) fn less_than_var(
        &mut self,
        lhs: AcirVar,
        rhs: AcirVar,
        bit_size: u32,
    ) -> Result<AcirVar, AcirGenError> {
        // Flip the result of calling more than equal method to
        // compute less than.
        let comparison = self.more_than_eq_var(lhs, rhs, bit_size)?;

        let one = self.add_constant(FieldElement::one());
        self.sub_var(one, comparison) // comparison_negated
    }

    /// Calls a Blackbox function on the given inputs and returns a given set of outputs
    /// to represent the result of the blackbox function.
    pub(crate) fn black_box_function(
        &mut self,
        name: BlackBoxFunc,
        mut inputs: Vec<(AcirValue, /*bit_size:*/ u32)>,
    ) -> Result<Vec<AcirValue>, AcirGenError> {
        // Separate out any arguments that should be constants
        let constants = match name {
            BlackBoxFunc::Pedersen => {
                // The last argument of pedersen is the domain separator, which must be a constant
                let domain_var = inputs
                    .pop()
                    .expect("ICE: Pedersen call requires domain separator")
                    .0
                    .into_var();

                let domain_constant = self.vars[domain_var]
                    .as_constant()
                    .expect("ICE: Domain separator must be a constant");

                vec![domain_constant]
            }
            _ => vec![],
        };

        // Convert `AcirVar` to `FunctionInput`
        let inputs = self.prepare_inputs_for_black_box_func_call(inputs)?;

        // Call Black box with `FunctionInput`
        let outputs = self.acir_ir.call_black_box(name, inputs, constants);

        // Convert `Witness` values which are now constrained to be the output of the
        // black box function call into `AcirVar`s.
        //
        // We do not apply range information on the output of the black box function.
        // See issue #1439
        Ok(vecmap(&outputs, |witness_index| {
            AcirValue::Var(self.add_data(AcirVarData::Witness(*witness_index)))
        }))
    }

    /// Black box function calls expect their inputs to be in a specific data structure (FunctionInput).
    ///
    /// This function will convert `AcirVar` into `FunctionInput` for a blackbox function call.
    fn prepare_inputs_for_black_box_func_call(
        &mut self,
        inputs: Vec<(AcirValue, /*bit_size:*/ u32)>,
    ) -> Result<Vec<FunctionInput>, AcirGenError> {
        let mut witnesses = Vec::new();
        for (input, num_bits) in inputs {
            let var_data = &self.vars[input.into_var()];

            // Intrinsics only accept Witnesses. This is not a limitation of the
            // intrinsics, its just how we have defined things. Ideally, we allow
            // constants too.
            let expr = var_data.to_expression();
            let witness = self.acir_ir.get_or_create_witness(&expr);
            witnesses.push(FunctionInput { witness, num_bits });
        }
        Ok(witnesses)
    }

    /// Returns a vector of `AcirVar`s constrained to be the decomposition of the given input
    /// over given radix.
    ///
    /// The `AcirVar`s for the `radix_var` and `limb_count_var` must be a constant
    ///
    /// TODO: support radix larger than field modulus
    pub(crate) fn radix_decompose(
        &mut self,
        endian: Endian,
        input_var: AcirVar,
        radix_var: AcirVar,
        limb_count_var: AcirVar,
    ) -> Result<Vec<AcirValue>, AcirGenError> {
        let radix =
            self.vars[&radix_var].as_constant().expect("ICE: radix should be a constant").to_u128()
                as u32;

        let limb_count = self.vars[limb_count_var]
            .as_constant()
            .expect("ICE: limb_size should be a constant")
            .to_u128() as u32;

        let input_expr = &self.vars[input_var].to_expression();

        let limbs = self.acir_ir.radix_le_decompose(input_expr, radix, limb_count)?;

        let mut limb_vars =
            vecmap(limbs, |witness| AcirValue::Var(self.add_data(AcirVarData::Witness(witness))));

        if endian == Endian::Big {
            limb_vars.reverse();
        }

        Ok(vec![AcirValue::Array(limb_vars.into())])
    }

    /// Returns `AcirVar`s constrained to be the bit decomposition of the provided input
    pub(crate) fn bit_decompose(
        &mut self,
        endian: Endian,
        input_var: AcirVar,
        limb_count_var: AcirVar,
    ) -> Result<Vec<AcirValue>, AcirGenError> {
        let two_var = self.add_constant(FieldElement::from(2_u128));
        self.radix_decompose(endian, input_var, two_var, limb_count_var)
    }

    /// Prints the given `AcirVar`s as witnesses.
    pub(crate) fn print(&mut self, input: Vec<AcirValue>) -> Result<(), AcirGenError> {
        let input = Self::flatten_values(input);

        let witnesses = vecmap(input, |acir_var| {
            let var_data = &self.vars[acir_var];
            let expr = var_data.to_expression();
            self.acir_ir.get_or_create_witness(&expr)
        });
        self.acir_ir.call_print(witnesses);
        Ok(())
    }

    fn flatten_values(values: Vec<AcirValue>) -> Vec<AcirVar> {
        let mut acir_vars = Vec::with_capacity(values.len());
        for value in values {
            Self::flatten_value(&mut acir_vars, value);
        }
        acir_vars
    }

    pub(crate) fn flatten_value(acir_vars: &mut Vec<AcirVar>, value: AcirValue) {
        match value {
            AcirValue::Var(acir_var) => acir_vars.push(acir_var),
            AcirValue::Array(array) => {
                for value in array {
                    Self::flatten_value(acir_vars, value);
                }
            }
        }
    }

    /// Terminates the context and takes the resulting `GeneratedAcir`
    pub(crate) fn finish(self) -> GeneratedAcir {
        self.acir_ir
    }

    /// Adds `Data` into the context and assigns it a Variable.
    ///
    /// Variable can be seen as an index into the context.
    /// We use a two-way map so that it is efficient to lookup
    /// either the key or the value.
    fn add_data(&mut self, data: AcirVarData) -> AcirVar {
        let id = AcirVar(self.vars.len());
        self.vars.insert(id, data)
    }

    pub(crate) fn brillig(&mut self, _code: Vec<BrilligOpcode>) {
        todo!();
    }
}

/// Enum representing the possible values that a
/// Variable can be given.
#[derive(Debug, Eq, Clone)]
enum AcirVarData {
    Witness(Witness),
    Expr(Expression),
    Const(FieldElement),
}

impl PartialEq for AcirVarData {
    fn eq(&self, other: &Self) -> bool {
        match (self, other) {
            (Self::Witness(l0), Self::Witness(r0)) => l0 == r0,
            (Self::Expr(l0), Self::Expr(r0)) => l0 == r0,
            (Self::Const(l0), Self::Const(r0)) => l0 == r0,
            _ => false,
        }
    }
}

// TODO: check/test this hash impl
impl std::hash::Hash for AcirVarData {
    fn hash<H: std::hash::Hasher>(&self, state: &mut H) {
        core::mem::discriminant(self).hash(state);
    }
}

impl AcirVarData {
    /// Returns a FieldElement, if the underlying `AcirVarData`
    /// represents a constant.
    pub(crate) fn as_constant(&self) -> Option<FieldElement> {
        if let AcirVarData::Const(field) = self {
            return Some(*field);
        }
        None
    }
    /// Converts all enum variants to an Expression.
    pub(crate) fn to_expression(&self) -> Cow<Expression> {
        match self {
            AcirVarData::Witness(witness) => Cow::Owned(Expression::from(*witness)),
            AcirVarData::Expr(expr) => Cow::Borrowed(expr),
            AcirVarData::Const(constant) => Cow::Owned(Expression::from(*constant)),
        }
    }
}

/// A Reference to an `AcirVarData`
#[derive(Debug, Copy, Clone, PartialEq, Eq, Hash)]
pub(crate) struct AcirVar(usize);

#[test]
fn repeat_op() {
    let mut ctx = AcirContext::default();

    let var_a = ctx.add_variable();
    let var_b = ctx.add_variable();

    // Multiplying the same variables twice should yield
    // the same output.
    let var_c = ctx.mul_var(var_a, var_b);
    let should_be_var_c = ctx.mul_var(var_a, var_b);

    assert_eq!(var_c, should_be_var_c);
}<|MERGE_RESOLUTION|>--- conflicted
+++ resolved
@@ -29,7 +29,7 @@
 
 impl AcirType {
     /// Returns the bit size of the underlying type
-    fn bit_size(&self) -> u32 {
+    pub(crate) fn bit_size(&self) -> u32 {
         match self.0 {
             NumericType::Signed { bit_size } => bit_size,
             NumericType::Unsigned { bit_size } => bit_size,
@@ -42,6 +42,7 @@
         AcirType(NumericType::Unsigned { bit_size: 1 })
     }
 }
+
 impl From<SsaType> for AcirType {
     fn from(value: SsaType) -> Self {
         match value {
@@ -155,9 +156,9 @@
         &mut self,
         lhs: AcirVar,
         rhs: AcirVar,
-        bit_size: u32,
-    ) -> Result<AcirVar, AcirGenError> {
-        let inputs = vec![(AcirValue::Var(lhs), bit_size), (AcirValue::Var(rhs), bit_size)];
+        bit_count: u32,
+    ) -> Result<AcirVar, AcirGenError> {
+        let inputs = vec![(AcirValue::Var(lhs), bit_count), (AcirValue::Var(rhs), bit_count)];
         let mut outputs = self.black_box_function(BlackBoxFunc::XOR, inputs)?;
         Ok(outputs.swap_remove(0).into_var())
     }
@@ -167,20 +168,11 @@
         &mut self,
         lhs: AcirVar,
         rhs: AcirVar,
-<<<<<<< HEAD
-        bit_size: u32,
-    ) -> Result<AcirVar, AcirGenError> {
-        let inputs = vec![(AcirValue::Var(lhs), bit_size), (AcirValue::Var(rhs), bit_size)];
+        bit_count: u32,
+    ) -> Result<AcirVar, AcirGenError> {
+        let inputs = vec![(AcirValue::Var(lhs), bit_count), (AcirValue::Var(rhs), bit_count)];
         let mut outputs = self.black_box_function(BlackBoxFunc::AND, inputs)?;
         Ok(outputs.swap_remove(0).into_var())
-=======
-        typ: AcirType,
-    ) -> Result<AcirVar, AcirGenError> {
-        let outputs = self.black_box_function(BlackBoxFunc::AND, vec![lhs, rhs])?;
-        let result = outputs[0];
-        self.variables_to_types.insert(result, typ);
-        Ok(result)
->>>>>>> cc1bdf7c
     }
 
     /// Returns an `AcirVar` that is the OR result of `lhs` & `rhs`.
@@ -190,36 +182,24 @@
         rhs: AcirVar,
         bit_size: u32,
     ) -> Result<AcirVar, AcirGenError> {
-        let result = if bit_size == 1 {
+        if bit_size == 1 {
             // Operands are booleans
             // a + b - ab
             let sum = self.add_var(lhs, rhs)?;
             let mul = self.mul_var(lhs, rhs)?;
-            self.sub_var(sum, mul)?
+            self.sub_var(sum, mul)
         } else {
             // Implement OR in terms of AND
             // max - ((max - a) AND (max -b))
             // Subtracting from max flips the bits, so this is effectively:
             // (NOT a) NAND (NOT b)
             let max = self.add_constant(FieldElement::from((1_u128 << bit_size) - 1));
-<<<<<<< HEAD
-            let a = self.sub_var(max, lhs);
-            let b = self.sub_var(max, rhs);
+            let a = self.sub_var(max, lhs)?;
+            let b = self.sub_var(max, rhs)?;
             let inputs = vec![(AcirValue::Var(a), bit_size), (AcirValue::Var(b), bit_size)];
             let mut output = self.black_box_function(BlackBoxFunc::AND, inputs)?;
             self.sub_var(max, output.swap_remove(0).into_var())
-=======
-            let a = self.sub_var(max, lhs)?;
-            let b = self.sub_var(max, rhs)?;
-            // We track the bit sizes of these intermediaries so that blackbox input generation
-            // infers them correctly.
-            self.variables_to_types.insert(a, lhs_type);
-            self.variables_to_types.insert(b, lhs_type);
-            let output = self.black_box_function(BlackBoxFunc::AND, vec![a, b])?;
-            self.sub_var(max, output[0])?
->>>>>>> cc1bdf7c
-        };
-        Ok(result)
+        }
     }
 
     /// Constrains the `lhs` and `rhs` to be equal.
@@ -557,7 +537,7 @@
     pub(crate) fn black_box_function(
         &mut self,
         name: BlackBoxFunc,
-        mut inputs: Vec<(AcirValue, /*bit_size:*/ u32)>,
+        mut inputs: Vec<(AcirValue, /*bit_count*/ u32)>,
     ) -> Result<Vec<AcirValue>, AcirGenError> {
         // Separate out any arguments that should be constants
         let constants = match name {
@@ -599,7 +579,7 @@
     /// This function will convert `AcirVar` into `FunctionInput` for a blackbox function call.
     fn prepare_inputs_for_black_box_func_call(
         &mut self,
-        inputs: Vec<(AcirValue, /*bit_size:*/ u32)>,
+        inputs: Vec<(AcirValue, /*bit_count*/ u32)>,
     ) -> Result<Vec<FunctionInput>, AcirGenError> {
         let mut witnesses = Vec::new();
         for (input, num_bits) in inputs {
