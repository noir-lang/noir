use crate::ssa_refactor::acir_gen::AcirValue;
use crate::ssa_refactor::ir::types::Type as SsaType;
use crate::ssa_refactor::ir::{instruction::Endian, map::TwoWayMap, types::NumericType};
use acvm::acir::brillig_vm::Opcode as BrilligOpcode;

use super::{errors::AcirGenError, generated_acir::GeneratedAcir};
use acvm::{
    acir::{
        circuit::opcodes::FunctionInput,
        native_types::{Expression, Witness},
        BlackBoxFunc,
    },
    FieldElement,
};
use iter_extended::vecmap;
use std::{borrow::Cow, hash::Hash};

#[derive(Copy, Clone, Debug, PartialEq, Eq, Hash)]
/// High level Type descriptor for Variables.
///
/// One can think of Expression/Witness/Const
/// as low level types which can represent high level types.
///
/// An Expression can represent a u32 for example.
/// We could store this information when we do a range constraint
/// but this information is readily available by the caller so
/// we allow the user to pass it in.
pub(crate) struct AcirType(NumericType);

impl AcirType {
    pub(crate) fn new(typ: NumericType) -> Self {
        Self(typ)
    }

    /// Returns the bit size of the underlying type
    pub(crate) fn bit_size(&self) -> u32 {
        match self.0 {
            NumericType::Signed { bit_size } => bit_size,
            NumericType::Unsigned { bit_size } => bit_size,
            NumericType::NativeField => FieldElement::max_num_bits(),
        }
    }

    /// Returns a boolean type
    fn boolean() -> Self {
        AcirType(NumericType::Unsigned { bit_size: 1 })
    }
}

impl From<SsaType> for AcirType {
    fn from(value: SsaType) -> Self {
        AcirType::from(&value)
    }
}

impl<'a> From<&'a SsaType> for AcirType {
    fn from(value: &SsaType) -> Self {
        match value {
            SsaType::Numeric(numeric_type) => AcirType(*numeric_type),
            _ => unreachable!("The type {value}  cannot be represented in ACIR"),
        }
    }
}

#[derive(Debug, Default)]
/// Context object which holds the relationship between
/// `Variables`(AcirVar) and types such as `Expression` and `Witness`
/// which are placed into ACIR.
pub(crate) struct AcirContext {
    /// Two-way map that links `AcirVar` to `AcirVarData`.
    ///
    /// The vars object is an instance of the `TwoWayMap`, which provides a bidirectional mapping between `AcirVar` and `AcirVarData`.
    vars: TwoWayMap<AcirVar, AcirVarData>,

    /// An in-memory representation of ACIR.
    ///
    /// This struct will progressively be populated
    /// based on the methods called.
    /// For example, If one was to add two Variables together,
    /// then the `acir_ir` will be populated to assert this
    /// addition.
    acir_ir: GeneratedAcir,
}

impl AcirContext {
    /// Adds a constant to the context and assigns a Variable to represent it
    pub(crate) fn add_constant(&mut self, constant: FieldElement) -> AcirVar {
        let constant_data = AcirVarData::Const(constant);
        self.add_data(constant_data)
    }

    /// Adds a Variable to the context, whose exact value is resolved at
    /// runtime.
    pub(crate) fn add_variable(&mut self) -> AcirVar {
        let var_index = self.acir_ir.next_witness_index();

        let var_data = AcirVarData::Witness(var_index);

        self.add_data(var_data)
    }

    /// Adds a new Variable to context whose value will
    /// be constrained to be the negation of `var`.
    ///
    /// Note: `Variables` are immutable.
    pub(crate) fn neg_var(&mut self, var: AcirVar) -> AcirVar {
        let var_data = &self.vars[var];
        match var_data {
            AcirVarData::Witness(witness) => {
                let mut expr = Expression::default();
                expr.push_addition_term(-FieldElement::one(), *witness);

                self.add_data(AcirVarData::Expr(expr))
            }
            AcirVarData::Expr(expr) => self.add_data(AcirVarData::Expr(-expr)),
            AcirVarData::Const(constant) => self.add_data(AcirVarData::Const(-*constant)),
        }
    }

    /// Adds a new Variable to context whose value will
    /// be constrained to be the inverse of `var`.
    pub(crate) fn inv_var(&mut self, var: AcirVar) -> Result<AcirVar, AcirGenError> {
        let var_data = &self.vars[var];
        let inverted_witness = match var_data {
            AcirVarData::Witness(witness) => {
                let expr = Expression::from(*witness);
                self.acir_ir.directive_inverse(&expr)
            }
            AcirVarData::Expr(expr) => self.acir_ir.directive_inverse(expr),
            AcirVarData::Const(constant) => {
                // Note that this will return a 0 if the inverse is not available
                let result_var = self.add_data(AcirVarData::Const(constant.inverse()));
                return Ok(result_var);
            }
        };
        let inverted_var = self.add_data(AcirVarData::Witness(inverted_witness));

        let should_be_one = self.mul_var(inverted_var, var)?;
        self.assert_eq_one(should_be_one);

        Ok(inverted_var)
    }

    /// Constrains the lhs to be equal to the constant value `1`
    pub(crate) fn assert_eq_one(&mut self, var: AcirVar) {
        let one_var = self.add_constant(FieldElement::one());
        self.assert_eq_var(var, one_var);
    }

    /// Returns an `AcirVar` that is `1` if `lhs` equals `rhs` and
    /// 0 otherwise.
    pub(crate) fn eq_var(&mut self, lhs: AcirVar, rhs: AcirVar) -> Result<AcirVar, AcirGenError> {
        let lhs_data = &self.vars[lhs];
        let rhs_data = &self.vars[rhs];

        let lhs_expr = lhs_data.to_expression();
        let rhs_expr = rhs_data.to_expression();

        let is_equal_witness = self.acir_ir.is_equal(&lhs_expr, &rhs_expr);
        let result_var = self.add_data(AcirVarData::Witness(is_equal_witness));
        Ok(result_var)
    }

    /// Returns an `AcirVar` that is the XOR result of `lhs` & `rhs`.
    pub(crate) fn xor_var(
        &mut self,
        lhs: AcirVar,
        rhs: AcirVar,
        typ: AcirType,
    ) -> Result<AcirVar, AcirGenError> {
        let inputs = vec![AcirValue::Var(lhs, typ), AcirValue::Var(rhs, typ)];
        let outputs = self.black_box_function(BlackBoxFunc::XOR, inputs)?;
        Ok(outputs[0])
    }

    /// Returns an `AcirVar` that is the AND result of `lhs` & `rhs`.
    pub(crate) fn and_var(
        &mut self,
        lhs: AcirVar,
        rhs: AcirVar,
        typ: AcirType,
    ) -> Result<AcirVar, AcirGenError> {
        let inputs = vec![AcirValue::Var(lhs, typ), AcirValue::Var(rhs, typ)];
        let outputs = self.black_box_function(BlackBoxFunc::AND, inputs)?;
        Ok(outputs[0])
    }

    /// Returns an `AcirVar` that is the OR result of `lhs` & `rhs`.
    pub(crate) fn or_var(
        &mut self,
        lhs: AcirVar,
        rhs: AcirVar,
        typ: AcirType,
    ) -> Result<AcirVar, AcirGenError> {
        let bit_size = typ.bit_size();
        if bit_size == 1 {
            // Operands are booleans
            // a + b - ab
            let sum = self.add_var(lhs, rhs)?;
            let mul = self.mul_var(lhs, rhs)?;
            self.sub_var(sum, mul)
        } else {
            // Implement OR in terms of AND
            // max - ((max - a) AND (max -b))
            // Subtracting from max flips the bits, so this is effectively:
            // (NOT a) NAND (NOT b)
            let max = self.add_constant(FieldElement::from((1_u128 << bit_size) - 1));
            let a = self.sub_var(max, lhs)?;
            let b = self.sub_var(max, rhs)?;
            let inputs = vec![AcirValue::Var(a, typ), AcirValue::Var(b, typ)];
            let outputs = self.black_box_function(BlackBoxFunc::AND, inputs)?;
            self.sub_var(max, outputs[0])
        }
    }

    /// Constrains the `lhs` and `rhs` to be equal.
    pub(crate) fn assert_eq_var(&mut self, lhs: AcirVar, rhs: AcirVar) {
        // TODO: could use sub_var and then assert_eq_zero
        let lhs_data = &self.vars[lhs];
        let rhs_data = &self.vars[rhs];

        match (lhs_data, rhs_data) {
            (AcirVarData::Witness(witness), AcirVarData::Expr(expr))
            | (AcirVarData::Expr(expr), AcirVarData::Witness(witness)) => {
                self.acir_ir.assert_is_zero(expr - *witness);
            }
            (AcirVarData::Witness(witness), AcirVarData::Const(constant))
            | (AcirVarData::Const(constant), AcirVarData::Witness(witness)) => self
                .acir_ir
                .assert_is_zero(&Expression::from(*witness) - &Expression::from(*constant)),
            (AcirVarData::Expr(expr), AcirVarData::Const(constant))
            | (AcirVarData::Const(constant), AcirVarData::Expr(expr)) => {
                self.acir_ir.assert_is_zero(expr.clone() - *constant);
            }
            (AcirVarData::Expr(lhs_expr), AcirVarData::Expr(rhs_expr)) => {
                self.acir_ir.assert_is_zero(lhs_expr - rhs_expr);
            }
            (AcirVarData::Witness(lhs_witness), AcirVarData::Witness(rhs_witness)) => self
                .acir_ir
                .assert_is_zero(&Expression::from(*lhs_witness) - &Expression::from(*rhs_witness)),
            (AcirVarData::Const(lhs_constant), AcirVarData::Const(rhs_constant)) => {
                // TODO: for constants, we add it as a gate.
                // TODO: Assuming users will never want to create unsatisfiable programs
                // TODO: We could return an error here instead
                self.acir_ir.assert_is_zero(Expression::from(FieldElement::from(
                    lhs_constant == rhs_constant,
                )));
            }
        };
    }

    /// Adds a new Variable to context whose value will
    /// be constrained to be the division of `lhs` and `rhs`
    pub(crate) fn div_var(
        &mut self,
        lhs: AcirVar,
        rhs: AcirVar,
        _typ: AcirType,
    ) -> Result<AcirVar, AcirGenError> {
        let inv_rhs = self.inv_var(rhs)?;
        self.mul_var(lhs, inv_rhs)
    }

    /// Adds a new Variable to context whose value will
    /// be constrained to be the multiplication of `lhs` and `rhs`
    pub(crate) fn mul_var(&mut self, lhs: AcirVar, rhs: AcirVar) -> Result<AcirVar, AcirGenError> {
        let lhs_data = &self.vars[lhs];
        let rhs_data = &self.vars[rhs];
        let result = match (lhs_data, rhs_data) {
            (AcirVarData::Witness(witness), AcirVarData::Expr(expr))
            | (AcirVarData::Expr(expr), AcirVarData::Witness(witness)) => {
                let expr_as_witness = self.acir_ir.get_or_create_witness(expr);
                let mut expr = Expression::default();
                expr.push_multiplication_term(FieldElement::one(), *witness, expr_as_witness);

                self.add_data(AcirVarData::Expr(expr))
            }
            (AcirVarData::Witness(witness), AcirVarData::Const(constant))
            | (AcirVarData::Const(constant), AcirVarData::Witness(witness)) => {
                let mut expr = Expression::default();
                expr.push_addition_term(*constant, *witness);
                self.add_data(AcirVarData::Expr(expr))
            }
            (AcirVarData::Const(constant), AcirVarData::Expr(expr))
            | (AcirVarData::Expr(expr), AcirVarData::Const(constant)) => {
                self.add_data(AcirVarData::Expr(expr * *constant))
            }
            (AcirVarData::Witness(lhs_witness), AcirVarData::Witness(rhs_witness)) => {
                let mut expr = Expression::default();
                expr.push_multiplication_term(FieldElement::one(), *lhs_witness, *rhs_witness);
                self.add_data(AcirVarData::Expr(expr))
            }
            (AcirVarData::Const(lhs_constant), AcirVarData::Const(rhs_constant)) => {
                self.add_data(AcirVarData::Const(*lhs_constant * *rhs_constant))
            }
            (AcirVarData::Expr(lhs_expr), AcirVarData::Expr(rhs_expr)) => {
                let lhs_expr_as_witness = self.acir_ir.get_or_create_witness(lhs_expr);
                let rhs_expr_as_witness = self.acir_ir.get_or_create_witness(rhs_expr);
                let mut expr = Expression::default();
                expr.push_multiplication_term(
                    FieldElement::one(),
                    lhs_expr_as_witness,
                    rhs_expr_as_witness,
                );
                self.add_data(AcirVarData::Expr(expr))
            }
        };
        Ok(result)
    }

    /// Adds a new Variable to context whose value will
    /// be constrained to be the subtraction of `lhs` and `rhs`
    pub(crate) fn sub_var(&mut self, lhs: AcirVar, rhs: AcirVar) -> Result<AcirVar, AcirGenError> {
        let neg_rhs = self.neg_var(rhs);
        self.add_var(lhs, neg_rhs)
    }

    /// Adds a new Variable to context whose value will
    /// be constrained to be the addition of `lhs` and `rhs`
    pub(crate) fn add_var(&mut self, lhs: AcirVar, rhs: AcirVar) -> Result<AcirVar, AcirGenError> {
        let lhs_data = &self.vars[lhs];
        let rhs_data = &self.vars[rhs];
        let result = match (lhs_data, rhs_data) {
            (AcirVarData::Witness(witness), AcirVarData::Expr(expr))
            | (AcirVarData::Expr(expr), AcirVarData::Witness(witness)) => {
                self.add_data(AcirVarData::Expr(expr + &Expression::from(*witness)))
            }
            (AcirVarData::Witness(witness), AcirVarData::Const(constant))
            | (AcirVarData::Const(constant), AcirVarData::Witness(witness)) => self.add_data(
                AcirVarData::Expr(&Expression::from(*witness) + &Expression::from(*constant)),
            ),
            (AcirVarData::Expr(expr), AcirVarData::Const(constant))
            | (AcirVarData::Const(constant), AcirVarData::Expr(expr)) => {
                self.add_data(AcirVarData::Expr(expr + &Expression::from(*constant)))
            }
            (AcirVarData::Expr(lhs_expr), AcirVarData::Expr(rhs_expr)) => {
                self.add_data(AcirVarData::Expr(lhs_expr + rhs_expr))
            }
            (AcirVarData::Witness(lhs), AcirVarData::Witness(rhs)) => {
                // TODO: impl Add for Witness which returns an Expression instead of the below
                self.add_data(AcirVarData::Expr(&Expression::from(*lhs) + &Expression::from(*rhs)))
            }
            (AcirVarData::Const(lhs_const), AcirVarData::Const(rhs_const)) => {
                self.add_data(AcirVarData::Const(*lhs_const + *rhs_const))
            }
        };
        Ok(result)
    }

    /// Adds a new variable that is constrained to be the logical NOT of `x`.
    ///
    /// `x` must be a 1-bit integer (i.e. a boolean)
    pub(crate) fn not_var(&mut self, x: AcirVar) -> AcirVar {
        // Since `x` can only be 0 or 1, we can derive NOT as 1 - x
        match &self.vars[x] {
            AcirVarData::Const(constant) => {
                self.add_data(AcirVarData::Expr(&Expression::one() - &Expression::from(*constant)))
            }
            AcirVarData::Expr(expr) => self.add_data(AcirVarData::Expr(&Expression::one() - expr)),
            AcirVarData::Witness(witness) => {
                self.add_data(AcirVarData::Expr(&Expression::one() - *witness))
            }
        }
    }

    /// Returns an `AcirVar` that is constrained to be `lhs << rhs`.
    ///
    /// We convert left shifts to multiplications, so this is equivalent to
    /// `lhs * 2^rhs`.
    ///
    /// We currently require `rhs` to be a constant
    /// however this can be extended, see #1478.
    pub(crate) fn shift_left_var(
        &mut self,
        lhs: AcirVar,
        rhs: AcirVar,
        _typ: AcirType,
    ) -> Result<AcirVar, AcirGenError> {
        let rhs_data = &self.vars[rhs];

        // Compute 2^{rhs}
        let two_pow_rhs = match rhs_data.as_constant() {
            Some(exponent) => FieldElement::from(2_i128).pow(&exponent),
            None => unimplemented!("rhs must be a constant when doing a right shift"),
        };
        let two_pow_rhs_var = self.add_constant(two_pow_rhs);

        self.mul_var(lhs, two_pow_rhs_var)
    }

    /// Returns the quotient and remainder such that lhs = rhs * quotient + remainder
    fn euclidean_division_var(
        &mut self,
        lhs: AcirVar,
        rhs: AcirVar,
        bit_size: u32,
    ) -> Result<(AcirVar, AcirVar), AcirGenError> {
        let predicate = Expression::one();

        let lhs_data = &self.vars[lhs];
        let rhs_data = &self.vars[rhs];

        let lhs_expr = lhs_data.to_expression();
        let rhs_expr = rhs_data.to_expression();

        let (quotient, remainder) =
            self.acir_ir.euclidean_division(&lhs_expr, &rhs_expr, bit_size, &predicate)?;

        let quotient_var = self.add_data(AcirVarData::Witness(quotient));
        let remainder_var = self.add_data(AcirVarData::Witness(remainder));

        Ok((quotient_var, remainder_var))
    }

    /// Returns a variable which is constrained to be `lhs mod rhs`
    pub(crate) fn modulo_var(
        &mut self,
        lhs: AcirVar,
        rhs: AcirVar,
        bit_size: u32,
    ) -> Result<AcirVar, AcirGenError> {
        let (_, remainder) = self.euclidean_division_var(lhs, rhs, bit_size)?;
        Ok(remainder)
    }

    /// Returns an `AcirVar` that is constrained to be `lhs >> rhs`.
    ///
    /// We convert right shifts to divisions, so this is equivalent to
    /// `lhs / 2^rhs`.
    ///
    /// We currently require `rhs` to be a constant
    /// however this can be extended, see #1478.
    ///
    /// This code is doing a field division instead of an integer division,
    /// see #1479 about how this is expected to change.
    pub(crate) fn shift_right_var(
        &mut self,
        lhs: AcirVar,
        rhs: AcirVar,
        typ: AcirType,
    ) -> Result<AcirVar, AcirGenError> {
        let rhs_data = &self.vars[rhs];

        // Compute 2^{rhs}
        let two_pow_rhs = match rhs_data.as_constant() {
            Some(exponent) => FieldElement::from(2_i128).pow(&exponent),
            None => unimplemented!("rhs must be a constant when doing a right shift"),
        };
        let two_pow_rhs_var = self.add_constant(two_pow_rhs);

        self.div_var(lhs, two_pow_rhs_var, typ)
    }

    /// Converts the `AcirVar` to a `Witness` if it hasn't been already, and appends it to the
    /// `GeneratedAcir`'s return witnesses.
    pub(crate) fn return_var(&mut self, acir_var: AcirVar) {
        let acir_var_data = self.vars.get(&acir_var).expect("ICE: return of undeclared AcirVar");
        // TODO: Add caching to prevent expressions from being needlessly duplicated
        let witness = match acir_var_data {
            AcirVarData::Const(constant) => {
                self.acir_ir.get_or_create_witness(&Expression::from(*constant))
            }
            AcirVarData::Expr(expr) => self.acir_ir.get_or_create_witness(expr),
            AcirVarData::Witness(witness) => *witness,
        };
        self.acir_ir.push_return_witness(witness);
    }

    /// Constrains the `AcirVar` variable to be of type `NumericType`.
    pub(crate) fn numeric_cast_var(
        &mut self,
        variable: AcirVar,
        numeric_type: &NumericType,
    ) -> Result<AcirVar, AcirGenError> {
        let data = &self.vars[variable];
        match numeric_type {
            NumericType::Signed { .. } => todo!("signed integer conversion is unimplemented"),
            NumericType::Unsigned { bit_size } => {
                let data_expr = data.to_expression();
                let witness = self.acir_ir.get_or_create_witness(&data_expr);
                self.acir_ir.range_constraint(witness, *bit_size)?;
            }
            NumericType::NativeField => {
                // If someone has made a cast to a `Field` type then this is a Noop.
                //
                // The reason for doing this in code is for type safety; ie you have an
                // integer, but a function requires the parameter to be a Field.
            }
        }
        Ok(variable)
    }

    /// Returns an `AcirVar` which will be constrained to be lhs mod 2^{rhs}
    pub(crate) fn truncate_var(
        &mut self,
        lhs: AcirVar,
        rhs: u32,
        max_bit_size: u32,
    ) -> Result<AcirVar, AcirGenError> {
        let lhs_data = &self.vars[lhs];
        let lhs_expr = lhs_data.to_expression();

        let result_expr = self.acir_ir.truncate(&lhs_expr, rhs, max_bit_size)?;

        Ok(self.add_data(AcirVarData::Expr(result_expr)))
    }

    /// Returns an `AcirVar` which will be `1` if lhs >= rhs
    /// and `0` otherwise.
    fn more_than_eq_var(
        &mut self,
        lhs: AcirVar,
        rhs: AcirVar,
<<<<<<< HEAD
        predicate: Option<AcirVar>,
=======
        bit_size: u32,
>>>>>>> 77fba567
    ) -> Result<AcirVar, AcirGenError> {
        let lhs_data = &self.vars[lhs];
        let rhs_data = &self.vars[rhs];

        let lhs_expr = lhs_data.to_expression();
        let rhs_expr = rhs_data.to_expression();

        // TODO: check what happens when we do (a as u8) >= (b as u32)
        // TODO: The frontend should shout in this case
<<<<<<< HEAD
        assert_eq!(lhs_type, rhs_type, "types in a more than eq comparison should be the same");

        let predicate = predicate.map(|acir_var| {
            let predicate_data = &self.vars[acir_var];
            predicate_data.to_expression().into_owned()
        });

        let is_greater_than_eq = self.acir_ir.more_than_eq_comparison(
            &lhs_expr,
            &rhs_expr,
            lhs_type.bit_size(),
            predicate,
        )?;
=======
        let is_greater_than_eq =
            self.acir_ir.more_than_eq_comparison(&lhs_expr, &rhs_expr, bit_size)?;
>>>>>>> 77fba567

        Ok(self.add_data(AcirVarData::Witness(is_greater_than_eq)))
    }

    /// Returns an `AcirVar` which will be `1` if lhs < rhs
    /// and `0` otherwise.
    pub(crate) fn less_than_var(
        &mut self,
        lhs: AcirVar,
        rhs: AcirVar,
<<<<<<< HEAD
        predicate: Option<AcirVar>,
    ) -> Result<AcirVar, AcirGenError> {
        // Flip the result of calling more than equal method to
        // compute less than.
        let comparison = self.more_than_eq_var(lhs, rhs, predicate)?;
=======
        bit_size: u32,
    ) -> Result<AcirVar, AcirGenError> {
        // Flip the result of calling more than equal method to
        // compute less than.
        let comparison = self.more_than_eq_var(lhs, rhs, bit_size)?;
>>>>>>> 77fba567

        let one = self.add_constant(FieldElement::one());
        self.sub_var(one, comparison) // comparison_negated
    }

    /// Calls a Blackbox function on the given inputs and returns a given set of outputs
    /// to represent the result of the blackbox function.
    pub(crate) fn black_box_function(
        &mut self,
        name: BlackBoxFunc,
        mut inputs: Vec<AcirValue>,
    ) -> Result<Vec<AcirVar>, AcirGenError> {
        // Separate out any arguments that should be constants
        let constants = match name {
            BlackBoxFunc::Pedersen => {
                // The last argument of pedersen is the domain separator, which must be a constant
                let domain_var =
                    inputs.pop().expect("ICE: Pedersen call requires domain separator").into_var();

                let domain_constant = self.vars[domain_var]
                    .as_constant()
                    .expect("ICE: Domain separator must be a constant");

                vec![domain_constant]
            }
            _ => vec![],
        };

        // Convert `AcirVar` to `FunctionInput`
        let inputs = self.prepare_inputs_for_black_box_func_call(inputs)?;

        // Call Black box with `FunctionInput`
        let outputs = self.acir_ir.call_black_box(name, inputs, constants);

        // Convert `Witness` values which are now constrained to be the output of the
        // black box function call into `AcirVar`s.
        //
        // We do not apply range information on the output of the black box function.
        // See issue #1439
        Ok(vecmap(&outputs, |witness_index| self.add_data(AcirVarData::Witness(*witness_index))))
    }

    /// Black box function calls expect their inputs to be in a specific data structure (FunctionInput).
    ///
    /// This function will convert `AcirVar` into `FunctionInput` for a blackbox function call.
    fn prepare_inputs_for_black_box_func_call(
        &mut self,
        inputs: Vec<AcirValue>,
    ) -> Result<Vec<FunctionInput>, AcirGenError> {
        let mut witnesses = Vec::new();
        for input in inputs {
            for (input, typ) in input.flatten() {
                let var_data = &self.vars[input];

                // Intrinsics only accept Witnesses. This is not a limitation of the
                // intrinsics, its just how we have defined things. Ideally, we allow
                // constants too.
                let expr = var_data.to_expression();
                let witness = self.acir_ir.get_or_create_witness(&expr);
                let num_bits = typ.bit_size();
                witnesses.push(FunctionInput { witness, num_bits });
            }
        }
        Ok(witnesses)
    }

    /// Returns a vector of `AcirVar`s constrained to be the decomposition of the given input
    /// over given radix.
    ///
    /// The `AcirVar`s for the `radix_var` and `limb_count_var` must be a constant
    ///
    /// TODO: support radix larger than field modulus
    pub(crate) fn radix_decompose(
        &mut self,
        endian: Endian,
        input_var: AcirVar,
        radix_var: AcirVar,
        limb_count_var: AcirVar,
        result_element_type: AcirType,
    ) -> Result<Vec<AcirValue>, AcirGenError> {
        let radix =
            self.vars[&radix_var].as_constant().expect("ICE: radix should be a constant").to_u128()
                as u32;

        let limb_count = self.vars[limb_count_var]
            .as_constant()
            .expect("ICE: limb_size should be a constant")
            .to_u128() as u32;

        let input_expr = &self.vars[input_var].to_expression();

        let limbs = self.acir_ir.radix_le_decompose(input_expr, radix, limb_count)?;

        let mut limb_vars = vecmap(limbs, |witness| {
            let witness = self.add_data(AcirVarData::Witness(witness));
            AcirValue::Var(witness, result_element_type)
        });

        if endian == Endian::Big {
            limb_vars.reverse();
        }

        Ok(vec![AcirValue::Array(limb_vars.into())])
    }

    /// Returns `AcirVar`s constrained to be the bit decomposition of the provided input
    pub(crate) fn bit_decompose(
        &mut self,
        endian: Endian,
        input_var: AcirVar,
        limb_count_var: AcirVar,
        result_element_type: AcirType,
    ) -> Result<Vec<AcirValue>, AcirGenError> {
        let two_var = self.add_constant(FieldElement::from(2_u128));
        self.radix_decompose(endian, input_var, two_var, limb_count_var, result_element_type)
    }

    /// Prints the given `AcirVar`s as witnesses.
    pub(crate) fn print(&mut self, input: Vec<AcirValue>) -> Result<(), AcirGenError> {
        let input = Self::flatten_values(input);

        let witnesses = vecmap(input, |acir_var| {
            let var_data = &self.vars[acir_var];
            let expr = var_data.to_expression();
            self.acir_ir.get_or_create_witness(&expr)
        });
        self.acir_ir.call_print(witnesses);
        Ok(())
    }

    /// Flatten the given Vector of AcirValues into a single vector of only variables.
    /// Each AcirValue::Array in the vector is recursively flattened, so each element
    /// will flattened into the resulting Vec. E.g. flatten_values([1, [2, 3]) == [1, 2, 3].
    fn flatten_values(values: Vec<AcirValue>) -> Vec<AcirVar> {
        let mut acir_vars = Vec::with_capacity(values.len());
        for value in values {
            Self::flatten_value(&mut acir_vars, value);
        }
        acir_vars
    }

    /// Recursive helper for flatten_values to flatten a single AcirValue into the result vector.
    pub(crate) fn flatten_value(acir_vars: &mut Vec<AcirVar>, value: AcirValue) {
        match value {
            AcirValue::Var(acir_var, _) => acir_vars.push(acir_var),
            AcirValue::Array(array) => {
                for value in array {
                    Self::flatten_value(acir_vars, value);
                }
            }
        }
    }

    /// Terminates the context and takes the resulting `GeneratedAcir`
    pub(crate) fn finish(self) -> GeneratedAcir {
        self.acir_ir
    }

    /// Adds `Data` into the context and assigns it a Variable.
    ///
    /// Variable can be seen as an index into the context.
    /// We use a two-way map so that it is efficient to lookup
    /// either the key or the value.
    fn add_data(&mut self, data: AcirVarData) -> AcirVar {
        let id = AcirVar(self.vars.len());
        self.vars.insert(id, data)
    }

    pub(crate) fn brillig(&mut self, _code: Vec<BrilligOpcode>) {
        todo!();
    }
}

/// Enum representing the possible values that a
/// Variable can be given.
#[derive(Debug, Eq, Clone)]
enum AcirVarData {
    Witness(Witness),
    Expr(Expression),
    Const(FieldElement),
}

impl PartialEq for AcirVarData {
    fn eq(&self, other: &Self) -> bool {
        match (self, other) {
            (Self::Witness(l0), Self::Witness(r0)) => l0 == r0,
            (Self::Expr(l0), Self::Expr(r0)) => l0 == r0,
            (Self::Const(l0), Self::Const(r0)) => l0 == r0,
            _ => false,
        }
    }
}

// TODO: check/test this hash impl
impl std::hash::Hash for AcirVarData {
    fn hash<H: std::hash::Hasher>(&self, state: &mut H) {
        core::mem::discriminant(self).hash(state);
    }
}

impl AcirVarData {
    /// Returns a FieldElement, if the underlying `AcirVarData`
    /// represents a constant.
    pub(crate) fn as_constant(&self) -> Option<FieldElement> {
        if let AcirVarData::Const(field) = self {
            return Some(*field);
        }
        None
    }
    /// Converts all enum variants to an Expression.
    pub(crate) fn to_expression(&self) -> Cow<Expression> {
        match self {
            AcirVarData::Witness(witness) => Cow::Owned(Expression::from(*witness)),
            AcirVarData::Expr(expr) => Cow::Borrowed(expr),
            AcirVarData::Const(constant) => Cow::Owned(Expression::from(*constant)),
        }
    }
}

/// A Reference to an `AcirVarData`
#[derive(Debug, Copy, Clone, PartialEq, Eq, Hash)]
pub(crate) struct AcirVar(usize);

#[test]
fn repeat_op() {
    let mut ctx = AcirContext::default();

    let var_a = ctx.add_variable();
    let var_b = ctx.add_variable();

    // Multiplying the same variables twice should yield
    // the same output.
    let var_c = ctx.mul_var(var_a, var_b);
    let should_be_var_c = ctx.mul_var(var_a, var_b);

    assert_eq!(var_c, should_be_var_c);
}<|MERGE_RESOLUTION|>--- conflicted
+++ resolved
@@ -511,11 +511,8 @@
         &mut self,
         lhs: AcirVar,
         rhs: AcirVar,
-<<<<<<< HEAD
+        bit_size: u32,
         predicate: Option<AcirVar>,
-=======
-        bit_size: u32,
->>>>>>> 77fba567
     ) -> Result<AcirVar, AcirGenError> {
         let lhs_data = &self.vars[lhs];
         let rhs_data = &self.vars[rhs];
@@ -525,24 +522,13 @@
 
         // TODO: check what happens when we do (a as u8) >= (b as u32)
         // TODO: The frontend should shout in this case
-<<<<<<< HEAD
-        assert_eq!(lhs_type, rhs_type, "types in a more than eq comparison should be the same");
 
         let predicate = predicate.map(|acir_var| {
             let predicate_data = &self.vars[acir_var];
             predicate_data.to_expression().into_owned()
         });
-
-        let is_greater_than_eq = self.acir_ir.more_than_eq_comparison(
-            &lhs_expr,
-            &rhs_expr,
-            lhs_type.bit_size(),
-            predicate,
-        )?;
-=======
         let is_greater_than_eq =
-            self.acir_ir.more_than_eq_comparison(&lhs_expr, &rhs_expr, bit_size)?;
->>>>>>> 77fba567
+            self.acir_ir.more_than_eq_comparison(&lhs_expr, &rhs_expr, bit_size, predicate)?;
 
         Ok(self.add_data(AcirVarData::Witness(is_greater_than_eq)))
     }
@@ -553,19 +539,12 @@
         &mut self,
         lhs: AcirVar,
         rhs: AcirVar,
-<<<<<<< HEAD
+        bit_size: u32,
         predicate: Option<AcirVar>,
     ) -> Result<AcirVar, AcirGenError> {
         // Flip the result of calling more than equal method to
         // compute less than.
-        let comparison = self.more_than_eq_var(lhs, rhs, predicate)?;
-=======
-        bit_size: u32,
-    ) -> Result<AcirVar, AcirGenError> {
-        // Flip the result of calling more than equal method to
-        // compute less than.
-        let comparison = self.more_than_eq_var(lhs, rhs, bit_size)?;
->>>>>>> 77fba567
+        let comparison = self.more_than_eq_var(lhs, rhs, bit_size, predicate)?;
 
         let one = self.add_constant(FieldElement::one());
         self.sub_var(one, comparison) // comparison_negated
