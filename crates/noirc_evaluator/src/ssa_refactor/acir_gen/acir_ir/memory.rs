--- conflicted
+++ resolved
@@ -67,11 +67,7 @@
 
     /// Gets all elements at the array that `ArrayId` points to.
     ///
-<<<<<<< HEAD
-    /// This requires all elements of the array to have been initialized.
-=======
     /// This returns an error if any of the array's elements have not been initialized.
->>>>>>> 3e7e8bb3
     pub(crate) fn constant_get_all(&self, array_id: ArrayId) -> Result<Vec<AcirVar>, AcirGenError> {
         let array = &self.arrays[array_id];
         let mut elements = Vec::new();
