//! SSA stands for Single Static Assignment
//! The IR presented in this module will already
//! be in SSA form and will be used to apply
//! conventional optimizations like Common Subexpression
//! elimination and constant folding.
//!
//! This module heavily borrows from Cranelift
#![allow(dead_code)]

use std::collections::BTreeSet;

use crate::errors::RuntimeError;
use acvm::acir::{
    circuit::{Circuit, PublicInputs},
    native_types::Witness,
};

use noirc_errors::debug_info::DebugInfo;

use noirc_abi::Abi;

use noirc_frontend::{hir::Context, monomorphization::ast::Program};

use self::{abi_gen::gen_abi, acir_gen::GeneratedAcir, ssa_gen::Ssa};

pub mod abi_gen;
mod acir_gen;
mod function_builder;
pub mod ir;
mod opt;
pub mod ssa_gen;

/// Optimize the given program by converting it into SSA
/// form and performing optimizations there. When finished,
/// convert the final SSA into ACIR and return it.
pub(crate) fn optimize_into_acir(
    program: Program,
    print_ssa_passes: bool,
    print_brillig_trace: bool,
) -> Result<GeneratedAcir, RuntimeError> {
    let abi_distinctness = program.return_distinctness;
    let ssa = SsaBuilder::new(program, print_ssa_passes)
        .run_pass(Ssa::defunctionalize, "After Defunctionalization:")
        .run_pass(Ssa::inline_functions, "After Inlining:")
        // Run mem2reg with the CFG separated into blocks
        .run_pass(Ssa::mem2reg, "After Mem2Reg:")
        .try_run_pass(Ssa::evaluate_assert_constant, "After Assert Constant:")?
        .try_run_pass(Ssa::unroll_loops, "After Unrolling:")?
        .run_pass(Ssa::simplify_cfg, "After Simplifying:")
        // Run mem2reg before flattening to handle any promotion
<<<<<<< HEAD
        // of values that can be accessed after loop unrolling
=======
        // of values that can be accessed after loop unrolling.
        // If there are slice mergers uncovered by loop unrolling
        // and this pass is missed, slice merging will fail inside of flattening.
>>>>>>> dab85352
        .run_pass(Ssa::mem2reg, "After Mem2Reg:")
        .run_pass(Ssa::flatten_cfg, "After Flattening:")
        // Run mem2reg once more with the flattened CFG to catch any remaining loads/stores
        .run_pass(Ssa::mem2reg, "After Mem2Reg:")
        .run_pass(Ssa::fold_constants, "After Constant Folding:")
        .run_pass(Ssa::dead_instruction_elimination, "After Dead Instruction Elimination:")
        .finish();

    let brillig = ssa.to_brillig(print_brillig_trace);
    let last_array_uses = ssa.find_last_array_uses();
    ssa.into_acir(brillig, abi_distinctness, &last_array_uses)
}

/// Compiles the [`Program`] into [`ACIR`][acvm::acir::circuit::Circuit].
///
/// The output ACIR is is backend-agnostic and so must go through a transformation pass before usage in proof generation.
pub fn create_circuit(
    context: &Context,
    program: Program,
    enable_ssa_logging: bool,
    enable_brillig_logging: bool,
) -> Result<(Circuit, DebugInfo, Abi), RuntimeError> {
    let func_sig = program.main_function_signature.clone();
    let mut generated_acir =
        optimize_into_acir(program, enable_ssa_logging, enable_brillig_logging)?;
    let opcodes = generated_acir.take_opcodes();
    let GeneratedAcir {
        current_witness_index, return_witnesses, locations, input_witnesses, ..
    } = generated_acir;

    let abi = gen_abi(&context.def_interner, func_sig, &input_witnesses, return_witnesses.clone());
    let public_abi = abi.clone().public_abi();

    let public_parameters =
        PublicInputs(public_abi.param_witnesses.values().flatten().copied().collect());

    let all_parameters: BTreeSet<Witness> =
        abi.param_witnesses.values().flatten().copied().collect();
    let private_parameters = all_parameters.difference(&public_parameters.0).copied().collect();

    let return_values = PublicInputs(return_witnesses.into_iter().collect());

    let circuit = Circuit {
        current_witness_index,
        opcodes,
        private_parameters,
        public_parameters,
        return_values,
    };

    // This converts each im::Vector in the BTreeMap to a Vec
    let locations = locations
        .into_iter()
        .map(|(index, locations)| (index, locations.into_iter().collect()))
        .collect();

    let debug_info = DebugInfo::new(locations);

    Ok((circuit, debug_info, abi))
}

// This is just a convenience object to bundle the ssa with `print_ssa_passes` for debug printing.
struct SsaBuilder {
    ssa: Ssa,
    print_ssa_passes: bool,
}

impl SsaBuilder {
    fn new(program: Program, print_ssa_passes: bool) -> SsaBuilder {
        SsaBuilder { print_ssa_passes, ssa: ssa_gen::generate_ssa(program) }.print("Initial SSA:")
    }

    fn finish(self) -> Ssa {
        self.ssa
    }

    /// Runs the given SSA pass and prints the SSA afterward if `print_ssa_passes` is true.
    fn run_pass(mut self, pass: fn(Ssa) -> Ssa, msg: &str) -> Self {
        self.ssa = pass(self.ssa);
        self.print(msg)
    }

    /// The same as `run_pass` but for passes that may fail
    fn try_run_pass(
        mut self,
        pass: fn(Ssa) -> Result<Ssa, RuntimeError>,
        msg: &str,
    ) -> Result<Self, RuntimeError> {
        self.ssa = pass(self.ssa)?;
        Ok(self.print(msg))
    }

    fn print(self, msg: &str) -> Self {
        if self.print_ssa_passes {
            println!("{msg}\n{}", self.ssa);
        }
        self
    }
}<|MERGE_RESOLUTION|>--- conflicted
+++ resolved
@@ -48,13 +48,9 @@
         .try_run_pass(Ssa::unroll_loops, "After Unrolling:")?
         .run_pass(Ssa::simplify_cfg, "After Simplifying:")
         // Run mem2reg before flattening to handle any promotion
-<<<<<<< HEAD
-        // of values that can be accessed after loop unrolling
-=======
         // of values that can be accessed after loop unrolling.
         // If there are slice mergers uncovered by loop unrolling
         // and this pass is missed, slice merging will fail inside of flattening.
->>>>>>> dab85352
         .run_pass(Ssa::mem2reg, "After Mem2Reg:")
         .run_pass(Ssa::flatten_cfg, "After Flattening:")
         // Run mem2reg once more with the flattened CFG to catch any remaining loads/stores
