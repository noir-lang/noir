--- conflicted
+++ resolved
@@ -118,11 +118,7 @@
         private_parameters,
         public_parameters,
         return_values,
-<<<<<<< HEAD
-        assert_messages,
-=======
-        assert_messages: Default::default(),
->>>>>>> 6a7ff1a1
+        assert_messages: assert_messages.into_iter().collect(),
     };
 
     // This converts each im::Vector in the BTreeMap to a Vec
