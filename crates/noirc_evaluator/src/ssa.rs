--- conflicted
+++ resolved
@@ -49,13 +49,10 @@
         ssa = ssa
             .inline_functions()
             .print(print_ssa_passes, "After Inlining:")
-<<<<<<< HEAD
             // Run mem2reg with the CFG separated into blocks
             .mem2reg()
             .print(print_ssa_passes, "After Mem2Reg:")
-=======
             .evaluate_assert_constant()?
->>>>>>> 24ef2d29
             .unroll_loops()?
             .print(print_ssa_passes, "After Unrolling:")
             .simplify_cfg()
