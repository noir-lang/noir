--- conflicted
+++ resolved
@@ -7,28 +7,14 @@
 # See more keys and their definitions at https://doc.rust-lang.org/cargo/reference/manifest.html
 
 [dependencies]
-<<<<<<< HEAD
-noirc_frontend = { path = "../noirc_frontend" }
-noirc_errors = { path = "../noirc_errors" }
-noirc_abi = { path = "../noirc_abi" }
-acvm = { git = "https://github.com/noir-lang/acvm" }
-arena = { path = "../arena" }
-fm = { path = "../fm" }
-iter-extended = { path = "../iter-extended" }
-lazy_static = "1.4.0"
-thiserror = "1.0.21"
-num-bigint = "0.4"
-num-traits = "0.2.8"
-=======
 noirc_frontend.workspace = true
 noirc_errors.workspace = true
 noirc_abi.workspace = true
-acvm = { git = "https://github.com/noir-lang/noir" }
+acvm.workspace = true
 arena.workspace = true
 fm.workspace = true
 iter-extended.workspace = true
 lazy_static.workspace = true
 thiserror.workspace = true
 num-bigint.workspace = true
-num-traits.workspace = true
->>>>>>> 310537c8
+num-traits.workspace = true