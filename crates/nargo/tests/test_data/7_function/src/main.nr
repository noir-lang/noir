//Tests for function calling 
use dep::std;

fn f1(mut x: Field) -> Field
{
     x = x + 1;
     x = f2(x);
     x
}

fn f2(mut x: Field) -> Field{
     x=x+2;
     x
}

// Simple example
fn test0(mut a : Field) {
     a = f2(a);
     constrain(a == 3);
     
}

// Nested call
fn test1(mut a : Field){
     a = f1(a);
     constrain(a == 4);
     
}


fn test2(z : Field, t : u32 ) { 
     let a = z + t as Field;
     constrain a == 64;
     let e = pow(z,t);
     constrain e ==714924299;
}


fn pow(base : Field, exponent : Field) -> Field {
    let mut r: Field = 1 as Field;
    let b = std::to_bits(exponent, 32 as u32);
    for i in 1..33 {
        r = r*r;
        r = (b[32-i] as Field)*(r*base) + (1-b[32-i] as Field)*r;
    };
    r
}

fn test3(x: [3]u8) -> [3]u8 {
      let mut buffer: [3]u8 = [0 as u8,0 as u8, 0 as u8];
       for i in 0..3   {
       buffer[i] = x[i] ;
     };
     buffer
}

fn test_multiple(x: u32, y: u32) -> (u32, u32)
{
    (y,x)
}

fn test_multiple2() -> my_struct
{
     my_struct{a:5 as u32, b:7 as u32}
}

fn test_multiple3(x: u32, y: u32)
{
     constrain x == y;
}

struct my_struct {
     a: u32,
     b: u32,
}
struct my2 {
     aa: my_struct,
     bb: my_struct,
}

fn test_multiple4(s : my_struct) {
     constrain s.a == s.b+2;

}

fn test_multiple5(a: (u32, u32)) {
     constrain a.0 == a.1+2;
}


fn test_multiple6(a: my2, b: my_struct, c: (my2, my_struct)) {
     test_multiple4(a.aa);
     test_multiple5((b.a, b.b));
     constrain c.0.aa.a == c.1.a;
}

fn main(x : u32 , y : u32 , a : Field) {  
<<<<<<< HEAD
     let mut ss: my_struct =  my_struct{ b:x,a:x+2,};
     test_multiple4(ss);
     test_multiple5((ss.a,ss.b));
     let my: my2 = my2{
          aa: ss,
          bb: ss,
     };
     ss.a = 61;
     test_multiple6(my, ss, (my,ss));

=======
     let my_block = { 
          let mut ab = f2(a);
          ab = ab + a;
          (x,ab)
     };
     constrain my_block.1 == 4;
     
>>>>>>> 64fa82f6
     test0(a);
     test1(a);
     test2(x as Field,y);

     let mut b: [3]u8 =[0 as u8, 5 as u8, 2 as u8];
     let c = test3(b);
     constrain b == c;
     b[0] = 1 as u8;
     let cc = test3(b);
     constrain c != cc;
     let e = test_multiple(x,y) ;
     constrain e.1==e.0+54 as u32;
     let d = test_multiple2();
     constrain d.b == d.a + 2 as u32;
     test_multiple3(y,y);
}<|MERGE_RESOLUTION|>--- conflicted
+++ resolved
@@ -95,7 +95,6 @@
 }
 
 fn main(x : u32 , y : u32 , a : Field) {  
-<<<<<<< HEAD
      let mut ss: my_struct =  my_struct{ b:x,a:x+2,};
      test_multiple4(ss);
      test_multiple5((ss.a,ss.b));
@@ -106,7 +105,6 @@
      ss.a = 61;
      test_multiple6(my, ss, (my,ss));
 
-=======
      let my_block = { 
           let mut ab = f2(a);
           ab = ab + a;
@@ -114,7 +112,6 @@
      };
      constrain my_block.1 == 4;
      
->>>>>>> 64fa82f6
      test0(a);
      test1(a);
      test2(x as Field,y);
