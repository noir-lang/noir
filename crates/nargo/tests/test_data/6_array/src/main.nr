//Basic tests for arrays 

<<<<<<< HEAD
fn main(x : [5]u32 , y : [5]u32 , mut z : u32, t : u32) {  
   let mut c = 2301 as u32;
=======
fn main(x: [5]u32, y: [5]u32, mut z: u32, t: u32) {  
   let mut c = (z-z+2301) as u32;

>>>>>>> 2bc0f676
   //t= t+x[0]-x[0];
   z=y[4];
   //Test 1: 
   for i in 0..5 {
      c = z*z*y[i];
      z = z - c;
   };
   constrain (z==0);    //y[4]=0, so c and z are always 0

   //Test 2:
   c = 2301 as u32;
   for i in 0..5 {
      c = t+2;
      c = z*z*x[i];
      z  = z + x[i]*y[i] - c;
   };
   constrain (z==3814912846);

   //Test 3:
   c = 2300001 as u32;
   z=y[4];
   for i in 0..5 {
      z  = z + x[i]*y[i];
       for _i in 0..3 {
           c = i as u32 - 2 as u32;
           z=c*z;
       };
   };
   constrain (z==41472);

   //Test 4:
   z=y[4];
   for i in 0..3 {
      z  = z + x[i]*y[i];
      for j in 0..2 {
         z = z + x[i+j]-y[i+j];
      };
   };
   constrain (z ==11539);
}<|MERGE_RESOLUTION|>--- conflicted
+++ resolved
@@ -1,13 +1,8 @@
 //Basic tests for arrays 
 
-<<<<<<< HEAD
-fn main(x : [5]u32 , y : [5]u32 , mut z : u32, t : u32) {  
-   let mut c = 2301 as u32;
-=======
 fn main(x: [5]u32, y: [5]u32, mut z: u32, t: u32) {  
    let mut c = (z-z+2301) as u32;
 
->>>>>>> 2bc0f676
    //t= t+x[0]-x[0];
    z=y[4];
    //Test 1: 
