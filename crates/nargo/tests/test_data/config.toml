# List of tests to be excluded (i.e not run), as their directory name in test_data
<<<<<<< HEAD
# "1_mul", "2_div","3_add","4_sub","5_over", "6","6_array", "7_function","7","8_integration", "assign_ex", "bool_not", "bool_or", "pedersen_check", "pred_eq", "schnorr", "sha256", "tuples"
exclude = []

=======
exclude = ["8_integration", "const_fail"]
>>>>>>> 5a333f00

# List of tests (as their directory name in test_data) expecting to fail: if the test pass, we report an error.
fail = ["range_fail"]<|MERGE_RESOLUTION|>--- conflicted
+++ resolved
@@ -1,11 +1,7 @@
 # List of tests to be excluded (i.e not run), as their directory name in test_data
-<<<<<<< HEAD
 # "1_mul", "2_div","3_add","4_sub","5_over", "6","6_array", "7_function","7","8_integration", "assign_ex", "bool_not", "bool_or", "pedersen_check", "pred_eq", "schnorr", "sha256", "tuples"
-exclude = []
+exclude = ["const_fail"]
 
-=======
-exclude = ["8_integration", "const_fail"]
->>>>>>> 5a333f00
 
 # List of tests (as their directory name in test_data) expecting to fail: if the test pass, we report an error.
 fail = ["range_fail"]