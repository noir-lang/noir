--- conflicted
+++ resolved
@@ -1,11 +1,9 @@
-<<<<<<< HEAD
 use dep::std;
 
-fn sort(mut a: [4]u32) -> [4]u32{ 
+fn sort(mut a: [u32; 4]) -> [u32; 4] { 
     for i in 0..3 {
         for j in 0..3-i {
-            if(a[j] > a[j+1])
-            {
+            if(a[j] > a[j+1]) {
                 let c = a[j];
                 a[j] = a[j+1];
                 a[j+1]= c;
@@ -15,8 +13,7 @@
     a
 }
 
-fn call_intrinsic(x : [5]u8, result : [32]u8) {
-
+fn call_intrinsic(x: [u8; 5], result: [u8; 32]) {
     let mut digest = std::hash::sha256(x);
     digest[0] = 5 as u8;
     digest = std::hash::sha256(x);
@@ -33,44 +30,38 @@
     }
 }
 
-fn test4() -> [4]u32 {
-    let b: [4]u32 = [1,2,3,4];
+fn test4() -> [u32; 4] {
+    let b: [u32; 4] = [1,2,3,4];
     b
 }
 
-fn main(a: u32, mut c: [4]u32, x : [5]u8, result : pub [32]u8
-    ){
-
+fn main(a: u32, mut c: [u32; 4], x: [u8; 5], result: pub [u8; 32]){
     if a == 3 {
-        c=test4();
+        c = test4();
     }
-    constrain c[1]!=2;
+    constrain c[1] != 2;
     call_intrinsic(x, result);
 
-    if a==0 {
+    if a == 0 {
         must_be_zero(0);
-        c[0]=3;
+        c[0] = 3;
+    } else {
+        must_be_zero(1);
+        c[0] = 1;
     }
-    else {
-        must_be_zero(1);
-        c[0]=1;
-    }
-    constrain c[0]==3;
+    constrain c[0] == 3;
 
     let mut y = 0;
     if a == 0 {
         let digest = std::hash::sha256(x);
         y = digest[0];
     } else {
-            y=5;
+        y = 5;
     }
     constrain y == result[0];
     c = sort(c);
     constrain c[0]==0;
 
-=======
-fn main(a: u32, mut c: [u32; 4]){  
->>>>>>> f9bcc592
     //test 1
     let mut x: u32 = 0;
     if a == 0 {
@@ -89,34 +80,23 @@
 
     //test2: loops!
     x = 0;
-<<<<<<< HEAD
-    x= a-a;
+    x = a - a;
     for i in 0..4 {
-        if c[i] == 0
-        {
-            x=i as u32 +2;
-        }
-    };
-    constrain x==0;
-
-    test3(1);
-
-    if a == 0 {
-        c=test4();
-    } else {
-        constrain c[1]!=2;
-    }
-    if false {
-        c[1]=5;
-    }
-    constrain c[1]==2;
-=======
-    x = a-a;
-    for i in 0..3 {
         if c[i] == 0 {
             x = i as u32 +2;
         }
     };
     constrain x == 0;
->>>>>>> f9bcc592
-}+
+    test3(1);
+
+    if a == 0 {
+        c = test4();
+    } else {
+        constrain c[1] != 2;
+    }
+    if false {
+        c[1] = 5;
+    }
+    constrain c[1] == 2;
+}
