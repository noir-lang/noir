--- conflicted
+++ resolved
@@ -198,7 +198,6 @@
     }
     constrain c_661[0] < 20000;
 
-<<<<<<< HEAD
     // Test case for function synchronisation
     let mut c_sync = 0;
     if a == 42 {
@@ -207,10 +206,9 @@
         c_sync = foo2() + foo2();
     }
     constrain c_sync == 6;
-=======
+    
     // Regression for predicate simplification
     safe_inverse(0);
->>>>>>> f3293793
 }
 
 fn test5(a : u32) {
@@ -265,10 +263,9 @@
     b
 }
 
-<<<<<<< HEAD
 fn foo2() -> Field {
     3
-=======
+}
 
 fn safe_inverse(n: Field) -> Field
 {
@@ -278,5 +275,4 @@
     else {
         1 / n
     }
->>>>>>> f3293793
 }