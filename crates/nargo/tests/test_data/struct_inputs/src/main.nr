--- conflicted
+++ resolved
@@ -5,11 +5,7 @@
 struct myStruct {
     foo: u32,
     bar: Field,
-<<<<<<< HEAD
-    message: str[5],
-=======
     message: str<5>,
->>>>>>> ae1b38b7
 }
 
 fn main(x : Field, y : pub myStruct, z: pub foo::bar::barStruct, a: pub foo::fooStruct) -> pub Field {
