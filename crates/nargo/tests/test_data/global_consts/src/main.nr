mod foo;
mod baz;

global M: Field = 32;
global L: Field = 10; // Unused globals currently allowed
global N: Field = 5;
//global N: Field = 5; // Uncomment to see duplicate globals error 

fn main(a: [Field; M], b: [Field; M], c : pub [Field; foo::MAGIC_NUMBER], d: [Field; foo::bar::N]) {
     for i in 0..foo::MAGIC_NUMBER {
          constrain c[i] == foo::MAGIC_NUMBER;
     };

     constrain N != M;
     
     let expected: u32 = 42;
     constrain foo::TYPE_INFERRED == expected;

     let mut y = 5;
     let mut x = M;
     for i in 0..N*N {
          let M: comptime Field = 10;
          x = M;
          
          y = i;
     };
     constrain y == 24;
     constrain x == 10;

     let q = multiplyByM(3);
     constrain q == 96;

     arrays_neq(a, b);

     //let mut L: Field = 2; // Uncomment to show expected comptime error for array annotations
     let L: comptime Field = 2;
     let t: [Field; L] = [N, M];
     constrain t[1] == 32;

     constrain 15 == mysubmodule::my_helper();
     
     let add_submodules_N = mysubmodule::N + foo::bar::N;
     constrain 15 == add_submodules_N;
     let add_from_bar_N = mysubmodule::N + foo::bar::from_bar(1);
     constrain 15 == add_from_bar_N;

     let arr: [Field; mysubmodule::N] = [N; 10];
<<<<<<< HEAD
     constrain arr[0] == 5;
     constrain arr[9] == 5;
     
     // Example showing an array filled with (mysubmodule::N + 2) 0's
     let sugared = [0; mysubmodule::N + 2];
     constrain sugared[mysubmodule::N + 1] == 0;
=======
     constrain (arr[0] == 5) & (arr[9] == 5);

     foo::from_foo(d);

     baz::from_baz(c);
>>>>>>> b553d296
}

fn multiplyByM(x: Field) -> Field {
     x * M
}

fn arrays_neq(a: [Field; M], b: [Field; M]) {
     constrain a != b;
}

mod mysubmodule {
    use dep::std;

    global N: Field = 10;
    global L: Field = 50;

    fn my_bool_or(x: u1, y: u1) {
        constrain x | y == 1;
    }

    fn my_helper() -> comptime Field {
        let N: comptime Field = 15; // Like in Rust, local variables override globals
        let x = N;
        x
    }
}<|MERGE_RESOLUTION|>--- conflicted
+++ resolved
@@ -44,21 +44,15 @@
      let add_from_bar_N = mysubmodule::N + foo::bar::from_bar(1);
      constrain 15 == add_from_bar_N;
 
-     let arr: [Field; mysubmodule::N] = [N; 10];
-<<<<<<< HEAD
-     constrain arr[0] == 5;
-     constrain arr[9] == 5;
-     
      // Example showing an array filled with (mysubmodule::N + 2) 0's
      let sugared = [0; mysubmodule::N + 2];
      constrain sugared[mysubmodule::N + 1] == 0;
-=======
+
+     let arr: [Field; mysubmodule::N] = [N; 10];
      constrain (arr[0] == 5) & (arr[9] == 5);
 
      foo::from_foo(d);
-
      baz::from_baz(c);
->>>>>>> b553d296
 }
 
 fn multiplyByM(x: Field) -> Field {
