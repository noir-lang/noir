--- conflicted
+++ resolved
@@ -2,14 +2,8 @@
 
 const M: Field = 32;
 const L: Field = 10; // Unused globals currently allowed
-<<<<<<< HEAD
-const N: Field = 5;
-// Uncomment the line below to see conflicting global constants error
-//const N: Field = 5; 
-=======
 const N: const Field = 5;
 //let N: const Field = 5; // Uncomment to see duplicate globals error 
->>>>>>> 5ac2c77e
 
 fn main(a: [M]Field, b: [M]Field) {
      constrain N != M;
@@ -28,23 +22,15 @@
 
      arrays_neq(a, b);
 
-<<<<<<< HEAD
-     let arr: [N]Field = [N; 5];
-=======
      let N_local: const Field = 10;
      let arr: [N_local]Field = [N; 10];
->>>>>>> 5ac2c77e
      constrain arr[0] == 5;
      constrain arr[9] == 5;
 
-<<<<<<< HEAD
-     let t: []Field = [N, M];
-=======
      //let mut L: Field = 2; // Uncomment to show expected const error for array annotations
      let L: const Field = 2;
      let t: [L]Field = [N, M];
 
->>>>>>> 5ac2c77e
      constrain t[1] == 32;
 
      constrain 15 == mysubmodule::my_helper();
