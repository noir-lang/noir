use std::collections::BTreeMap;
use std::fs;

const TEST_DIR: &str = "tests";
const TEST_DATA_DIR: &str = "test_data";
const CONFIG_FILE: &str = "config.toml";

mod tests {
    use super::*;

    fn load_conf(conf_path: &str) -> BTreeMap<String, Vec<String>> {
        // Parse config.toml into a BTreeMap, do not fail if config file does not exist.
        let mut conf_data = match toml::from_str(conf_path) {
            Ok(t) => t,
            Err(_) => BTreeMap::from([
                ("exclude".to_string(), Vec::new()),
                ("fail".to_string(), Vec::new()),
            ]),
        };
        if conf_data.get("exclude").is_none() {
            conf_data.insert("exclude".to_string(), Vec::new());
        }
        if conf_data.get("fail").is_none() {
            conf_data.insert("fail".to_string(), Vec::new());
        }
        conf_data
    }

    #[test]
    fn noir_integration() {
        let mut cdir = std::env::current_dir().unwrap();
        cdir.push(TEST_DIR);
        cdir.push(TEST_DATA_DIR);

        //load config.tml file from test_data directory
        cdir.push(CONFIG_FILE);
        let config_path = std::fs::read_to_string(cdir).unwrap();
        let conf_data: BTreeMap<String, Vec<String>> = load_conf(&config_path);
        let mut cdir = std::env::current_dir().unwrap();
        cdir.push(TEST_DIR);
        cdir.push(TEST_DATA_DIR);

        for c in fs::read_dir(cdir.as_path()).unwrap().flatten() {
            if let Ok(test_name) = c.file_name().into_string() {
                println!("Running test {:?}", test_name);
                if c.path().is_dir() && !conf_data["exclude"].contains(&test_name) {
                    let verified = std::panic::catch_unwind(|| {
                        nargo::cli::prove_and_verify("pp", &c.path(), false)
                    });

                    let r = match verified {
                        Ok(result) => result,
                        Err(_) => {
<<<<<<< HEAD
                            eprintln!("\n\n\nPanic occured while running test {:?}", c.file_name());
                            std::process::exit(1);
=======
                            panic!("\n\n\nPanic occured while running test {:?} (ignore the following panic)", c.file_name());
>>>>>>> 3c3dffb3
                        }
                    };

                    if conf_data["fail"].contains(&test_name) {
                        assert!(!r, "{:?} should not succeed", c.file_name());
                    } else {
                        assert!(r, "verification fail for {:?}", c.file_name());
                    }
                }
            }
        }
    }
}<|MERGE_RESOLUTION|>--- conflicted
+++ resolved
@@ -51,12 +51,7 @@
                     let r = match verified {
                         Ok(result) => result,
                         Err(_) => {
-<<<<<<< HEAD
-                            eprintln!("\n\n\nPanic occured while running test {:?}", c.file_name());
-                            std::process::exit(1);
-=======
                             panic!("\n\n\nPanic occured while running test {:?} (ignore the following panic)", c.file_name());
->>>>>>> 3c3dffb3
                         }
                     };
 
