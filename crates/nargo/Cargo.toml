--- conflicted
+++ resolved
@@ -31,13 +31,8 @@
 tempdir = "0.3.7"
 
 # Backends
-<<<<<<< HEAD
-aztec_backend = { optional = true, package = "barretenberg_static_lib", git = "https://github.com/noir-lang/aztec_backend", branch = "mv/logging" }
-aztec_wasm_backend = { optional = true, package = "barretenberg_wasm", git = "https://github.com/noir-lang/aztec_backend", branch = "mv/logging" }
-=======
 aztec_backend = { optional = true, package = "barretenberg_static_lib", git = "https://github.com/noir-lang/aztec_backend", rev = "d0e1257c22618f98f53781faba3c372ef91a0172" }
 aztec_wasm_backend = { optional = true, package = "barretenberg_wasm", git = "https://github.com/noir-lang/aztec_backend", rev = "d0e1257c22618f98f53781faba3c372ef91a0172" }
->>>>>>> 65e0cbd5
 marlin_arkworks_backend = { optional = true, git = "https://github.com/noir-lang/marlin_arkworks_backend", rev = "144378edad821bfaa52bf2cacca8ecc87514a4fc" }
 
 [features]
