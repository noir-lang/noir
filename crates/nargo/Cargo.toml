--- conflicted
+++ resolved
@@ -8,7 +8,7 @@
 
 [build-dependencies]
 dirs.workspace = true
-rustc_version.workspace = true
+rustc_version = "0.4.0"
 
 [dependencies]
 dirs.workspace = true
@@ -22,20 +22,12 @@
 cfg-if.workspace = true
 toml.workspace = true
 serde_derive.workspace = true
+thiserror.workspace = true
 serde = "1.0.123"
-<<<<<<< HEAD
 clap = "2.33.3"
 hex = "0.4.2"
 termcolor = "1.1.2"
 tempdir = "0.3.7"
-
-=======
-clap.workspace = true
-termcolor.workspace = true
-hex.workspace = true
-tempdir.workspace = true
-thiserror.workspace = true
->>>>>>> e3bea13e
 
 # Backends
 aztec_backend = { optional = true, package = "barretenberg_static_lib", git = "https://github.com/noir-lang/aztec_backend", rev = "c673a14be33e445d98b35969716ac59c682036d6" }
