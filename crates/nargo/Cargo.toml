[package]
name = "nargo"
description = "Noir's package manager"
version.workspace = true
authors.workspace = true
edition.workspace = true

# See more keys and their definitions at https://doc.rust-lang.org/cargo/reference/manifest.html

[build-dependencies]
rustc_version = "0.4.0"

[dependencies]
acvm.workspace = true
noirc_abi.workspace = true
noirc_driver.workspace = true
iter-extended.workspace = true
toml.workspace = true
serde.workspace = true
<<<<<<< HEAD
serde_json.workspace = true
thiserror.workspace = true
regex = "1.9.1"
=======
thiserror.workspace = true
noirc_errors.workspace = true
>>>>>>> 4969da7b
<|MERGE_RESOLUTION|>--- conflicted
+++ resolved
@@ -17,11 +17,7 @@
 iter-extended.workspace = true
 toml.workspace = true
 serde.workspace = true
-<<<<<<< HEAD
 serde_json.workspace = true
 thiserror.workspace = true
-regex = "1.9.1"
-=======
-thiserror.workspace = true
 noirc_errors.workspace = true
->>>>>>> 4969da7b
+regex = "1.9.1"