--- conflicted
+++ resolved
@@ -25,12 +25,8 @@
 tempdir = "0.3.7"
 
 # Backends
-<<<<<<< HEAD
-aztec_backend = { optional = true, path = "../aztec_backend" }
+aztec_backend = { optional = true, git = "https://github.com/noir-lang/aztec_backend" }
 marlin_arkworks_backend = { optional = true, git = "https://github.com/noir-lang/marlin_arkworks_backend" }
-=======
-aztec_backend = { optional = true, git = "https://github.com/noir-lang/aztec_backend" }
->>>>>>> 3deb5363
 
 [features]
 default = ["plonk_bn254"]
