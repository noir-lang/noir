<<<<<<< HEAD
=======
use acvm::acir::brillig_vm::ForeignCallResult;
>>>>>>> d811a418
use acvm::acir::circuit::Opcode;
use acvm::pwg::{solve, Blocks, PartialWitnessGeneratorStatus, UnresolvedBrilligCall};
use acvm::PartialWitnessGenerator;
use acvm::{acir::circuit::Circuit, acir::native_types::WitnessMap};

use crate::NargoError;

pub fn execute_circuit(
    backend: &impl PartialWitnessGenerator,
    circuit: Circuit,
    mut initial_witness: WitnessMap,
) -> Result<WitnessMap, NargoError> {
    let mut blocks = Blocks::default();
    let solver_status = solve(backend, &mut initial_witness, &mut blocks, circuit.opcodes)?;

    // TODO(#1615): Nargo only supports "oracle_print_**_impl" functions  that print a singular value or an array and nothing else
    // This should be expanded in a general logging refactor
    if let PartialWitnessGeneratorStatus::RequiresOracleData {
        unresolved_brillig_calls,
        required_oracle_data,
        unsolved_opcodes,
    } = solver_status
    {
        if !required_oracle_data.is_empty() {
            unreachable!("oracles are not supported by nargo execute")
        }
        for unresolved_brillig_call in unresolved_brillig_calls {
            let UnresolvedBrilligCall { foreign_call_wait_info, mut brillig } =
                unresolved_brillig_call;

            // Execute foreign calls
            // TODO(#1615): "oracle_print_impl" and "oracle_print_array_impl" are just identity funcs
            if foreign_call_wait_info.function == "oracle_print_impl" {
<<<<<<< HEAD
                let value = foreign_call_wait_info.inputs[0][0];
                println!("{:?}", value.to_field().to_hex());
                brillig.foreign_call_results.push(value.into());
            } else if foreign_call_wait_info.function == "oracle_print_array_impl" {
                dbg!(foreign_call_wait_info.clone());
                let mut outputs_hex = Vec::new();
                for values in foreign_call_wait_info.inputs.clone() {
                    for value in values {
                        outputs_hex.push(value.to_field().to_hex());
                    }
=======
                let values = &foreign_call_wait_info.inputs[0];
                println!("{:?}", values[0].to_field().to_hex());
                brillig.foreign_call_results.push(ForeignCallResult {
                    values: vec![vec![foreign_call_wait_info.inputs[0][0]]],
                });
            } else if foreign_call_wait_info.function == "oracle_print_array_impl" {
                let mut outputs_hex = Vec::new();
                for value in foreign_call_wait_info.inputs.clone() {
                    outputs_hex.push(value[0].to_field().to_hex());
>>>>>>> d811a418
                }
                // Join all of the hex strings using a comma
                let comma_separated_elements = outputs_hex.join(", ");
                let output_witnesses_string = "[".to_owned() + &comma_separated_elements + "]";
                println!("{output_witnesses_string}");
<<<<<<< HEAD
                brillig.foreign_call_results.push(foreign_call_wait_info.inputs[0][0].into());
            } else if foreign_call_wait_info.function == "oracle_identity" {
                brillig.foreign_call_results.push(foreign_call_wait_info.inputs[0][0].into());
            } else if foreign_call_wait_info.function == "oracle_identity_array" {
                brillig.foreign_call_results.push(foreign_call_wait_info.inputs[0].clone().into());
=======
                brillig.foreign_call_results.push(ForeignCallResult {
                    values: vec![vec![foreign_call_wait_info.inputs[0][0]]],
                });
>>>>>>> d811a418
            }

            let mut next_opcodes_for_solving = vec![Opcode::Brillig(brillig)];
            next_opcodes_for_solving.extend_from_slice(&unsolved_opcodes[..]);

            let solver_status =
                solve(backend, &mut initial_witness, &mut blocks, next_opcodes_for_solving)?;
            if matches!(solver_status, PartialWitnessGeneratorStatus::RequiresOracleData { .. }) {
                todo!("Add multiple foreign call support to nargo execute")
                // TODO 1557
            }
        }
    }

    Ok(initial_witness)
}<|MERGE_RESOLUTION|>--- conflicted
+++ resolved
@@ -1,7 +1,4 @@
-<<<<<<< HEAD
-=======
 use acvm::acir::brillig_vm::ForeignCallResult;
->>>>>>> d811a418
 use acvm::acir::circuit::Opcode;
 use acvm::pwg::{solve, Blocks, PartialWitnessGeneratorStatus, UnresolvedBrilligCall};
 use acvm::PartialWitnessGenerator;
@@ -35,18 +32,6 @@
             // Execute foreign calls
             // TODO(#1615): "oracle_print_impl" and "oracle_print_array_impl" are just identity funcs
             if foreign_call_wait_info.function == "oracle_print_impl" {
-<<<<<<< HEAD
-                let value = foreign_call_wait_info.inputs[0][0];
-                println!("{:?}", value.to_field().to_hex());
-                brillig.foreign_call_results.push(value.into());
-            } else if foreign_call_wait_info.function == "oracle_print_array_impl" {
-                dbg!(foreign_call_wait_info.clone());
-                let mut outputs_hex = Vec::new();
-                for values in foreign_call_wait_info.inputs.clone() {
-                    for value in values {
-                        outputs_hex.push(value.to_field().to_hex());
-                    }
-=======
                 let values = &foreign_call_wait_info.inputs[0];
                 println!("{:?}", values[0].to_field().to_hex());
                 brillig.foreign_call_results.push(ForeignCallResult {
@@ -56,23 +41,14 @@
                 let mut outputs_hex = Vec::new();
                 for value in foreign_call_wait_info.inputs.clone() {
                     outputs_hex.push(value[0].to_field().to_hex());
->>>>>>> d811a418
                 }
                 // Join all of the hex strings using a comma
                 let comma_separated_elements = outputs_hex.join(", ");
                 let output_witnesses_string = "[".to_owned() + &comma_separated_elements + "]";
                 println!("{output_witnesses_string}");
-<<<<<<< HEAD
-                brillig.foreign_call_results.push(foreign_call_wait_info.inputs[0][0].into());
-            } else if foreign_call_wait_info.function == "oracle_identity" {
-                brillig.foreign_call_results.push(foreign_call_wait_info.inputs[0][0].into());
-            } else if foreign_call_wait_info.function == "oracle_identity_array" {
-                brillig.foreign_call_results.push(foreign_call_wait_info.inputs[0].clone().into());
-=======
                 brillig.foreign_call_results.push(ForeignCallResult {
                     values: vec![vec![foreign_call_wait_info.inputs[0][0]]],
                 });
->>>>>>> d811a418
             }
 
             let mut next_opcodes_for_solving = vec![Opcode::Brillig(brillig)];
