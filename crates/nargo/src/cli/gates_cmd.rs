--- conflicted
+++ resolved
@@ -24,14 +24,8 @@
     show_ssa: bool,
     allow_warnings: bool,
 ) -> Result<(), CliError> {
-<<<<<<< HEAD
-    let compiled_program = compile_circuit(program_dir.as_ref(), show_ssa)?;
-
+    let compiled_program = compile_circuit(program_dir.as_ref(), show_ssa, allow_warnings)?;
     let gates = compiled_program.circuit.gates.clone();
-=======
-    let compiled_program = compile_circuit(program_dir.as_ref(), show_ssa, allow_warnings)?;
-    let gates = compiled_program.circuit.gates;
->>>>>>> f955d3d3
 
     // Store counts of each gate type into hashmap.
     let mut gate_counts: HashMap<&str, u32> = HashMap::new();
