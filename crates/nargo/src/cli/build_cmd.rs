--- conflicted
+++ resolved
@@ -13,13 +13,9 @@
 }
 // This is exposed so that we can run the examples and verify that they pass
 pub fn build_from_path<P: AsRef<Path>>(p: P) -> Result<(), CliError> {
-<<<<<<< HEAD
     let backend = crate::backends::ConcreteBackend;
     let mut driver = Resolver::resolve_root_config(p.as_ref(), backend.np_language())?;
-=======
-    let mut driver = Resolver::resolve_root_config(p.as_ref())?;
     add_std_lib(&mut driver);
->>>>>>> e885d426
     driver.build();
     // XXX: We can have a --overwrite flag to determine if you want to overwrite the Prover/Verifier.toml files
     if let Some(x) = driver.compute_abi() {
