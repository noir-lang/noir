--- conflicted
+++ resolved
@@ -1,26 +1,17 @@
-use clap::ArgMatches;
 use std::path::{Path, PathBuf};
 
 use acvm::acir::native_types::Witness;
-<<<<<<< HEAD
 use acvm::FieldElement;
 use acvm::PartialWitnessGenerator;
 use clap::Args;
-=======
-use acvm::{FieldElement, PartialWitnessGenerator};
->>>>>>> e981c7ca
 use noirc_abi::errors::AbiError;
 use noirc_abi::input_parser::{Format, InputValue};
 use noirc_abi::{Abi, MAIN_RETURN_NAME};
 use noirc_driver::CompiledProgram;
 
-<<<<<<< HEAD
 use super::NargoConfig;
 use super::{create_named_dir, read_inputs_from_file, write_to_file};
 use super::{InputMap, WitnessMap};
-=======
-use super::{create_named_dir, read_inputs_from_file, write_to_file, InputMap, WitnessMap};
->>>>>>> e981c7ca
 use crate::{
     cli::compile_cmd::compile_circuit,
     constants::{PROVER_INPUT_FILE, TARGET_DIR, WITNESS_EXT},
@@ -33,7 +24,6 @@
     /// Write the execution witness to named file
     witness_name: Option<String>,
 
-<<<<<<< HEAD
     /// Issue a warning for each unused variable instead of an error
     #[arg(short, long)]
     allow_warnings: bool,
@@ -44,12 +34,8 @@
 }
 
 pub(crate) fn run(args: ExecuteCommand, config: NargoConfig) -> Result<(), CliError> {
-    let compiled_program =
-        compile_circuit(&config.program_dir, args.show_ssa, args.allow_warnings)?;
-    let (return_value, solved_witness) = execute_program(&config.program_dir, &compiled_program)?;
-=======
-    let (return_value, solved_witness) = execute_with_path(&program_dir, show_ssa, allow_warnings)?;
->>>>>>> e981c7ca
+    let (return_value, solved_witness) =
+        execute_with_path(&config.program_dir, args.show_ssa, args.allow_warnings)?;
 
     println!("Circuit witness successfully solved");
     if let Some(return_value) = return_value {
