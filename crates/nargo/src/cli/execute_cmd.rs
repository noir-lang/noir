--- conflicted
+++ resolved
@@ -23,8 +23,7 @@
     let program_dir =
         args.value_of("path").map_or_else(|| std::env::current_dir().unwrap(), PathBuf::from);
 
-    let compiled_program = compile_circuit(&program_dir, show_ssa, allow_warnings)?;
-    let (return_value, solved_witness) = execute_program(&program_dir, &compiled_program)?;
+    let (return_value, solved_witness) = execute_with_path(&program_dir, show_ssa, allow_warnings)?;
 
     println!("Circuit witness successfully solved");
     if let Some(return_value) = return_value {
@@ -45,25 +44,16 @@
 /// So when we add witness values, their index start from 1.
 const WITNESS_OFFSET: u32 = 1;
 
-<<<<<<< HEAD
-fn execute(
+fn execute_with_path<P: AsRef<Path>>(
+    program_dir: P,
     show_ssa: bool,
     allow_warnings: bool,
 ) -> Result<(Option<InputValue>, WitnessMap), CliError> {
-    let current_dir = std::env::current_dir().unwrap();
+    let compiled_program = compile_circuit(&program_dir, show_ssa, allow_warnings)?;
 
-    let compiled_program =
-        super::compile_cmd::compile_circuit(&current_dir, show_ssa, allow_warnings)?;
-
-=======
-pub(crate) fn execute_program<P: AsRef<Path>>(
-    inputs_dir: P,
-    compiled_program: &CompiledProgram,
-) -> Result<(Option<InputValue>, WitnessMap), CliError> {
->>>>>>> 541edff7
     // Parse the initial witness values from Prover.toml
     let inputs_map = read_inputs_from_file(
-        current_dir,
+        &program_dir,
         PROVER_INPUT_FILE,
         Format::Toml,
         compiled_program.abi.as_ref().unwrap().clone(),
