use acvm::{
    acir::{
        circuit::{Circuit, PublicInputs},
        native_types::Witness,
    },
    hash_constraint_system, FieldElement, ProofSystemCompiler,
};
pub use check_cmd::check_from_path;
use clap::{Args, Parser, Subcommand};
use const_format::formatcp;
use noirc_abi::{
    input_parser::{Format, InputValue},
    Abi,
};
use noirc_driver::Driver;
use noirc_frontend::graph::{CrateName, CrateType};
use std::{
    collections::{BTreeMap, HashMap, HashSet},
    fs::File,
    io::Write,
    path::{Path, PathBuf},
};
extern crate tempdir;
use tempdir::TempDir;

use crate::{
    constants::{ACIR_EXT, PK_EXT, VK_EXT},
    errors::CliError,
};

mod check_cmd;
mod compile_cmd;
mod contract_cmd;
mod execute_cmd;
mod gates_cmd;
mod new_cmd;
mod prove_cmd;
mod test_cmd;
mod verify_cmd;

const GIT_HASH: &str = env!("GIT_COMMIT");
const IS_DIRTY: &str = env!("GIT_DIRTY");
const CARGO_PKG_VERSION: &str = env!("CARGO_PKG_VERSION");

static VERSION_STRING: &str =
    formatcp!("{} (git version hash: {}, is dirty: {})", CARGO_PKG_VERSION, GIT_HASH, IS_DIRTY);

/// A map from the fields in an TOML/JSON file which correspond to some ABI to their values
pub type InputMap = BTreeMap<String, InputValue>;

/// A map from the witnesses in a constraint system to the field element values
pub type WitnessMap = BTreeMap<Witness, FieldElement>;

#[derive(Parser, Debug)]
#[command(author, version=VERSION_STRING, about, long_about = None)]
struct NargoCli {
    #[command(subcommand)]
    command: NargoCommand,

    #[clap(flatten)]
    config: NargoConfig,
}

#[non_exhaustive]
#[derive(Args, Clone, Debug)]
pub(crate) struct NargoConfig {
    #[arg(short, long, hide=true, default_value_os_t = std::env::current_dir().unwrap())]
    program_dir: PathBuf,
}

#[non_exhaustive]
#[derive(Subcommand, Clone, Debug)]
enum NargoCommand {
    Check(check_cmd::CheckCommand),
    Contract(contract_cmd::ContractCommand),
    Compile(compile_cmd::CompileCommand),
    New(new_cmd::NewCommand),
    Execute(execute_cmd::ExecuteCommand),
    Prove(prove_cmd::ProveCommand),
    Verify(verify_cmd::VerifyCommand),
    Test(test_cmd::TestCommand),
    Gates(gates_cmd::GatesCommand),
}

pub fn start_cli() {
<<<<<<< HEAD
    let matches = NargoCli::parse();

    let result = match matches.command {
        NargoCommand::New(args) => new_cmd::run(args, matches.config),
        NargoCommand::Check(args) => check_cmd::run(args, matches.config),
        NargoCommand::Compile(args) => compile_cmd::run(args, matches.config),
        NargoCommand::Execute(args) => execute_cmd::run(args, matches.config),
        NargoCommand::Prove(args) => prove_cmd::run(args, matches.config),
        NargoCommand::Verify(args) => verify_cmd::run(args, matches.config),
        NargoCommand::Test(args) => test_cmd::run(args, matches.config),
        NargoCommand::Gates(args) => gates_cmd::run(args, matches.config),
        NargoCommand::Contract(args) => contract_cmd::run(args, matches.config),
=======
    let allow_warnings = Arg::with_name("allow-warnings")
        .long("allow-warnings")
        .help("Issue a warning for each unused variable instead of an error");

    let show_ssa = Arg::with_name("show-ssa")
        .long("show-ssa")
        .help("Emit debug information for the intermediate SSA IR");

    let matches = App::new("nargo")
        .about("Noir's package manager")
        .version(VERSION_STRING)
        .author("The Noir Team <kevtheappdev@gmail.com>")
        .subcommand(
            App::new("check")
                .about("Checks the constraint system for errors")
                .arg(allow_warnings.clone()),
        )
        .subcommand(
            App::new("contract")
                .about("Generates a Solidity verifier smart contract for the program"),
        )
        .subcommand(
            App::new("new")
                .about("Create a new binary project")
                .arg(Arg::with_name("package_name").help("Name of the package").required(true))
                .arg(
                    Arg::with_name("path").help("The path to save the new project").required(false),
                ),
        )
        .subcommand(
            App::new("verify")
                .about("Given a proof and a program, verify whether the proof is valid")
                .arg(Arg::with_name("proof").help("The proof to verify").required(true))
                .arg(Arg::with_name("circuit_name").help(
                    "The name of the circuit build files (ACIR, proving and verification keys)",
                ))
                .arg(allow_warnings.clone()),
        )
        .subcommand(
            App::new("prove")
                .about(
                    "Create proof for this program. The proof is returned as a hex encoded string.",
                )
                .arg(Arg::with_name("proof_name").help("The name of the proof"))
                .arg(Arg::with_name("circuit_name").help(
                    "The name of the circuit build files (ACIR, proving and verification keys)",
                ))
                .arg(Arg::with_name("verify").long("verify").help("Verify proof after proving"))
                .arg(show_ssa.clone())
                .arg(allow_warnings.clone()),
        )
        .subcommand(
            App::new("test")
                .about("Run the tests for this program")
                .arg(
                    Arg::with_name("test_name")
                        .help("If given, only tests with names containing this string will be run"),
                )
                .arg(allow_warnings.clone())
                .arg(
                    Arg::with_name("show-logs")
                        .long("show-logs")
                        .help("Display output of println statements during tests"),
                ),
        )
        .subcommand(
            App::new("compile")
                .about("Compile the program and its secret execution trace into ACIR format")
                .arg(
                    Arg::with_name("circuit_name").help("The name of the ACIR file").required(true),
                )
                .arg(
                    Arg::with_name("witness")
                        .long("witness")
                        .help("Solve the witness and write it to file along with the ACIR"),
                )
                .arg(allow_warnings.clone()),
        )
        .subcommand(
            App::new("gates")
                .about("Counts the occurrences of different gates in circuit")
                .arg(show_ssa.clone())
                .arg(allow_warnings.clone()),
        )
        .subcommand(
            App::new("execute")
                .about("Executes a circuit to calculate its return value")
                .arg(
                    Arg::with_name("witness_name")
                        .long("witness_name")
                        .help("Write the execution witness to named file")
                        .takes_value(true),
                )
                .arg(show_ssa)
                .arg(allow_warnings.clone()),
        )
        .setting(AppSettings::SubcommandRequiredElseHelp)
        .get_matches();

    let result = match matches.subcommand_name() {
        Some("new") => new_cmd::run(matches),
        Some("check") => check_cmd::run(matches),
        Some("contract") => contract_cmd::run(matches),
        Some("prove") => prove_cmd::run(matches),
        Some("compile") => compile_cmd::run(matches),
        Some("verify") => verify_cmd::run(matches),
        Some("gates") => gates_cmd::run(matches),
        Some("execute") => execute_cmd::run(matches),
        Some("test") => test_cmd::run(matches),
        Some(x) => Err(CliError::Generic(format!("unknown command : {x}"))),
        _ => unreachable!(),
>>>>>>> b3f15565
    };
    if let Err(err) = result {
        err.write()
    }
}

fn create_dir<P: AsRef<Path>>(dir_path: P) -> Result<PathBuf, std::io::Error> {
    let mut dir = std::path::PathBuf::new();
    dir.push(dir_path);
    std::fs::create_dir_all(&dir)?;
    Ok(dir)
}

pub fn create_named_dir(named_dir: &Path, name: &str) -> PathBuf {
    create_dir(named_dir).unwrap_or_else(|_| panic!("could not create the `{name}` directory"))
}

fn write_to_file(bytes: &[u8], path: &Path) -> String {
    let display = path.display();

    let mut file = match File::create(path) {
        Err(why) => panic!("couldn't create {display}: {why}"),
        Ok(file) => file,
    };

    match file.write_all(bytes) {
        Err(why) => panic!("couldn't write to {display}: {why}"),
        Ok(_) => display.to_string(),
    }
}

pub fn read_inputs_from_file<P: AsRef<Path>>(
    path: P,
    file_name: &str,
    format: Format,
    abi: &Abi,
) -> Result<InputMap, CliError> {
    let file_path = {
        let mut dir_path = path.as_ref().to_path_buf();
        dir_path.push(file_name);
        dir_path.set_extension(format.ext());
        dir_path
    };
    if !file_path.exists() {
        return Err(CliError::MissingTomlFile(file_name.to_owned(), file_path));
    }

    let input_string = std::fs::read_to_string(file_path).unwrap();
    Ok(format.parse(&input_string, abi)?)
}

fn write_inputs_to_file<P: AsRef<Path>>(
    w_map: &InputMap,
    path: P,
    file_name: &str,
    format: Format,
) -> Result<(), CliError> {
    let file_path = {
        let mut dir_path = path.as_ref().to_path_buf();
        dir_path.push(file_name);
        dir_path.set_extension(format.ext());
        dir_path
    };

    let serialized_output = format.serialize(w_map)?;
    write_to_file(serialized_output.as_bytes(), &file_path);

    Ok(())
}

// helper function which tests noir programs by trying to generate a proof and verify it
pub fn prove_and_verify(proof_name: &str, prg_dir: &Path, show_ssa: bool) -> bool {
    let tmp_dir = TempDir::new("p_and_v_tests").unwrap();
    match prove_cmd::prove_with_path(
        Some(proof_name.to_owned()),
        prg_dir,
        &tmp_dir.into_path(),
        None,
        true,
        show_ssa,
        false,
    ) {
        Ok(_) => true,
        Err(error) => {
            println!("{error}");
            false
        }
    }
}

fn add_std_lib(driver: &mut Driver) {
    let path_to_std_lib_file = path_to_stdlib().join("lib.nr");
    let std_crate = driver.create_non_local_crate(path_to_std_lib_file, CrateType::Library);
    let std_crate_name = "std";
    driver.propagate_dep(std_crate, &CrateName::new(std_crate_name).unwrap());
}

fn path_to_stdlib() -> PathBuf {
    dirs::config_dir().unwrap().join("noir-lang").join("std/src")
}

// Removes duplicates from the list of public input witnesses
fn dedup_public_input_indices(indices: PublicInputs) -> PublicInputs {
    let duplicates_removed: HashSet<_> = indices.0.into_iter().collect();
    PublicInputs(duplicates_removed.into_iter().collect())
}

// Removes duplicates from the list of public input witnesses and the
// associated list of duplicate values.
pub(crate) fn dedup_public_input_indices_values(
    indices: PublicInputs,
    values: Vec<FieldElement>,
) -> (PublicInputs, Vec<FieldElement>) {
    // Assume that the public input index lists and the values contain duplicates
    assert_eq!(indices.0.len(), values.len());

    let mut public_inputs_without_duplicates = Vec::new();
    let mut already_seen_public_indices = HashMap::new();

    for (index, value) in indices.0.iter().zip(values) {
        match already_seen_public_indices.get(index) {
            Some(expected_value) => {
                // The index has already been added
                // so lets check that the values already inserted is equal to the value, we wish to insert
                assert_eq!(*expected_value, value, "witness index {index:?} does not have a canonical map. The expected value is {expected_value}, the received value is {value}.")
            }
            None => {
                already_seen_public_indices.insert(*index, value);
                public_inputs_without_duplicates.push(value)
            }
        }
    }

    (
        PublicInputs(already_seen_public_indices.keys().copied().collect()),
        public_inputs_without_duplicates,
    )
}

pub fn load_hex_data<P: AsRef<Path>>(path: P) -> Result<Vec<u8>, CliError> {
    let hex_data: Vec<_> =
        std::fs::read(&path).map_err(|_| CliError::PathNotValid(path.as_ref().to_path_buf()))?;

    let raw_bytes = hex::decode(hex_data).map_err(CliError::HexArtifactNotValid)?;

    Ok(raw_bytes)
}

fn fetch_pk_and_vk<P: AsRef<Path>>(
    circuit: Circuit,
    circuit_build_path: Option<P>,
    prove_circuit: bool,
    check_proof: bool,
) -> Result<(Vec<u8>, Vec<u8>), CliError> {
    let backend = crate::backends::ConcreteBackend;
    if let Some(circuit_build_path) = circuit_build_path {
        let mut acir_hash_path = PathBuf::new();
        acir_hash_path.push(circuit_build_path.as_ref());
        acir_hash_path.set_extension(ACIR_EXT.to_owned() + ".sha256");
        let expected_acir_hash = load_hex_data(acir_hash_path.clone())?;

        let new_acir_hash = hash_constraint_system(&circuit);

        if new_acir_hash[..] != expected_acir_hash {
            return Err(CliError::MismatchedAcir(acir_hash_path));
        }

        // This flag exists to avoid an unnecessary read of the proving key during verification
        // as this method is used by both `nargo prove` and `nargo verify`
        let proving_key = if prove_circuit {
            let mut proving_key_path = PathBuf::new();
            proving_key_path.push(circuit_build_path.as_ref());
            proving_key_path.set_extension(PK_EXT);
            load_hex_data(proving_key_path)?
        } else {
            // We can return an empty Vec here as `prove_circuit` should only be false when running `nargo verify`
            vec![]
        };

        let verification_key = if check_proof {
            let mut verification_key_path = PathBuf::new();
            verification_key_path.push(circuit_build_path);
            verification_key_path.set_extension(VK_EXT);
            load_hex_data(verification_key_path)?
        } else {
            // We can return an empty Vec here as the verification key is used only is `check_proof` is true
            vec![]
        };

        Ok((proving_key, verification_key))
    } else {
        // If a path to the circuit's build dir has not been provided, run preprocess and generate the proving and verification keys
        let (proving_key, verification_key) = backend.preprocess(circuit);
        Ok((proving_key, verification_key))
    }
}

// FIXME: I not sure that this is the right place for this tests.
#[cfg(test)]
mod tests {
    use noirc_driver::Driver;
    use noirc_frontend::graph::CrateType;

    use std::path::{Path, PathBuf};

    const TEST_DATA_DIR: &str = "tests/compile_tests_data";

    /// Compiles a file and returns true if compilation was successful
    ///
    /// This is used for tests.
    pub fn file_compiles<P: AsRef<Path>>(root_file: P) -> bool {
        let mut driver = Driver::new(&acvm::Language::R1CS);
        driver.create_local_crate(&root_file, CrateType::Binary);
        super::add_std_lib(&mut driver);
        driver.file_compiles()
    }

    #[test]
    fn compilation_pass() {
        let mut pass_dir = PathBuf::from(env!("CARGO_MANIFEST_DIR"));
        pass_dir.push(&format!("{TEST_DATA_DIR}/pass"));

        let paths = std::fs::read_dir(pass_dir).unwrap();
        for path in paths.flatten() {
            let path = path.path();
            assert!(file_compiles(&path), "path: {}", path.display());
        }
    }

    #[test]
    fn compilation_fail() {
        let mut fail_dir = PathBuf::from(env!("CARGO_MANIFEST_DIR"));
        fail_dir.push(&format!("{TEST_DATA_DIR}/fail"));

        let paths = std::fs::read_dir(fail_dir).unwrap();
        for path in paths.flatten() {
            let path = path.path();
            assert!(!file_compiles(&path), "path: {}", path.display());
        }
    }
}<|MERGE_RESOLUTION|>--- conflicted
+++ resolved
@@ -83,7 +83,6 @@
 }
 
 pub fn start_cli() {
-<<<<<<< HEAD
     let matches = NargoCli::parse();
 
     let result = match matches.command {
@@ -96,119 +95,6 @@
         NargoCommand::Test(args) => test_cmd::run(args, matches.config),
         NargoCommand::Gates(args) => gates_cmd::run(args, matches.config),
         NargoCommand::Contract(args) => contract_cmd::run(args, matches.config),
-=======
-    let allow_warnings = Arg::with_name("allow-warnings")
-        .long("allow-warnings")
-        .help("Issue a warning for each unused variable instead of an error");
-
-    let show_ssa = Arg::with_name("show-ssa")
-        .long("show-ssa")
-        .help("Emit debug information for the intermediate SSA IR");
-
-    let matches = App::new("nargo")
-        .about("Noir's package manager")
-        .version(VERSION_STRING)
-        .author("The Noir Team <kevtheappdev@gmail.com>")
-        .subcommand(
-            App::new("check")
-                .about("Checks the constraint system for errors")
-                .arg(allow_warnings.clone()),
-        )
-        .subcommand(
-            App::new("contract")
-                .about("Generates a Solidity verifier smart contract for the program"),
-        )
-        .subcommand(
-            App::new("new")
-                .about("Create a new binary project")
-                .arg(Arg::with_name("package_name").help("Name of the package").required(true))
-                .arg(
-                    Arg::with_name("path").help("The path to save the new project").required(false),
-                ),
-        )
-        .subcommand(
-            App::new("verify")
-                .about("Given a proof and a program, verify whether the proof is valid")
-                .arg(Arg::with_name("proof").help("The proof to verify").required(true))
-                .arg(Arg::with_name("circuit_name").help(
-                    "The name of the circuit build files (ACIR, proving and verification keys)",
-                ))
-                .arg(allow_warnings.clone()),
-        )
-        .subcommand(
-            App::new("prove")
-                .about(
-                    "Create proof for this program. The proof is returned as a hex encoded string.",
-                )
-                .arg(Arg::with_name("proof_name").help("The name of the proof"))
-                .arg(Arg::with_name("circuit_name").help(
-                    "The name of the circuit build files (ACIR, proving and verification keys)",
-                ))
-                .arg(Arg::with_name("verify").long("verify").help("Verify proof after proving"))
-                .arg(show_ssa.clone())
-                .arg(allow_warnings.clone()),
-        )
-        .subcommand(
-            App::new("test")
-                .about("Run the tests for this program")
-                .arg(
-                    Arg::with_name("test_name")
-                        .help("If given, only tests with names containing this string will be run"),
-                )
-                .arg(allow_warnings.clone())
-                .arg(
-                    Arg::with_name("show-logs")
-                        .long("show-logs")
-                        .help("Display output of println statements during tests"),
-                ),
-        )
-        .subcommand(
-            App::new("compile")
-                .about("Compile the program and its secret execution trace into ACIR format")
-                .arg(
-                    Arg::with_name("circuit_name").help("The name of the ACIR file").required(true),
-                )
-                .arg(
-                    Arg::with_name("witness")
-                        .long("witness")
-                        .help("Solve the witness and write it to file along with the ACIR"),
-                )
-                .arg(allow_warnings.clone()),
-        )
-        .subcommand(
-            App::new("gates")
-                .about("Counts the occurrences of different gates in circuit")
-                .arg(show_ssa.clone())
-                .arg(allow_warnings.clone()),
-        )
-        .subcommand(
-            App::new("execute")
-                .about("Executes a circuit to calculate its return value")
-                .arg(
-                    Arg::with_name("witness_name")
-                        .long("witness_name")
-                        .help("Write the execution witness to named file")
-                        .takes_value(true),
-                )
-                .arg(show_ssa)
-                .arg(allow_warnings.clone()),
-        )
-        .setting(AppSettings::SubcommandRequiredElseHelp)
-        .get_matches();
-
-    let result = match matches.subcommand_name() {
-        Some("new") => new_cmd::run(matches),
-        Some("check") => check_cmd::run(matches),
-        Some("contract") => contract_cmd::run(matches),
-        Some("prove") => prove_cmd::run(matches),
-        Some("compile") => compile_cmd::run(matches),
-        Some("verify") => verify_cmd::run(matches),
-        Some("gates") => gates_cmd::run(matches),
-        Some("execute") => execute_cmd::run(matches),
-        Some("test") => test_cmd::run(matches),
-        Some(x) => Err(CliError::Generic(format!("unknown command : {x}"))),
-        _ => unreachable!(),
->>>>>>> b3f15565
     };
     if let Err(err) = result {
         err.write()
