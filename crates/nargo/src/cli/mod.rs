--- conflicted
+++ resolved
@@ -4,13 +4,8 @@
 use noirc_driver::Driver;
 use noirc_frontend::graph::{CrateName, CrateType};
 use std::path::{Path, PathBuf};
-<<<<<<< HEAD
 
 use color_eyre::eyre;
-extern crate tempdir;
-use tempdir::TempDir;
-=======
->>>>>>> ddaf3056
 
 mod fs;
 
