--- conflicted
+++ resolved
@@ -1,14 +1,7 @@
-<<<<<<< HEAD
-use acvm::{acir::circuit::PublicInputs, FieldElement};
-=======
 use acvm::{
-    acir::{
-        circuit::{Circuit, PublicInputs},
-        native_types::Witness,
-    },
+    acir::circuit::{Circuit, PublicInputs},
     hash_constraint_system, FieldElement, ProofSystemCompiler,
 };
->>>>>>> b3f15565
 pub use check_cmd::check_from_path;
 use clap::{App, AppSettings, Arg};
 use const_format::formatcp;
