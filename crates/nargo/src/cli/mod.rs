use acvm::{
    acir::{circuit::PublicInputs, native_types::Witness},
    FieldElement,
};
pub use check_cmd::check_from_path;
use clap::{App, AppSettings, Arg};
use const_format::formatcp;
use git_version::git_version;
use noirc_abi::{
    input_parser::{Format, InputValue},
    Abi,
};
use noirc_driver::Driver;
use noirc_frontend::graph::{CrateName, CrateType};
use std::{
    collections::{BTreeMap, HashMap, HashSet},
    fs::File,
    io::Write,
    path::{Path, PathBuf},
};
extern crate tempdir;
use tempdir::TempDir;

use crate::errors::CliError;

mod check_cmd;
mod compile_cmd;
mod contract_cmd;
mod execute_cmd;
mod gates_cmd;
mod new_cmd;
mod prove_cmd;
mod test_cmd;
mod verify_cmd;
mod preprocess_cmd;

const SHORT_GIT_HASH: &str = git_version!(prefix = "git:");
const VERSION_STRING: &str = formatcp!("{} ({})", env!("CARGO_PKG_VERSION"), SHORT_GIT_HASH);

/// A map from the fields in an TOML/JSON file which correspond to some ABI to their values
pub type InputMap = BTreeMap<String, InputValue>;

/// A map from the witnesses in a constraint system to the field element values
pub type WitnessMap = BTreeMap<Witness, FieldElement>;

pub fn start_cli() {
    let allow_warnings = Arg::with_name("allow-warnings")
        .long("allow-warnings")
        .help("Issue a warning for each unused variable instead of an error");

    let show_ssa = Arg::with_name("show-ssa")
        .long("show-ssa")
        .help("Emit debug information for the intermediate SSA IR");

    let matches = App::new("nargo")
        .about("Noir's package manager")
        .version(VERSION_STRING)
        .author("The Noir Team <kevtheappdev@gmail.com>")
        .subcommand(
            App::new("check")
                .about("Checks the constraint system for errors")
                .arg(allow_warnings.clone()),
        )
        .subcommand(
            App::new("contract")
                .about("Generates a Solidity verifier smart contract for the program"),
        )
        .subcommand(
            App::new("new")
                .about("Create a new binary project")
                .arg(Arg::with_name("package_name").help("Name of the package").required(true))
                .arg(
                    Arg::with_name("path").help("The path to save the new project").required(false),
                ),
        )
        .subcommand(
            App::new("verify")
                .about("Given a proof and a program, verify whether the proof is valid")
                .arg(Arg::with_name("proof").help("The proof to verify").required(true))
                .arg(allow_warnings.clone()),
        )
        .subcommand(
            App::new("prove")
                .about("Create proof for this program")
                .arg(Arg::with_name("proof_name").help("The name of the proof"))
                .arg(show_ssa.clone())
                .arg(allow_warnings.clone()),
        )
        .subcommand(
            App::new("test")
                .about("Run the tests for this program")
                .arg(
                    Arg::with_name("test_name")
                        .help("If given, only tests with names containing this string will be run"),
                )
                .arg(allow_warnings.clone()),
        )
        .subcommand(
            App::new("compile")
                .about("Compile the program and its secret execution trace into ACIR format")
                .arg(
                    Arg::with_name("circuit_name").help("The name of the ACIR file").required(true),
                )
                .arg(
                    Arg::with_name("witness")
                        .long("witness")
                        .help("Solve the witness and write it to file along with the ACIR"),
                )
                .arg(allow_warnings.clone()),
        )
        .subcommand(
            App::new("gates")
                .about("Counts the occurrences of different gates in circuit")
                .arg(show_ssa.clone())
                .arg(allow_warnings.clone()),
        )
        .subcommand(
            App::new("execute")
                .about("Executes a circuit to calculate its return value")
                .arg(
                    Arg::with_name("witness_name")
                        .long("witness_name")
                        .help("Write the execution witness to named file"),
                )
                .arg(show_ssa)
                .arg(allow_warnings),
        )
        .subcommand(
            App::new("preprocess")
            .about("Generate the prover and verifier keys for a circuit")
        )
        .setting(AppSettings::SubcommandRequiredElseHelp)
        .get_matches();

    let result = match matches.subcommand_name() {
        Some("new") => new_cmd::run(matches),
        Some("check") => check_cmd::run(matches),
        Some("contract") => contract_cmd::run(matches),
        Some("prove") => prove_cmd::run(matches),
        Some("compile") => compile_cmd::run(matches),
        Some("verify") => verify_cmd::run(matches),
        Some("gates") => gates_cmd::run(matches),
<<<<<<< HEAD
        Some("preprocess") => preprocess_cmd::run(matches),
=======
        Some("execute") => execute_cmd::run(matches),
        Some("test") => test_cmd::run(matches),
>>>>>>> b8c582f2
        Some(x) => Err(CliError::Generic(format!("unknown command : {x}"))),
        _ => unreachable!(),
    };
    if let Err(err) = result {
        err.write()
    }
}

fn create_dir<P: AsRef<Path>>(dir_path: P) -> Result<PathBuf, std::io::Error> {
    let mut dir = std::path::PathBuf::new();
    dir.push(dir_path);
    std::fs::create_dir_all(&dir)?;
    Ok(dir)
}

pub fn create_named_dir(named_dir: &Path, name: &str) -> PathBuf {
    create_dir(named_dir).unwrap_or_else(|_| panic!("could not create the `{name}` directory"))
}

fn write_to_file(bytes: &[u8], path: &Path) -> String {
    let display = path.display();

    let mut file = match File::create(path) {
        Err(why) => panic!("couldn't create {display}: {why}"),
        Ok(file) => file,
    };

    match file.write_all(bytes) {
        Err(why) => panic!("couldn't write to {display}: {why}"),
        Ok(_) => display.to_string(),
    }
}

pub fn read_inputs_from_file<P: AsRef<Path>>(
    path: P,
    file_name: &str,
    format: Format,
    abi: Abi,
) -> Result<InputMap, CliError> {
    let file_path = {
        let mut dir_path = path.as_ref().to_path_buf();
        dir_path.push(file_name);
        dir_path.set_extension(format.ext());
        dir_path
    };
    if !file_path.exists() {
        return Err(CliError::MissingTomlFile(file_path));
    }

    let input_string = std::fs::read_to_string(file_path).unwrap();
    Ok(format.parse(&input_string, abi)?)
}

fn write_inputs_to_file<P: AsRef<Path>>(
    w_map: &InputMap,
    path: P,
    file_name: &str,
    format: Format,
) -> Result<(), CliError> {
    let file_path = {
        let mut dir_path = path.as_ref().to_path_buf();
        dir_path.push(file_name);
        dir_path.set_extension(format.ext());
        dir_path
    };

    let serialized_output = format.serialize(w_map)?;
    write_to_file(serialized_output.as_bytes(), &file_path);

    Ok(())
}

// helper function which tests noir programs by trying to generate a proof and verify it
pub fn prove_and_verify(proof_name: &str, prg_dir: &Path, show_ssa: bool) -> bool {
    let tmp_dir = TempDir::new("p_and_v_tests").unwrap();
    let proof_path = match prove_cmd::prove_with_path(
        Some(proof_name),
        prg_dir,
        &tmp_dir.into_path(),
        show_ssa,
        false,
    ) {
        Ok(p) => p,
        Err(error) => {
            println!("{error}");
            return false;
        }
    };

    verify_cmd::verify_with_path(prg_dir, &proof_path.unwrap(), show_ssa, false).unwrap()
}

fn add_std_lib(driver: &mut Driver) {
    let path_to_std_lib_file = path_to_stdlib().join("lib.nr");
    let std_crate = driver.create_non_local_crate(path_to_std_lib_file, CrateType::Library);
    let std_crate_name = "std";
    driver.propagate_dep(std_crate, &CrateName::new(std_crate_name).unwrap());
}

fn path_to_stdlib() -> PathBuf {
    dirs::config_dir().unwrap().join("noir-lang").join("std/src")
}

// Removes duplicates from the list of public input witnesses
fn dedup_public_input_indices(indices: PublicInputs) -> PublicInputs {
    let duplicates_removed: HashSet<_> = indices.0.into_iter().collect();
    PublicInputs(duplicates_removed.into_iter().collect())
}

// Removes duplicates from the list of public input witnesses and the
// associated list of duplicate values.
pub(crate) fn dedup_public_input_indices_values(
    indices: PublicInputs,
    values: Vec<FieldElement>,
) -> (PublicInputs, Vec<FieldElement>) {
    // Assume that the public input index lists and the values contain duplicates
    assert_eq!(indices.0.len(), values.len());

    let mut public_inputs_without_duplicates = Vec::new();
    let mut already_seen_public_indices = HashMap::new();

    for (index, value) in indices.0.iter().zip(values) {
        match already_seen_public_indices.get(index) {
            Some(expected_value) => {
                // The index has already been added
                // so lets check that the values already inserted is equal to the value, we wish to insert
                assert_eq!(*expected_value, value, "witness index {index:?} does not have a canonical map. The expected value is {expected_value}, the received value is {value}.")
            }
            None => {
                already_seen_public_indices.insert(*index, value);
                public_inputs_without_duplicates.push(value)
            }
        }
    }

    (
        PublicInputs(already_seen_public_indices.keys().copied().collect()),
        public_inputs_without_duplicates,
    )
}

// FIXME: I not sure that this is the right place for this tests.
#[cfg(test)]
mod tests {
    use noirc_driver::Driver;
    use noirc_frontend::graph::CrateType;

    use std::path::{Path, PathBuf};

    const TEST_DATA_DIR: &str = "tests/compile_tests_data";

    /// Compiles a file and returns true if compilation was successful
    ///
    /// This is used for tests.
    pub fn file_compiles<P: AsRef<Path>>(root_file: P) -> bool {
        let mut driver = Driver::new(&acvm::Language::R1CS);
        driver.create_local_crate(&root_file, CrateType::Binary);
        super::add_std_lib(&mut driver);
        driver.file_compiles()
    }

    #[test]
    fn compilation_pass() {
        let mut pass_dir = PathBuf::from(env!("CARGO_MANIFEST_DIR"));
        pass_dir.push(&format!("{TEST_DATA_DIR}/pass"));

        let paths = std::fs::read_dir(pass_dir).unwrap();
        for path in paths.flatten() {
            let path = path.path();
            assert!(file_compiles(&path), "path: {}", path.display());
        }
    }

    #[test]
    fn compilation_fail() {
        let mut fail_dir = PathBuf::from(env!("CARGO_MANIFEST_DIR"));
        fail_dir.push(&format!("{TEST_DATA_DIR}/fail"));

        let paths = std::fs::read_dir(fail_dir).unwrap();
        for path in paths.flatten() {
            let path = path.path();
            assert!(!file_compiles(&path), "path: {}", path.display());
        }
    }
}<|MERGE_RESOLUTION|>--- conflicted
+++ resolved
@@ -140,12 +140,9 @@
         Some("compile") => compile_cmd::run(matches),
         Some("verify") => verify_cmd::run(matches),
         Some("gates") => gates_cmd::run(matches),
-<<<<<<< HEAD
         Some("preprocess") => preprocess_cmd::run(matches),
-=======
         Some("execute") => execute_cmd::run(matches),
         Some("test") => test_cmd::run(matches),
->>>>>>> b8c582f2
         Some(x) => Err(CliError::Generic(format!("unknown command : {x}"))),
         _ => unreachable!(),
     };
