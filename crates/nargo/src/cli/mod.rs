--- conflicted
+++ resolved
@@ -1,8 +1,5 @@
-<<<<<<< HEAD
+use acvm::{acir::circuit::PublicInputs, FieldElement};
 use acvm::{acir::native_types::Witness, FieldElement};
-=======
-use acvm::{acir::circuit::PublicInputs, FieldElement};
->>>>>>> b0a96956
 pub use check_cmd::check_from_path;
 use clap::{App, AppSettings, Arg};
 use const_format::formatcp;
@@ -32,16 +29,14 @@
 mod prove_cmd;
 mod verify_cmd;
 
-<<<<<<< HEAD
+const SHORT_GIT_HASH: &str = git_version!(prefix = "git:");
+const VERSION_STRING: &str = formatcp!("{} ({})", env!("CARGO_PKG_VERSION"), SHORT_GIT_HASH);
+
 /// A map from the fields in an TOML/JSON file which correspond to some ABI to their values
 pub type InputMap = BTreeMap<String, InputValue>;
 
 /// A map from the witnesses in a constraint system to the field element values
 pub type WitnessMap = BTreeMap<Witness, FieldElement>;
-=======
-const SHORT_GIT_HASH: &str = git_version!(prefix = "git:");
-const VERSION_STRING: &str = formatcp!("{} ({})", env!("CARGO_PKG_VERSION"), SHORT_GIT_HASH);
->>>>>>> b0a96956
 
 pub fn start_cli() {
     let allow_warnings = Arg::with_name("allow-warnings")
