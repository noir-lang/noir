--- conflicted
+++ resolved
@@ -39,13 +39,8 @@
     circuit_dir: P,
     compile_options: &CompileOptions,
 ) -> Result<PathBuf, CliError> {
-<<<<<<< HEAD
     let compiled_program = compile_circuit(program_dir, compile_options)?;
-    let circuit_path = save_acir_to_dir(&compiled_program.circuit, circuit_name, &circuit_dir);
-=======
-    let compiled_program = compile_circuit(program_dir, false, allow_warnings)?;
     let circuit_path = save_program_to_file(&compiled_program, circuit_name, &circuit_dir);
->>>>>>> ddaf3056
 
     preprocess_with_path(circuit_name, circuit_dir, &compiled_program.circuit)?;
 
