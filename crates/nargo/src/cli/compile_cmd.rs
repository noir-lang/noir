use acvm::ProofSystemCompiler;
<<<<<<< HEAD
use std::path::Path;
=======
use noirc_driver::CompileOptions;
use noirc_driver::Driver;
use noirc_frontend::node_interner::FuncId;
use std::path::{Path, PathBuf};
>>>>>>> 8ba3ab2f

use clap::Args;

use crate::{constants::TARGET_DIR, errors::CliError, resolver::Resolver};

use super::fs::program::save_program_to_file;
use super::preprocess_cmd::preprocess_with_path;
use super::{add_std_lib, NargoConfig};

/// Compile the program and its secret execution trace into ACIR format
#[derive(Debug, Clone, Args)]
pub(crate) struct CompileCommand {
    /// The name of the ACIR file
    circuit_name: String,

    /// Compile each contract function used within the program
    #[arg(short, long)]
    contracts: bool,

<<<<<<< HEAD
    let compiled_program = compile_circuit(config.program_dir, false, args.allow_warnings)?;

    save_program_to_file(&compiled_program, &args.circuit_name, &circuit_path);

    preprocess_with_path(&args.circuit_name, circuit_path, &compiled_program.circuit)?;

=======
    #[clap(flatten)]
    compile_options: CompileOptions,
}

pub(crate) fn run(mut args: CompileCommand, config: NargoConfig) -> Result<(), CliError> {
    let driver = check_crate(&config.program_dir, &args.compile_options)?;

    let mut circuit_dir = config.program_dir;
    circuit_dir.push(TARGET_DIR);

    // If contracts is set we're compiling every function in a 'contract' rather than just 'main'.
    if args.contracts {
        let circuit_name = args.circuit_name.clone();

        for contract in driver.get_all_contracts() {
            for function in contract.functions {
                let name = driver.function_name(function);
                args.circuit_name = format!("{}-{}-{name}", circuit_name, &contract.name);
                compile_and_save_program(&driver, function, &args, &circuit_dir)?;
            }
        }
        Ok(())
    } else {
        let main = driver.main_function();
        compile_and_save_program(&driver, main, &args, &circuit_dir)
    }
}

fn setup_driver(program_dir: &Path) -> Result<Driver, CliError> {
    let backend = crate::backends::ConcreteBackend;
    let mut driver = Resolver::resolve_root_config(program_dir, backend.np_language())?;
    add_std_lib(&mut driver);
    Ok(driver)
}

/// Compile and save a program to disk with the given main function.
fn compile_and_save_program(
    driver: &Driver,
    main: FuncId,
    args: &CompileCommand,
    circuit_dir: &Path,
) -> Result<(), CliError> {
    let compiled_program = driver
        .compile_no_check(&args.compile_options, main)
        .map_err(|_| CliError::Generic(format!("'{}' failed to compile", args.circuit_name)))?;

    let circuit_path = save_program_to_file(&compiled_program, &args.circuit_name, circuit_dir);

    preprocess_with_path(&args.circuit_name, circuit_dir, &compiled_program.circuit)?;

    println!("Generated ACIR code into {}", circuit_path.display());
>>>>>>> 8ba3ab2f
    Ok(())
}

pub(crate) fn compile_circuit(
    program_dir: &Path,
    compile_options: &CompileOptions,
) -> Result<noirc_driver::CompiledProgram, CliError> {
    let mut driver = setup_driver(program_dir)?;
    driver.compile_main(compile_options).map_err(|_| CliError::CompilationError)
}

<<<<<<< HEAD
    driver.into_compiled_program(show_ssa, allow_warnings).map_err(|_| CliError::CompilationError)
=======
fn check_crate(program_dir: &Path, options: &CompileOptions) -> Result<Driver, CliError> {
    let mut driver = setup_driver(program_dir)?;
    driver.check_crate(options).map_err(|_| CliError::CompilationError)?;
    Ok(driver)
}

fn preprocess_with_path<P: AsRef<Path>>(
    key_name: &str,
    preprocess_dir: P,
    circuit: &Circuit,
) -> Result<(PathBuf, PathBuf), CliError> {
    let backend = crate::backends::ConcreteBackend;

    let (proving_key, verification_key) = backend.preprocess(circuit);

    let pk_path = save_key_to_dir(proving_key, key_name, &preprocess_dir, true)?;
    println!("Proving key saved to {}", pk_path.display());
    let vk_path = save_key_to_dir(verification_key, key_name, preprocess_dir, false)?;
    println!("Verification key saved to {}", vk_path.display());

    Ok((pk_path, vk_path))
>>>>>>> 8ba3ab2f
}<|MERGE_RESOLUTION|>--- conflicted
+++ resolved
@@ -1,12 +1,8 @@
 use acvm::ProofSystemCompiler;
-<<<<<<< HEAD
-use std::path::Path;
-=======
 use noirc_driver::CompileOptions;
 use noirc_driver::Driver;
 use noirc_frontend::node_interner::FuncId;
-use std::path::{Path, PathBuf};
->>>>>>> 8ba3ab2f
+use std::path::Path;
 
 use clap::Args;
 
@@ -26,14 +22,6 @@
     #[arg(short, long)]
     contracts: bool,
 
-<<<<<<< HEAD
-    let compiled_program = compile_circuit(config.program_dir, false, args.allow_warnings)?;
-
-    save_program_to_file(&compiled_program, &args.circuit_name, &circuit_path);
-
-    preprocess_with_path(&args.circuit_name, circuit_path, &compiled_program.circuit)?;
-
-=======
     #[clap(flatten)]
     compile_options: CompileOptions,
 }
@@ -85,7 +73,6 @@
     preprocess_with_path(&args.circuit_name, circuit_dir, &compiled_program.circuit)?;
 
     println!("Generated ACIR code into {}", circuit_path.display());
->>>>>>> 8ba3ab2f
     Ok(())
 }
 
@@ -97,29 +84,8 @@
     driver.compile_main(compile_options).map_err(|_| CliError::CompilationError)
 }
 
-<<<<<<< HEAD
-    driver.into_compiled_program(show_ssa, allow_warnings).map_err(|_| CliError::CompilationError)
-=======
 fn check_crate(program_dir: &Path, options: &CompileOptions) -> Result<Driver, CliError> {
     let mut driver = setup_driver(program_dir)?;
     driver.check_crate(options).map_err(|_| CliError::CompilationError)?;
     Ok(driver)
-}
-
-fn preprocess_with_path<P: AsRef<Path>>(
-    key_name: &str,
-    preprocess_dir: P,
-    circuit: &Circuit,
-) -> Result<(PathBuf, PathBuf), CliError> {
-    let backend = crate::backends::ConcreteBackend;
-
-    let (proving_key, verification_key) = backend.preprocess(circuit);
-
-    let pk_path = save_key_to_dir(proving_key, key_name, &preprocess_dir, true)?;
-    println!("Proving key saved to {}", pk_path.display());
-    let vk_path = save_key_to_dir(verification_key, key_name, preprocess_dir, false)?;
-    println!("Verification key saved to {}", vk_path.display());
-
-    Ok((pk_path, vk_path))
->>>>>>> 8ba3ab2f
 }