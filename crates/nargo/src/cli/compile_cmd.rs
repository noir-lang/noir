<<<<<<< HEAD
use std::path::{Path, PathBuf};

=======
>>>>>>> b3f15565
use acvm::ProofSystemCompiler;
use acvm::{acir::circuit::Circuit, hash_constraint_system};
use clap::ArgMatches;
use noirc_abi::input_parser::Format;
use std::path::{Path, PathBuf};

use clap::Args;

use crate::{
<<<<<<< HEAD
    cli::{execute_cmd::save_witness_to_dir, read_inputs_from_file},
    constants::{ACIR_EXT, PROVER_INPUT_FILE, TARGET_DIR},
=======
    cli::execute_cmd::save_witness_to_dir,
    constants::{ACIR_EXT, PK_EXT, PROVER_INPUT_FILE, TARGET_DIR, VK_EXT},
>>>>>>> b3f15565
    errors::CliError,
    resolver::Resolver,
};

use super::{add_std_lib, create_named_dir, write_to_file, NargoConfig};

/// Compile the program and its secret execution trace into ACIR format
#[derive(Debug, Clone, Args)]
pub(crate) struct CompileCommand {
    /// The name of the ACIR file
    circuit_name: String,

    /// Solve the witness and write it to file along with the ACIR
    #[arg(short, long)]
    witness: bool,

    /// Issue a warning for each unused variable instead of an error
    #[arg(short, long)]
    allow_warnings: bool,
}

pub(crate) fn run(args: CompileCommand, config: NargoConfig) -> Result<(), CliError> {
    let mut circuit_path = config.program_dir.clone();
    circuit_path.push(TARGET_DIR);

    generate_circuit_and_witness_to_disk(
        &args.circuit_name,
        config.program_dir,
        circuit_path,
        args.witness,
        args.allow_warnings,
    )
    .map(|_| ())
}

pub fn generate_circuit_and_witness_to_disk<P: AsRef<Path>>(
    circuit_name: &str,
    program_dir: P,
    circuit_dir: P,
    generate_witness: bool,
    allow_warnings: bool,
) -> Result<PathBuf, CliError> {
    let compiled_program = compile_circuit(program_dir.as_ref(), false, allow_warnings)?;

    preprocess_with_path(circuit_name, circuit_dir.as_ref(), compiled_program.circuit.clone())?;

    let mut circuit_path =
        save_acir_to_dir(compiled_program.circuit.clone(), circuit_name, circuit_dir.as_ref());
    println!("Generated ACIR code into {}", circuit_path.display());

    if generate_witness {
        // Parse the initial witness values from Prover.toml
        let inputs_map = read_inputs_from_file(
            program_dir,
            PROVER_INPUT_FILE,
            Format::Toml,
            &compiled_program.abi,
        )?;

        let (_, solved_witness) =
            super::execute_cmd::execute_program(&compiled_program, &inputs_map)?;

        circuit_path.pop();
        save_witness_to_dir(solved_witness, circuit_name, &circuit_path)?;
    }

    Ok(circuit_path)
}

pub fn compile_circuit<P: AsRef<Path>>(
    program_dir: P,
    show_ssa: bool,
    allow_warnings: bool,
) -> Result<noirc_driver::CompiledProgram, CliError> {
    let backend = crate::backends::ConcreteBackend;
    let mut driver = Resolver::resolve_root_config(program_dir.as_ref(), backend.np_language())?;
    add_std_lib(&mut driver);

    driver
        .into_compiled_program(backend.np_language(), show_ssa, allow_warnings)
        .map_err(|_| std::process::exit(1))
}

pub fn preprocess_with_path<P: AsRef<Path>>(
    key_name: &str,
    preprocess_dir: P,
    circuit: Circuit,
) -> Result<(PathBuf, PathBuf), CliError> {
    let backend = crate::backends::ConcreteBackend;

    let (proving_key, verification_key) = backend.preprocess(circuit);

    let pk_path = save_key_to_dir(proving_key, key_name, &preprocess_dir, true)?;
    println!("Proving key saved to {}", pk_path.display());
    let vk_path = save_key_to_dir(verification_key, key_name, preprocess_dir, false)?;
    println!("Verification key saved to {}", vk_path.display());

    Ok((pk_path, vk_path))
}

fn save_acir_to_dir<P: AsRef<Path>>(
    circuit: Circuit,
    circuit_name: &str,
    circuit_dir: P,
) -> PathBuf {
    let mut circuit_path = create_named_dir(circuit_dir.as_ref(), "target");
    circuit_path.push(circuit_name);

    // Save a checksum of the circuit to compare against during proving and verification
    let acir_hash = hash_constraint_system(&circuit);
    circuit_path.set_extension(ACIR_EXT.to_owned() + ".sha256");
    write_to_file(hex::encode(acir_hash).as_bytes(), &circuit_path);

    let mut serialized = Vec::new();
    circuit.write(&mut serialized).expect("could not serialize circuit");

    circuit_path.set_extension(ACIR_EXT);
    write_to_file(serialized.as_slice(), &circuit_path);

    circuit_path
}

fn save_key_to_dir<P: AsRef<Path>>(
    key: Vec<u8>,
    key_name: &str,
    key_dir: P,
    is_proving_key: bool,
) -> Result<PathBuf, CliError> {
    let mut key_path = create_named_dir(key_dir.as_ref(), key_name);
    key_path.push(key_name);
    let extension = if is_proving_key { PK_EXT } else { VK_EXT };
    key_path.set_extension(extension);

    write_to_file(hex::encode(key).as_bytes(), &key_path);

    Ok(key_path)
}<|MERGE_RESOLUTION|>--- conflicted
+++ resolved
@@ -1,24 +1,13 @@
-<<<<<<< HEAD
-use std::path::{Path, PathBuf};
-
-=======
->>>>>>> b3f15565
 use acvm::ProofSystemCompiler;
 use acvm::{acir::circuit::Circuit, hash_constraint_system};
-use clap::ArgMatches;
 use noirc_abi::input_parser::Format;
 use std::path::{Path, PathBuf};
 
 use clap::Args;
 
 use crate::{
-<<<<<<< HEAD
     cli::{execute_cmd::save_witness_to_dir, read_inputs_from_file},
-    constants::{ACIR_EXT, PROVER_INPUT_FILE, TARGET_DIR},
-=======
-    cli::execute_cmd::save_witness_to_dir,
     constants::{ACIR_EXT, PK_EXT, PROVER_INPUT_FILE, TARGET_DIR, VK_EXT},
->>>>>>> b3f15565
     errors::CliError,
     resolver::Resolver,
 };
