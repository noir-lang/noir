--- conflicted
+++ resolved
@@ -1,26 +1,17 @@
-<<<<<<< HEAD
-use std::path::PathBuf;
-
-use acvm::ProofSystemCompiler;
-
-use clap::Args;
-=======
-use clap::ArgMatches;
 use std::path::{Path, PathBuf};
->>>>>>> e981c7ca
 
 use acvm::ProofSystemCompiler;
 use noirc_abi::input_parser::Format;
 
-use super::{add_std_lib, create_named_dir, read_inputs_from_file, write_to_file};
+use clap::Args;
+
 use crate::{
-    cli::execute_cmd::save_witness_to_dir,
+    cli::{execute_cmd::save_witness_to_dir, read_inputs_from_file},
     constants::{ACIR_EXT, PROVER_INPUT_FILE, TARGET_DIR},
     errors::CliError,
     resolver::Resolver,
 };
 
-<<<<<<< HEAD
 use super::{add_std_lib, create_named_dir, write_to_file, NargoConfig};
 
 /// Compile the program and its secret execution trace into ACIR format
@@ -28,15 +19,6 @@
 pub(crate) struct CompileCommand {
     /// The name of the ACIR file
     circuit_name: String,
-=======
-pub(crate) fn run(args: ArgMatches) -> Result<(), CliError> {
-    let args = args.subcommand_matches("compile").unwrap();
-    let circuit_name = args.value_of("circuit_name").unwrap();
-    let witness = args.is_present("witness");
-    let allow_warnings = args.is_present("allow-warnings");
-    let program_dir =
-        args.value_of("path").map_or_else(|| std::env::current_dir().unwrap(), PathBuf::from);
->>>>>>> e981c7ca
 
     /// Solve the witness and write it to file along with the ACIR
     #[arg(short, long)]
