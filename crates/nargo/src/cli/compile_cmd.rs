--- conflicted
+++ resolved
@@ -42,26 +42,5 @@
     let mut driver = Resolver::resolve_root_config(program_dir.as_ref(), backend.np_language())?;
     add_std_lib(&mut driver);
 
-<<<<<<< HEAD
-    driver.into_compiled_program(show_ssa, allow_warnings).map_err(|_| std::process::exit(1))
-=======
     driver.into_compiled_program(show_ssa, allow_warnings).map_err(|_| CliError::CompilationError)
-}
-
-fn preprocess_with_path<P: AsRef<Path>>(
-    key_name: &str,
-    preprocess_dir: P,
-    circuit: &Circuit,
-) -> Result<(PathBuf, PathBuf), CliError> {
-    let backend = crate::backends::ConcreteBackend;
-
-    let (proving_key, verification_key) = backend.preprocess(circuit);
-
-    let pk_path = save_key_to_dir(proving_key, key_name, &preprocess_dir, true)?;
-    println!("Proving key saved to {}", pk_path.display());
-    let vk_path = save_key_to_dir(verification_key, key_name, preprocess_dir, false)?;
-    println!("Verification key saved to {}", vk_path.display());
-
-    Ok((pk_path, vk_path))
->>>>>>> c75d0c5e
 }