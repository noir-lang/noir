<<<<<<< HEAD
use acvm::ProofSystemCompiler;
use clap::ArgMatches;
use sha2::{Digest, Sha256};
use std::path::PathBuf;
=======
use clap::ArgMatches;
use std::path::{Path, PathBuf};
>>>>>>> 0108ac62

use acvm::ProofSystemCompiler;
use noirc_abi::input_parser::Format;

use super::{add_std_lib, create_named_dir, read_inputs_from_file, write_to_file};
use crate::{
    cli::execute_cmd::save_witness_to_dir,
<<<<<<< HEAD
    constants::{ACIR_EXT, PK_EXT, TARGET_DIR, VK_EXT},
=======
    constants::{ACIR_EXT, PROVER_INPUT_FILE, TARGET_DIR},
>>>>>>> 0108ac62
    errors::CliError,
    resolver::Resolver,
};

pub(crate) fn run(args: ArgMatches) -> Result<(), CliError> {
    let args = args.subcommand_matches("compile").unwrap();
    let circuit_name = args.value_of("circuit_name").unwrap();
    let witness = args.is_present("witness");
    let allow_warnings = args.is_present("allow-warnings");
    let program_dir =
        args.value_of("path").map_or_else(|| std::env::current_dir().unwrap(), PathBuf::from);

    let mut circuit_path = program_dir.clone();
    circuit_path.push(TARGET_DIR);

    generate_circuit_and_witness_to_disk(
        circuit_name,
        program_dir,
        circuit_path,
        witness,
        allow_warnings,
    )
    .map(|_| ())
}

#[allow(deprecated)]
pub fn generate_circuit_and_witness_to_disk<P: AsRef<Path>>(
    circuit_name: &str,
    program_dir: P,
    circuit_dir: P,
    generate_witness: bool,
    allow_warnings: bool,
) -> Result<PathBuf, CliError> {
    let compiled_program = compile_circuit(program_dir.as_ref(), false, allow_warnings)?;

    preprocess_with_path(circuit_name, circuit_dir.as_ref(), compiled_program.circuit.clone())?;

    let mut circuit_path = create_named_dir(circuit_dir.as_ref(), "target");
    circuit_path.push(circuit_name);
    circuit_path.set_extension(ACIR_EXT);

    let serialized = compiled_program.circuit.to_bytes();
    let path = write_to_file(serialized.as_slice(), &circuit_path);
    println!("Generated ACIR code into {path}");

    let mut hasher = Sha256::new();
    hasher.update(serialized);
    let acir_hash = hasher.finalize();
    circuit_path.set_extension(ACIR_EXT.to_owned() + ".sha256");
    write_to_file(hex::encode(acir_hash).as_bytes(), &circuit_path);

    if generate_witness {
        // Parse the initial witness values from Prover.toml
        let inputs_map = read_inputs_from_file(
            program_dir,
            PROVER_INPUT_FILE,
            Format::Toml,
            compiled_program.abi.as_ref().unwrap().clone(),
        )?;

        let (_, solved_witness) =
            super::execute_cmd::execute_program(&compiled_program, &inputs_map)?;

        circuit_path.pop();
        save_witness_to_dir(solved_witness, circuit_name, &circuit_path)?;
    }

    Ok(circuit_path)
}

pub fn compile_circuit<P: AsRef<Path>>(
    program_dir: P,
    show_ssa: bool,
    allow_warnings: bool,
) -> Result<noirc_driver::CompiledProgram, CliError> {
    let backend = crate::backends::ConcreteBackend;
    let mut driver = Resolver::resolve_root_config(program_dir.as_ref(), backend.np_language())?;
    add_std_lib(&mut driver);

    driver
        .into_compiled_program(backend.np_language(), show_ssa, allow_warnings)
        .map_err(|_| std::process::exit(1))
}

pub fn preprocess_with_path<P: AsRef<Path>>(
    key_name: &str,
    preprocess_dir: P,
    circuit: acvm::acir::circuit::Circuit,
) -> Result<(PathBuf, PathBuf), CliError> {
    let backend = crate::backends::ConcreteBackend;

    let (proving_key, verification_key) = backend.preprocess(circuit);

    println!("Proving and verification key successfully created");
    let pk_path = save_key_to_dir(proving_key, key_name, &preprocess_dir, true)?;
    println!("Proving key saved to {}", pk_path.display());
    let vk_path = save_key_to_dir(verification_key, key_name, preprocess_dir, false)?;
    println!("Verification key saved to {}", vk_path.display());

    Ok((pk_path, vk_path))
}

fn save_key_to_dir<P: AsRef<Path>>(
    key: Vec<u8>,
    key_name: &str,
    key_dir: P,
    is_proving_key: bool,
) -> Result<PathBuf, CliError> {
    let mut key_path = create_named_dir(key_dir.as_ref(), key_name);
    key_path.push(key_name);
    let extension = if is_proving_key { PK_EXT } else { VK_EXT };
    key_path.set_extension(extension);

    write_to_file(hex::encode(key).as_bytes(), &key_path);

    Ok(key_path)
}<|MERGE_RESOLUTION|>--- conflicted
+++ resolved
@@ -1,24 +1,13 @@
-<<<<<<< HEAD
 use acvm::ProofSystemCompiler;
 use clap::ArgMatches;
+use noirc_abi::input_parser::Format;
 use sha2::{Digest, Sha256};
-use std::path::PathBuf;
-=======
-use clap::ArgMatches;
 use std::path::{Path, PathBuf};
->>>>>>> 0108ac62
-
-use acvm::ProofSystemCompiler;
-use noirc_abi::input_parser::Format;
 
 use super::{add_std_lib, create_named_dir, read_inputs_from_file, write_to_file};
 use crate::{
     cli::execute_cmd::save_witness_to_dir,
-<<<<<<< HEAD
-    constants::{ACIR_EXT, PK_EXT, TARGET_DIR, VK_EXT},
-=======
-    constants::{ACIR_EXT, PROVER_INPUT_FILE, TARGET_DIR},
->>>>>>> 0108ac62
+    constants::{ACIR_EXT, PK_EXT, PROVER_INPUT_FILE, TARGET_DIR, VK_EXT},
     errors::CliError,
     resolver::Resolver,
 };
@@ -83,9 +72,15 @@
             super::execute_cmd::execute_program(&compiled_program, &inputs_map)?;
 
         circuit_path.pop();
+        dbg!(circuit_path.clone());
         save_witness_to_dir(solved_witness, circuit_name, &circuit_path)?;
     }
 
+    // The circuit path is used when combining proving and verification for integration tests.
+    // The prove command sets different file extensions on the returned circuit path to access the necessary build artifacts (ACIR checksum, proving and verification keys)
+    // We reset the circuit path to end with just the circuit name to avoid any errors with setting extensions when reading the ACIR checksum and keys
+    circuit_path.pop();
+    circuit_path.push(circuit_name);
     Ok(circuit_path)
 }
 
