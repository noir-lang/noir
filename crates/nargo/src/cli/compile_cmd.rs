<<<<<<< HEAD
use acvm::ProofSystemCompiler;
use noirc_driver::CompileOptions;
use noirc_driver::Driver;
use noirc_frontend::node_interner::FuncId;
use std::path::Path;
=======
use acvm::{acir::circuit::Circuit, ProofSystemCompiler};
use iter_extended::{try_btree_map, try_vecmap};
use noirc_driver::{CompileOptions, CompiledProgram, Driver};
use noirc_frontend::{hir::def_map::Contract, node_interner::FuncId};
use std::collections::BTreeMap;
use std::path::{Path, PathBuf};
>>>>>>> 2688dc40

use clap::Args;

use crate::{constants::TARGET_DIR, errors::CliError, resolver::Resolver};

use super::fs::program::save_program_to_file;
use super::preprocess_cmd::preprocess_with_path;
use super::{add_std_lib, NargoConfig};

/// Compile the program and its secret execution trace into ACIR format
#[derive(Debug, Clone, Args)]
pub(crate) struct CompileCommand {
    /// The name of the ACIR file
    circuit_name: String,

    /// Compile each contract function used within the program
    #[arg(short, long)]
    contracts: bool,

    #[clap(flatten)]
    compile_options: CompileOptions,
}

struct CompiledContract {
    /// The name of the contract.
    name: String,
    /// Each of the contract's functions are compiled into a separate `CompiledProgram`
    /// stored in this `BTreeMap`.
    functions: BTreeMap<String, CompiledProgram>,
}

pub(crate) fn run(args: CompileCommand, config: NargoConfig) -> Result<(), CliError> {
    let driver = check_crate(&config.program_dir, &args.compile_options)?;

    let mut circuit_dir = config.program_dir;
    circuit_dir.push(TARGET_DIR);

    // If contracts is set we're compiling every function in a 'contract' rather than just 'main'.
    if args.contracts {
        let compiled_contracts = try_vecmap(driver.get_all_contracts(), |contract| {
            compile_contract(&driver, contract, &args.compile_options)
        })?;

        // Flatten each contract into a list of its functions, each being assigned a unique name.
        let compiled_programs = compiled_contracts.into_iter().flat_map(|contract| {
            let contract_id = format!("{}-{}", args.circuit_name, &contract.name);
            contract.functions.into_iter().map(move |(function, program)| {
                let program_name = format!("{}-{}", contract_id, function);
                (program_name, program)
            })
        });

        for (circuit_name, compiled_program) in compiled_programs {
            save_and_preprocess_program(&compiled_program, &circuit_name, &circuit_dir)?
        }
        Ok(())
    } else {
        let main = driver.main_function().map_err(|_| CliError::CompilationError)?;
        let program = compile_program(&driver, main, &args.compile_options, &args.circuit_name)?;
        save_and_preprocess_program(&program, &args.circuit_name, &circuit_dir)
    }
}

fn setup_driver(program_dir: &Path) -> Result<Driver, CliError> {
    let backend = crate::backends::ConcreteBackend;
    let mut driver = Resolver::resolve_root_config(program_dir, backend.np_language())?;
    add_std_lib(&mut driver);
    Ok(driver)
}

fn check_crate(program_dir: &Path, options: &CompileOptions) -> Result<Driver, CliError> {
    let mut driver = setup_driver(program_dir)?;
    driver.check_crate(options).map_err(|_| CliError::CompilationError)?;
    Ok(driver)
}

/// Compiles all of the functions associated with a Noir contract.
fn compile_contract(
    driver: &Driver,
    contract: Contract,
    compile_options: &CompileOptions,
) -> Result<CompiledContract, CliError> {
    let functions = try_btree_map(&contract.functions, |function| {
        let function_name = driver.function_name(*function).to_owned();
        let program_id = format!("{}-{}", contract.name, function_name);

        compile_program(driver, *function, compile_options, &program_id)
            .map(|program| (function_name, program))
    })?;

    Ok(CompiledContract { name: contract.name, functions })
}

fn compile_program(
    driver: &Driver,
    main: FuncId,
    compile_options: &CompileOptions,
    program_id: &str,
) -> Result<CompiledProgram, CliError> {
    driver
        .compile_no_check(compile_options, main)
        .map_err(|_| CliError::Generic(format!("'{}' failed to compile", program_id)))
}

/// Save a program to disk along with proving and verification keys.
fn save_and_preprocess_program(
    compiled_program: &CompiledProgram,
    circuit_name: &str,
    circuit_dir: &Path,
) -> Result<(), CliError> {
    save_program_to_file(compiled_program, circuit_name, circuit_dir);
    preprocess_with_path(circuit_name, circuit_dir, &compiled_program.circuit)?;
    Ok(())
}

pub(crate) fn compile_circuit(
    program_dir: &Path,
    compile_options: &CompileOptions,
) -> Result<noirc_driver::CompiledProgram, CliError> {
    let mut driver = setup_driver(program_dir)?;
    driver.compile_main(compile_options).map_err(|_| CliError::CompilationError)
}

<<<<<<< HEAD
fn check_crate(program_dir: &Path, options: &CompileOptions) -> Result<Driver, CliError> {
    let mut driver = setup_driver(program_dir)?;
    driver.check_crate(options).map_err(|_| CliError::CompilationError)?;
    Ok(driver)
=======
fn preprocess_with_path<P: AsRef<Path>>(
    key_name: &str,
    preprocess_dir: P,
    circuit: &Circuit,
) -> Result<(PathBuf, PathBuf), CliError> {
    let backend = crate::backends::ConcreteBackend;

    let (proving_key, verification_key) = backend.preprocess(circuit);

    let pk_path = save_key_to_dir(proving_key, key_name, &preprocess_dir, true)?;
    let vk_path = save_key_to_dir(verification_key, key_name, preprocess_dir, false)?;

    Ok((pk_path, vk_path))
>>>>>>> 2688dc40
}<|MERGE_RESOLUTION|>--- conflicted
+++ resolved
@@ -1,17 +1,9 @@
-<<<<<<< HEAD
 use acvm::ProofSystemCompiler;
-use noirc_driver::CompileOptions;
-use noirc_driver::Driver;
-use noirc_frontend::node_interner::FuncId;
-use std::path::Path;
-=======
-use acvm::{acir::circuit::Circuit, ProofSystemCompiler};
 use iter_extended::{try_btree_map, try_vecmap};
 use noirc_driver::{CompileOptions, CompiledProgram, Driver};
 use noirc_frontend::{hir::def_map::Contract, node_interner::FuncId};
 use std::collections::BTreeMap;
-use std::path::{Path, PathBuf};
->>>>>>> 2688dc40
+use std::path::Path;
 
 use clap::Args;
 
@@ -133,26 +125,4 @@
 ) -> Result<noirc_driver::CompiledProgram, CliError> {
     let mut driver = setup_driver(program_dir)?;
     driver.compile_main(compile_options).map_err(|_| CliError::CompilationError)
-}
-
-<<<<<<< HEAD
-fn check_crate(program_dir: &Path, options: &CompileOptions) -> Result<Driver, CliError> {
-    let mut driver = setup_driver(program_dir)?;
-    driver.check_crate(options).map_err(|_| CliError::CompilationError)?;
-    Ok(driver)
-=======
-fn preprocess_with_path<P: AsRef<Path>>(
-    key_name: &str,
-    preprocess_dir: P,
-    circuit: &Circuit,
-) -> Result<(PathBuf, PathBuf), CliError> {
-    let backend = crate::backends::ConcreteBackend;
-
-    let (proving_key, verification_key) = backend.preprocess(circuit);
-
-    let pk_path = save_key_to_dir(proving_key, key_name, &preprocess_dir, true)?;
-    let vk_path = save_key_to_dir(verification_key, key_name, preprocess_dir, false)?;
-
-    Ok((pk_path, vk_path))
->>>>>>> 2688dc40
 }