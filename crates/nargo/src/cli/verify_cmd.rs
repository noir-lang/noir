use super::{
    compile_cmd::compile_circuit, dedup_public_input_indices_values, read_inputs_from_file,
    InputMap,
};
use crate::{
    constants::{PROOFS_DIR, PROOF_EXT, VERIFIER_INPUT_FILE},
    errors::CliError,
};
use acvm::ProofSystemCompiler;
use clap::ArgMatches;
use noirc_abi::errors::AbiError;
use noirc_abi::input_parser::Format;
use noirc_driver::CompiledProgram;
use std::{collections::BTreeMap, path::Path, path::PathBuf};

pub(crate) fn run(args: ArgMatches) -> Result<(), CliError> {
    let args = args.subcommand_matches("verify").unwrap();

    let proof_name = args.value_of("proof").unwrap();
    let mut proof_path = std::path::PathBuf::new();
    proof_path.push(Path::new(PROOFS_DIR));

    proof_path.push(Path::new(proof_name));
    proof_path.set_extension(PROOF_EXT);

    let allow_warnings = args.is_present("allow-warnings");
    let result = verify(proof_name, allow_warnings)?;
    println!("Proof verified : {result}\n");
    Ok(())
}

fn verify(proof_name: &str, allow_warnings: bool) -> Result<bool, CliError> {
    let current_dir = std::env::current_dir().unwrap();
    let mut proof_path = PathBuf::new(); //or cur_dir?
    proof_path.push(PROOFS_DIR);
    proof_path.push(Path::new(proof_name));
    proof_path.set_extension(PROOF_EXT);
    verify_with_path(&current_dir, &proof_path, false, allow_warnings)
}

pub fn verify_with_path<P: AsRef<Path>>(
    program_dir: P,
    proof_path: P,
    show_ssa: bool,
    allow_warnings: bool,
) -> Result<bool, CliError> {
    let compiled_program = compile_circuit(program_dir.as_ref(), show_ssa, allow_warnings)?;
    let mut public_inputs_map: InputMap = BTreeMap::new();

    // Load public inputs (if any) from `VERIFIER_INPUT_FILE`.
    let public_abi = compiled_program.abi.clone().unwrap().public_abi();
    let num_pub_params = public_abi.num_parameters();
    if num_pub_params != 0 {
        let current_dir = program_dir;
        public_inputs_map =
            read_inputs_from_file(current_dir, VERIFIER_INPUT_FILE, Format::Toml, public_abi)?;
    }

    let valid_proof = verify_proof(compiled_program, public_inputs_map, load_proof(proof_path)?)?;

    Ok(valid_proof)
}

fn verify_proof(
    mut compiled_program: CompiledProgram,
    public_inputs_map: InputMap,
    proof: Vec<u8>,
) -> Result<bool, CliError> {
    let public_abi = compiled_program.abi.unwrap().public_abi();
    let public_inputs =
        public_abi.encode(&public_inputs_map, false).map_err(|error| match error {
            AbiError::UndefinedInput(_) => {
                CliError::Generic(format!("{error} in the {VERIFIER_INPUT_FILE}.toml file."))
            }
            _ => CliError::from(error),
        })?;

    // Similarly to when proving -- we must remove the duplicate public witnesses which
    // can be present because a public input can also be added as a public output.
    let (dedup_public_indices, dedup_public_values) =
        dedup_public_input_indices_values(compiled_program.circuit.public_inputs, public_inputs);
    compiled_program.circuit.public_inputs = dedup_public_indices;

    let backend = crate::backends::ConcreteBackend;
<<<<<<< HEAD
    // let valid_proof = backend.verify_from_cs(&proof, public_inputs, compiled_program.circuit);
    let valid_proof = backend.verify_with_vk(&proof, public_inputs, compiled_program.circuit);
=======
    let valid_proof = backend.verify_from_cs(&proof, dedup_public_values, compiled_program.circuit);
>>>>>>> b8c582f2

    Ok(valid_proof)
}

fn load_proof<P: AsRef<Path>>(proof_path: P) -> Result<Vec<u8>, CliError> {
    let proof_hex: Vec<_> = std::fs::read(&proof_path)
        .map_err(|_| CliError::PathNotValid(proof_path.as_ref().to_path_buf()))?;
    let proof = hex::decode(proof_hex).map_err(CliError::ProofNotValid)?;

    Ok(proof)
}<|MERGE_RESOLUTION|>--- conflicted
+++ resolved
@@ -82,12 +82,8 @@
     compiled_program.circuit.public_inputs = dedup_public_indices;
 
     let backend = crate::backends::ConcreteBackend;
-<<<<<<< HEAD
-    // let valid_proof = backend.verify_from_cs(&proof, public_inputs, compiled_program.circuit);
+    // let valid_proof = backend.verify_from_cs(&proof, dedup_public_values, compiled_program.circuit);
     let valid_proof = backend.verify_with_vk(&proof, public_inputs, compiled_program.circuit);
-=======
-    let valid_proof = backend.verify_from_cs(&proof, dedup_public_values, compiled_program.circuit);
->>>>>>> b8c582f2
 
     Ok(valid_proof)
 }
