--- conflicted
+++ resolved
@@ -1,11 +1,6 @@
 use super::{
-<<<<<<< HEAD
-    compile_cmd::compile_circuit, dedup_public_input_indices_values, read_inputs_from_file,
-    InputMap, NargoConfig,
-=======
     compile_cmd::compile_circuit, dedup_public_input_indices_values, fetch_pk_and_vk,
-    load_hex_data, read_inputs_from_file, InputMap,
->>>>>>> b3f15565
+    load_hex_data, read_inputs_from_file, InputMap, NargoConfig,
 };
 use crate::{
     constants::{PROOFS_DIR, PROOF_EXT, TARGET_DIR, VERIFIER_INPUT_FILE},
@@ -24,6 +19,9 @@
     /// The proof to verify
     proof: String,
 
+    /// The name of the circuit build files (ACIR, proving and verification keys)
+    circuit_name: Option<String>,
+
     /// Issue a warning for each unused variable instead of an error
     #[arg(short, long)]
     allow_warnings: bool,
@@ -35,16 +33,8 @@
     proof_path.push(Path::new(&args.proof));
     proof_path.set_extension(PROOF_EXT);
 
-<<<<<<< HEAD
-    let result = verify_with_path(config.program_dir, proof_path, false, args.allow_warnings)?;
-    println!("Proof verified : {result}\n");
-=======
-    let circuit_name = args.value_of("circuit_name");
-
-    let allow_warnings = args.is_present("allow-warnings");
-
-    let circuit_build_path = if let Some(circuit_name) = circuit_name {
-        let mut circuit_build_path = program_dir.clone();
+    let circuit_build_path = if let Some(circuit_name) = args.circuit_name {
+        let mut circuit_build_path = config.program_dir.clone();
         circuit_build_path.push(TARGET_DIR);
         circuit_build_path.push(circuit_name);
         Some(circuit_build_path)
@@ -52,11 +42,15 @@
         None
     };
 
-    let result =
-        verify_with_path(program_dir, proof_path, circuit_build_path, false, allow_warnings)?;
+    let result = verify_with_path(
+        config.program_dir,
+        proof_path,
+        circuit_build_path,
+        false,
+        args.allow_warnings,
+    )?;
     println!("Proof verified : {result}");
 
->>>>>>> b3f15565
     Ok(())
 }
 
