use super::{
    compile_cmd::compile_circuit, dedup_public_input_indices_values, read_inputs_from_file,
    InputMap,
};
use crate::{
    constants::{PROOFS_DIR, PROOF_EXT, VERIFIER_INPUT_FILE},
    errors::CliError,
};
use acvm::ProofSystemCompiler;
use clap::ArgMatches;
use noirc_abi::errors::AbiError;
use noirc_abi::input_parser::Format;
use noirc_driver::CompiledProgram;
use std::{collections::BTreeMap, path::Path, path::PathBuf};

pub(crate) fn run(args: ArgMatches) -> Result<(), CliError> {
    let args = args.subcommand_matches("verify").unwrap();

    let proof_name = args.value_of("proof").unwrap();
    let mut proof_path = std::path::PathBuf::new();
    proof_path.push(Path::new(PROOFS_DIR));

    proof_path.push(Path::new(proof_name));
    proof_path.set_extension(PROOF_EXT);

    let allow_warnings = args.is_present("allow-warnings");
    let result = verify(proof_name, allow_warnings)?;
    println!("Proof verified : {result}\n");
    Ok(())
}

fn verify(proof_name: &str, allow_warnings: bool) -> Result<bool, CliError> {
    let current_dir = std::env::current_dir().unwrap();
    let mut proof_path = PathBuf::new(); //or cur_dir?
    proof_path.push(PROOFS_DIR);
    proof_path.push(Path::new(proof_name));
    proof_path.set_extension(PROOF_EXT);
    verify_with_path(&current_dir, &proof_path, false, allow_warnings)
}

pub fn verify_with_path<P: AsRef<Path>>(
    program_dir: P,
    proof_path: P,
    show_ssa: bool,
    allow_warnings: bool,
) -> Result<bool, CliError> {
    let compiled_program = compile_circuit(program_dir.as_ref(), show_ssa, allow_warnings)?;
    let mut public_inputs_map: InputMap = BTreeMap::new();

    // Load public inputs (if any) from `VERIFIER_INPUT_FILE`.
    let public_abi = compiled_program.abi.clone().unwrap().public_abi();
    let num_pub_params = public_abi.num_parameters();
    if num_pub_params != 0 {
<<<<<<< HEAD
        let curr_dir = program_dir;
        public_inputs_map =
            read_inputs_from_file(curr_dir, VERIFIER_INPUT_FILE, Format::Toml, public_abi)?;
=======
        let current_dir = program_dir;
        public_inputs =
            read_inputs_from_file(current_dir, VERIFIER_INPUT_FILE, Format::Toml, public_abi)?;
>>>>>>> 126ca26a
    }

    let valid_proof = verify_proof(compiled_program, public_inputs_map, load_proof(proof_path)?)?;

    Ok(valid_proof)
}

fn verify_proof(
    mut compiled_program: CompiledProgram,
    public_inputs_map: InputMap,
    proof: Vec<u8>,
) -> Result<bool, CliError> {
    let public_abi = compiled_program.abi.unwrap().public_abi();
    let public_inputs =
        public_abi.encode(&public_inputs_map, false).map_err(|error| match error {
            AbiError::UndefinedInput(_) => {
                CliError::Generic(format!("{error} in the {VERIFIER_INPUT_FILE}.toml file."))
            }
            _ => CliError::from(error),
        })?;

    // Similarly to when proving -- we must remove the duplicate public witnesses which
    // can be present because a public input can also be added as a public output.
    let (dedup_public_indices, dedup_public_values) =
        dedup_public_input_indices_values(compiled_program.circuit.public_inputs, public_inputs);
    compiled_program.circuit.public_inputs = dedup_public_indices;

    let backend = crate::backends::ConcreteBackend;
    let valid_proof = backend.verify_from_cs(&proof, dedup_public_values, compiled_program.circuit);

    Ok(valid_proof)
}

fn load_proof<P: AsRef<Path>>(proof_path: P) -> Result<Vec<u8>, CliError> {
    let proof_hex: Vec<_> = std::fs::read(&proof_path)
        .map_err(|_| CliError::PathNotValid(proof_path.as_ref().to_path_buf()))?;
    let proof = hex::decode(proof_hex).map_err(CliError::ProofNotValid)?;

    Ok(proof)
}<|MERGE_RESOLUTION|>--- conflicted
+++ resolved
@@ -51,15 +51,9 @@
     let public_abi = compiled_program.abi.clone().unwrap().public_abi();
     let num_pub_params = public_abi.num_parameters();
     if num_pub_params != 0 {
-<<<<<<< HEAD
-        let curr_dir = program_dir;
+        let current_dir = program_dir;
         public_inputs_map =
             read_inputs_from_file(curr_dir, VERIFIER_INPUT_FILE, Format::Toml, public_abi)?;
-=======
-        let current_dir = program_dir;
-        public_inputs =
-            read_inputs_from_file(current_dir, VERIFIER_INPUT_FILE, Format::Toml, public_abi)?;
->>>>>>> 126ca26a
     }
 
     let valid_proof = verify_proof(compiled_program, public_inputs_map, load_proof(proof_path)?)?;
