--- conflicted
+++ resolved
@@ -60,13 +60,8 @@
     Ok(valid_proof)
 }
 
-<<<<<<< HEAD
-pub fn verify_proof(
-    compiled_program: CompiledProgram,
-=======
 fn verify_proof(
     mut compiled_program: CompiledProgram,
->>>>>>> b0a96956
     public_inputs: BTreeMap<String, InputValue>,
     proof: Vec<u8>,
 ) -> Result<bool, CliError> {
