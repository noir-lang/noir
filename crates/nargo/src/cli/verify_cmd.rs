--- conflicted
+++ resolved
@@ -66,15 +66,7 @@
     proof_path: P,
     show_ssa: bool,
 ) -> Result<bool, CliError> {
-<<<<<<< HEAD
-    let mut driver = Resolver::resolve_root_config(program_dir.as_ref())?;
-    let backend = crate::backends::ConcreteBackend;
-
-    super::add_std_lib(&mut driver);
-    let compiled_program = driver.into_compiled_program(backend.np_language(), show_ssa);
-=======
     let compiled_program = compile_circuit(program_dir.as_ref(), show_ssa)?;
->>>>>>> b553d296
 
     let public_abi = compiled_program.abi.clone().unwrap().public_abi();
     let num_pub_params = public_abi.num_parameters();
