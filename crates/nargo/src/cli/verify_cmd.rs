<<<<<<< HEAD
=======
use super::{compile_cmd::compile_circuit, read_inputs_from_file};
use crate::{
    constants::{PROOFS_DIR, PROOF_EXT, VERIFIER_INPUT_FILE},
    errors::CliError,
};
use acvm::ProofSystemCompiler;
>>>>>>> 49433901
use clap::ArgMatches;
use std::{collections::BTreeMap, path::Path, path::PathBuf};

use acvm::ProofSystemCompiler;
use noirc_abi::{
    errors::AbiError,
    input_parser::{Format, InputValue},
};
use noirc_driver::CompiledProgram;

use super::{
    compile_cmd::compile_circuit, prove_cmd::dedup_public_input_indices_values,
    read_inputs_from_file, PROOFS_DIR, PROOF_EXT, VERIFIER_INPUT_FILE,
};
use crate::errors::CliError;

pub(crate) fn run(args: ArgMatches) -> Result<(), CliError> {
    let args = args.subcommand_matches("verify").unwrap();

    let proof_name = args.value_of("proof").unwrap();
    let mut proof_path = std::path::PathBuf::new();
    proof_path.push(Path::new(PROOFS_DIR));

    proof_path.push(Path::new(proof_name));
    proof_path.set_extension(PROOF_EXT);

    let allow_warnings = args.is_present("allow-warnings");
    let result = verify(proof_name, allow_warnings)?;
    println!("Proof verified : {result}\n");
    Ok(())
}

fn verify(proof_name: &str, allow_warnings: bool) -> Result<bool, CliError> {
    let curr_dir = std::env::current_dir().unwrap();
    let mut proof_path = PathBuf::new(); //or cur_dir?
    proof_path.push(PROOFS_DIR);
    proof_path.push(Path::new(proof_name));
    proof_path.set_extension(PROOF_EXT);
    verify_with_path(&curr_dir, &proof_path, false, allow_warnings)
}

pub fn verify_with_path<P: AsRef<Path>>(
    program_dir: P,
    proof_path: P,
    show_ssa: bool,
    allow_warnings: bool,
) -> Result<bool, CliError> {
    let compiled_program = compile_circuit(program_dir.as_ref(), show_ssa, allow_warnings)?;
    let mut public_inputs = BTreeMap::new();

    // Load public inputs (if any) from `VERIFIER_INPUT_FILE`.
    let public_abi = compiled_program.abi.clone().unwrap().public_abi();
    let num_pub_params = public_abi.num_parameters();
    if num_pub_params != 0 {
        let curr_dir = program_dir;
        public_inputs =
            read_inputs_from_file(curr_dir, VERIFIER_INPUT_FILE, Format::Toml, public_abi)?;
    }

    let valid_proof = verify_proof(compiled_program, public_inputs, load_proof(proof_path)?)?;

    Ok(valid_proof)
}

fn verify_proof(
    mut compiled_program: CompiledProgram,
    public_inputs: BTreeMap<String, InputValue>,
    proof: Vec<u8>,
) -> Result<bool, CliError> {
    let public_abi = compiled_program.abi.unwrap().public_abi();
    let public_inputs = public_abi.encode(&public_inputs, false).map_err(|error| match error {
        AbiError::UndefinedInput(_) => {
            CliError::Generic(format!("{error} in the {VERIFIER_INPUT_FILE}.toml file."))
        }
        _ => CliError::from(error),
    })?;

    // Similarly to when proving -- we must remove the duplicate public witnesses which
    // can be present because a public input can also be added as a public output.
    let (dedup_public_indices, dedup_public_values) =
        dedup_public_input_indices_values(compiled_program.circuit.public_inputs, public_inputs);
    compiled_program.circuit.public_inputs = dedup_public_indices;

    let backend = crate::backends::ConcreteBackend;
    let valid_proof = backend.verify_from_cs(&proof, dedup_public_values, compiled_program.circuit);

    Ok(valid_proof)
}

fn load_proof<P: AsRef<Path>>(proof_path: P) -> Result<Vec<u8>, CliError> {
    let proof_hex: Vec<_> = std::fs::read(&proof_path)
        .map_err(|_| CliError::PathNotValid(proof_path.as_ref().to_path_buf()))?;
    let proof = hex::decode(proof_hex).map_err(CliError::ProofNotValid)?;

    Ok(proof)
}<|MERGE_RESOLUTION|>--- conflicted
+++ resolved
@@ -1,16 +1,8 @@
-<<<<<<< HEAD
-=======
-use super::{compile_cmd::compile_circuit, read_inputs_from_file};
-use crate::{
-    constants::{PROOFS_DIR, PROOF_EXT, VERIFIER_INPUT_FILE},
-    errors::CliError,
-};
+use crate::errors::CliError;
 use acvm::ProofSystemCompiler;
->>>>>>> 49433901
 use clap::ArgMatches;
 use std::{collections::BTreeMap, path::Path, path::PathBuf};
 
-use acvm::ProofSystemCompiler;
 use noirc_abi::{
     errors::AbiError,
     input_parser::{Format, InputValue},
@@ -19,9 +11,9 @@
 
 use super::{
     compile_cmd::compile_circuit, prove_cmd::dedup_public_input_indices_values,
-    read_inputs_from_file, PROOFS_DIR, PROOF_EXT, VERIFIER_INPUT_FILE,
+    read_inputs_from_file,
 };
-use crate::errors::CliError;
+use crate::constants::{PROOFS_DIR, PROOF_EXT, VERIFIER_INPUT_FILE};
 
 pub(crate) fn run(args: ArgMatches) -> Result<(), CliError> {
     let args = args.subcommand_matches("verify").unwrap();
