use super::{
    compile_cmd::compile_circuit, dedup_public_input_indices_values, load_hex_data,
    read_inputs_from_file, InputMap,
};
use crate::{
    constants::{PROOFS_DIR, PROOF_EXT, TARGET_DIR, VERIFIER_INPUT_FILE, VK_EXT},
    errors::CliError,
};
use acvm::ProofSystemCompiler;
use clap::ArgMatches;
use noirc_abi::errors::AbiError;
use noirc_abi::input_parser::Format;
use noirc_driver::CompiledProgram;
use std::{
    collections::BTreeMap,
    path::{Path, PathBuf},
};

pub(crate) fn run(args: ArgMatches) -> Result<(), CliError> {
    let args = args.subcommand_matches("verify").unwrap();

    let proof_name = args.value_of("proof").unwrap();
    let program_dir =
        args.value_of("path").map_or_else(|| std::env::current_dir().unwrap(), PathBuf::from);

    let mut proof_path = program_dir.clone();
    proof_path.push(Path::new(PROOFS_DIR));
    proof_path.push(Path::new(proof_name));
    proof_path.set_extension(PROOF_EXT);

    let circuit_name = args.value_of("circuit_name").unwrap();

    let allow_warnings = args.is_present("allow-warnings");
<<<<<<< HEAD
    let result = verify(proof_name, circuit_name, allow_warnings)?;
=======
    let result = verify_with_path(program_dir, proof_path, false, allow_warnings)?;
>>>>>>> 541edff7
    println!("Proof verified : {result}\n");
    Ok(())
}

<<<<<<< HEAD
fn verify(proof_name: &str, circuit_name: &str, allow_warnings: bool) -> Result<bool, CliError> {
    let current_dir = std::env::current_dir().unwrap();

    let mut proof_path = PathBuf::new(); //or cur_dir?
    proof_path.push(PROOFS_DIR);
    proof_path.push(Path::new(proof_name));
    proof_path.set_extension(PROOF_EXT);

    let mut verification_key_path = PathBuf::new();
    verification_key_path.push(TARGET_DIR);
    verification_key_path.push(circuit_name);
    verification_key_path.set_extension(VK_EXT);

    if !verification_key_path.exists() {
        return Err(CliError::MissingVerificationkey(verification_key_path));
    }

    verify_with_path(&current_dir, &proof_path, &verification_key_path, false, allow_warnings)
}

=======
>>>>>>> 541edff7
pub fn verify_with_path<P: AsRef<Path>>(
    program_dir: P,
    proof_path: P,
    vk_path: P,
    show_ssa: bool,
    allow_warnings: bool,
) -> Result<bool, CliError> {
    let compiled_program = compile_circuit(program_dir.as_ref(), show_ssa, allow_warnings)?;
    let mut public_inputs_map: InputMap = BTreeMap::new();

    // Load public inputs (if any) from `VERIFIER_INPUT_FILE`.
    let public_abi = compiled_program.abi.clone().unwrap().public_abi();
    let num_pub_params = public_abi.num_parameters();
    if num_pub_params != 0 {
        let current_dir = program_dir;
        public_inputs_map =
            read_inputs_from_file(current_dir, VERIFIER_INPUT_FILE, Format::Toml, public_abi)?;
    }

    let valid_proof = verify_proof(
        compiled_program,
        public_inputs_map,
        load_hex_data(proof_path)?,
        load_hex_data(vk_path)?,
    )?;

    Ok(valid_proof)
}

fn verify_proof(
    mut compiled_program: CompiledProgram,
    public_inputs_map: InputMap,
    proof: Vec<u8>,
    verification_key: Vec<u8>,
) -> Result<bool, CliError> {
    let public_abi = compiled_program.abi.unwrap().public_abi();
    let public_inputs =
        public_abi.encode(&public_inputs_map, false).map_err(|error| match error {
            AbiError::UndefinedInput(_) => {
                CliError::Generic(format!("{error} in the {VERIFIER_INPUT_FILE}.toml file."))
            }
            _ => CliError::from(error),
        })?;

    // Similarly to when proving -- we must remove the duplicate public witnesses which
    // can be present because a public input can also be added as a public output.
    let (dedup_public_indices, dedup_public_values) =
        dedup_public_input_indices_values(compiled_program.circuit.public_inputs, public_inputs);
    compiled_program.circuit.public_inputs = dedup_public_indices;

    let backend = crate::backends::ConcreteBackend;
    // let valid_proof = backend.verify_from_cs(&proof, dedup_public_values, compiled_program.circuit);
    let valid_proof = backend.verify_with_vk(
        &proof,
        dedup_public_values,
        compiled_program.circuit,
        verification_key,
    );

    Ok(valid_proof)
}<|MERGE_RESOLUTION|>--- conflicted
+++ resolved
@@ -31,23 +31,6 @@
     let circuit_name = args.value_of("circuit_name").unwrap();
 
     let allow_warnings = args.is_present("allow-warnings");
-<<<<<<< HEAD
-    let result = verify(proof_name, circuit_name, allow_warnings)?;
-=======
-    let result = verify_with_path(program_dir, proof_path, false, allow_warnings)?;
->>>>>>> 541edff7
-    println!("Proof verified : {result}\n");
-    Ok(())
-}
-
-<<<<<<< HEAD
-fn verify(proof_name: &str, circuit_name: &str, allow_warnings: bool) -> Result<bool, CliError> {
-    let current_dir = std::env::current_dir().unwrap();
-
-    let mut proof_path = PathBuf::new(); //or cur_dir?
-    proof_path.push(PROOFS_DIR);
-    proof_path.push(Path::new(proof_name));
-    proof_path.set_extension(PROOF_EXT);
 
     let mut verification_key_path = PathBuf::new();
     verification_key_path.push(TARGET_DIR);
@@ -58,11 +41,12 @@
         return Err(CliError::MissingVerificationkey(verification_key_path));
     }
 
-    verify_with_path(&current_dir, &proof_path, &verification_key_path, false, allow_warnings)
+    let result =
+        verify_with_path(program_dir, proof_path, verification_key_path, false, allow_warnings)?;
+    println!("Proof verified : {result}\n");
+    Ok(())
 }
 
-=======
->>>>>>> 541edff7
 pub fn verify_with_path<P: AsRef<Path>>(
     program_dir: P,
     proof_path: P,
