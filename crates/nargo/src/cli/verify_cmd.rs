--- conflicted
+++ resolved
@@ -1,15 +1,8 @@
-<<<<<<< HEAD
-use super::compile_cmd::compile_circuit;
-use super::prove_cmd::AbiMap;
-use super::{read_inputs_from_file, PROOFS_DIR, PROOF_EXT, VERIFIER_INPUT_FILE};
-use crate::errors::CliError;
-=======
 use super::{compile_cmd::compile_circuit, read_inputs_from_file};
 use crate::{
     constants::{PROOFS_DIR, PROOF_EXT, VERIFIER_INPUT_FILE},
     errors::CliError,
 };
->>>>>>> 506feace
 use acvm::ProofSystemCompiler;
 use clap::ArgMatches;
 use noirc_abi::errors::AbiError;
@@ -56,12 +49,8 @@
     let num_pub_params = public_abi.num_parameters();
     if num_pub_params != 0 {
         let curr_dir = program_dir;
-<<<<<<< HEAD
-        public_abi_map = read_inputs_from_file(curr_dir, VERIFIER_INPUT_FILE, Format::Toml)?;
-=======
         public_inputs =
             read_inputs_from_file(curr_dir, VERIFIER_INPUT_FILE, Format::Toml, public_abi)?;
->>>>>>> 506feace
     }
 
     let valid_proof = verify_proof(compiled_program, public_abi_map, load_proof(proof_path)?)?;
