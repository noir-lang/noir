--- conflicted
+++ resolved
@@ -86,11 +86,7 @@
     let backend = crate::backends::ConcreteBackend;
 
     let program = driver
-<<<<<<< HEAD
-        .compile_no_check(false, allow_warnings, main, show_output)
-=======
-        .compile_no_check(config, Some(main))
->>>>>>> 7264e03e
+        .compile_no_check(config, main)
         .map_err(|_| CliError::Generic(format!("Test '{test_name}' failed to compile")))?;
 
     let mut solved_witness = BTreeMap::new();
