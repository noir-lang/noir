--- conflicted
+++ resolved
@@ -10,7 +10,6 @@
 
 use super::{add_std_lib, NargoConfig};
 
-<<<<<<< HEAD
 /// Run the tests for this program
 #[derive(Debug, Clone, Args)]
 pub(crate) struct TestCommand {
@@ -20,23 +19,16 @@
     /// Issue a warning for each unused variable instead of an error
     #[arg(short, long)]
     allow_warnings: bool,
+
+    /// Display output of println statements during tests
+    #[arg(long)]
+    show_logs: bool,
 }
 
 pub(crate) fn run(args: TestCommand, config: NargoConfig) -> Result<(), CliError> {
     let test_name: String = args.test_name.unwrap_or_else(|| "".to_owned());
 
-    run_tests(&config.program_dir, &test_name, args.allow_warnings)
-=======
-pub(crate) fn run(args: ArgMatches) -> Result<(), CliError> {
-    let args = args.subcommand_matches("test").unwrap();
-    let test_name = args.value_of("test_name").unwrap_or("");
-    let allow_warnings = args.is_present("allow-warnings");
-    let show_output = args.is_present("show-logs");
-    let program_dir =
-        args.value_of("path").map_or_else(|| std::env::current_dir().unwrap(), PathBuf::from);
-
-    run_tests(&program_dir, test_name, allow_warnings, show_output)
->>>>>>> e2984292
+    run_tests(&config.program_dir, &test_name, args.allow_warnings, args.show_logs)
 }
 
 fn run_tests(
