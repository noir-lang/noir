use std::path::{Path, PathBuf};

use acvm::ProofSystemCompiler;
use clap::Args;
use noirc_abi::input_parser::Format;

use super::{
<<<<<<< HEAD
    create_named_dir, fetch_pk_and_vk, read_inputs_from_file, write_inputs_to_file, write_to_file,
=======
    create_named_dir, dedup_public_input_indices, fetch_pk_and_vk, read_inputs_from_file,
    write_inputs_to_file, write_to_file, NargoConfig,
>>>>>>> 4d3d35b2
};
use crate::{
    cli::{execute_cmd::execute_program, verify_cmd::verify_proof},
    constants::{PROOFS_DIR, PROOF_EXT, PROVER_INPUT_FILE, TARGET_DIR, VERIFIER_INPUT_FILE},
    errors::CliError,
};

// Create proof for this program. The proof is returned as a hex encoded string.
#[derive(Debug, Clone, Args)]
pub(crate) struct ProveCommand {
    /// The name of the proof
    proof_name: Option<String>,

    /// The name of the circuit build files (ACIR, proving and verification keys)
    circuit_name: Option<String>,

    /// Verify proof after proving
    #[arg(short, long)]
    verify: bool,

    /// Issue a warning for each unused variable instead of an error
    #[arg(short, long)]
    allow_warnings: bool,

    /// Emit debug information for the intermediate SSA IR
    #[arg(short, long)]
    show_ssa: bool,
}

pub(crate) fn run(args: ProveCommand, config: NargoConfig) -> Result<(), CliError> {
    let mut proof_dir = config.program_dir.clone();
    proof_dir.push(PROOFS_DIR);

    let circuit_build_path = if let Some(circuit_name) = args.circuit_name {
        let mut circuit_build_path = config.program_dir.clone();
        circuit_build_path.push(TARGET_DIR);
        circuit_build_path.push(circuit_name);
        Some(circuit_build_path)
    } else {
        None
    };

    prove_with_path(
        args.proof_name,
        config.program_dir,
        proof_dir,
        circuit_build_path,
        args.verify,
        args.show_ssa,
        args.allow_warnings,
    )?;

    Ok(())
}

pub fn prove_with_path<P: AsRef<Path>>(
    proof_name: Option<String>,
    program_dir: P,
    proof_dir: P,
    circuit_build_path: Option<P>,
    check_proof: bool,
    show_ssa: bool,
    allow_warnings: bool,
) -> Result<Option<PathBuf>, CliError> {
    let compiled_program =
        super::compile_cmd::compile_circuit(program_dir.as_ref(), show_ssa, allow_warnings)?;
    let (proving_key, verification_key) = fetch_pk_and_vk(
        compiled_program.circuit.clone(),
        circuit_build_path.as_ref(),
        true,
        check_proof,
    )?;

    // Parse the initial witness values from Prover.toml
    let inputs_map = read_inputs_from_file(
        &program_dir,
        PROVER_INPUT_FILE,
        Format::Toml,
        &compiled_program.abi,
    )?;

    let (_, solved_witness) = execute_program(&compiled_program, &inputs_map)?;

    // Write public inputs into Verifier.toml
    let public_abi = compiled_program.abi.clone().public_abi();
    let public_inputs = public_abi.decode(&solved_witness)?;
    write_inputs_to_file(&public_inputs, &program_dir, VERIFIER_INPUT_FILE, Format::Toml)?;

    let backend = crate::backends::ConcreteBackend;
    let proof =
        backend.prove_with_pk(compiled_program.circuit.clone(), solved_witness, proving_key);

    println!("Proof successfully created");
    if check_proof {
        let valid_proof = verify_proof(compiled_program, public_inputs, &proof, verification_key)?;
        println!("Proof verified : {valid_proof}");
        if !valid_proof {
            return Err(CliError::Generic("Could not verify generated proof".to_owned()));
        }
    }

    let proof_path = if let Some(proof_name) = proof_name {
        let proof_path = save_proof_to_dir(&proof, &proof_name, proof_dir)?;

        println!("Proof saved to {}", proof_path.display());
        Some(proof_path)
    } else {
        println!("{}", hex::encode(&proof));
        None
    };

    Ok(proof_path)
}

fn save_proof_to_dir<P: AsRef<Path>>(
    proof: &[u8],
    proof_name: &str,
    proof_dir: P,
) -> Result<PathBuf, CliError> {
    let mut proof_path = create_named_dir(proof_dir.as_ref(), "proof");
    proof_path.push(proof_name);
    proof_path.set_extension(PROOF_EXT);

    write_to_file(hex::encode(proof).as_bytes(), &proof_path);

    Ok(proof_path)
}<|MERGE_RESOLUTION|>--- conflicted
+++ resolved
@@ -5,12 +5,8 @@
 use noirc_abi::input_parser::Format;
 
 use super::{
-<<<<<<< HEAD
-    create_named_dir, fetch_pk_and_vk, read_inputs_from_file, write_inputs_to_file, write_to_file,
-=======
-    create_named_dir, dedup_public_input_indices, fetch_pk_and_vk, read_inputs_from_file,
+    create_named_dir, fetch_pk_and_vk, read_inputs_from_file,
     write_inputs_to_file, write_to_file, NargoConfig,
->>>>>>> 4d3d35b2
 };
 use crate::{
     cli::{execute_cmd::execute_program, verify_cmd::verify_proof},
