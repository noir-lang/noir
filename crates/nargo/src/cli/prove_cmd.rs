<<<<<<< HEAD
=======
use std::{collections::BTreeMap, path::PathBuf};

use acvm::acir::native_types::Witness;
use acvm::FieldElement;
use acvm::PartialWitnessGenerator;
use acvm::ProofSystemCompiler;
>>>>>>> 49433901
use clap::ArgMatches;
use std::{
    collections::{BTreeMap, HashSet},
    path::{Path, PathBuf},
};

<<<<<<< HEAD
use acvm::acir::{circuit::PublicInputs, native_types::Witness, FieldElement};
use acvm::{GateResolution, PartialWitnessGenerator, ProofSystemCompiler};
use noirc_abi::{
    errors::AbiError,
    input_parser::{Format, InputValue},
};

use super::{
    create_named_dir, read_inputs_from_file, write_inputs_to_file, write_to_file, PROOFS_DIR,
    PROOF_EXT, PROVER_INPUT_FILE, VERIFIER_INPUT_FILE,
=======
use super::{create_named_dir, read_inputs_from_file, write_inputs_to_file, write_to_file};
use crate::{
    constants::{PROOFS_DIR, PROOF_EXT, PROVER_INPUT_FILE, VERIFIER_INPUT_FILE},
    errors::CliError,
>>>>>>> 49433901
};
use crate::errors::CliError;

pub(crate) fn run(args: ArgMatches) -> Result<(), CliError> {
    let args = args.subcommand_matches("prove").unwrap();
    let proof_name = args.value_of("proof_name");
    let show_ssa = args.is_present("show-ssa");
    let allow_warnings = args.is_present("allow-warnings");

    prove(proof_name, show_ssa, allow_warnings)
}

/// In Barretenberg, the proof system adds a zero witness in the first index,
/// So when we add witness values, their index start from 1.
const WITNESS_OFFSET: u32 = 1;

fn prove(proof_name: Option<&str>, show_ssa: bool, allow_warnings: bool) -> Result<(), CliError> {
    let curr_dir = std::env::current_dir().unwrap();

    let mut proof_dir = PathBuf::new();
    proof_dir.push(PROOFS_DIR);

    prove_with_path(proof_name, curr_dir, proof_dir, show_ssa, allow_warnings)?;

    Ok(())
}

pub fn prove_with_path<P: AsRef<Path>>(
    proof_name: Option<&str>,
    program_dir: P,
    proof_dir: P,
    show_ssa: bool,
    allow_warnings: bool,
) -> Result<Option<PathBuf>, CliError> {
    let (compiled_program, solved_witness) =
        compile_circuit_and_witness(program_dir, show_ssa, allow_warnings)?;

    let backend = crate::backends::ConcreteBackend;
    let proof = backend.prove_with_meta(compiled_program.circuit, solved_witness);

    println!("Proof successfully created");
    if let Some(proof_name) = proof_name {
        let proof_path = save_proof_to_dir(proof, proof_name, proof_dir)?;

        println!("Proof saved to {}", proof_path.display());
        Ok(Some(proof_path))
    } else {
        println!("{}", hex::encode(&proof));
        Ok(None)
    }
}

pub fn compile_circuit_and_witness<P: AsRef<Path>>(
    program_dir: P,
    show_ssa: bool,
    allow_unused_variables: bool,
) -> Result<(noirc_driver::CompiledProgram, BTreeMap<Witness, FieldElement>), CliError> {
    let compiled_program = super::compile_cmd::compile_circuit(
        program_dir.as_ref(),
        show_ssa,
        allow_unused_variables,
    )?;
    let solved_witness = parse_and_solve_witness(program_dir, &compiled_program)?;
    Ok((compiled_program, solved_witness))
}

pub fn parse_and_solve_witness<P: AsRef<Path>>(
    program_dir: P,
    compiled_program: &noirc_driver::CompiledProgram,
) -> Result<BTreeMap<Witness, FieldElement>, CliError> {
    let abi = compiled_program.abi.as_ref().expect("compiled program is missing an abi object");
    // Parse the initial witness values from Prover.toml
    let witness_map =
        read_inputs_from_file(&program_dir, PROVER_INPUT_FILE, Format::Toml, abi.clone())?;

    // Solve the remaining witnesses
    let solved_witness = solve_witness(compiled_program, &witness_map)?;

    // We allow the user to optionally not provide a value for the circuit's return value, so this may be missing from
    // `witness_map`. We must then decode these from the circuit's witness values.
    let encoded_public_inputs: Vec<FieldElement> = compiled_program
        .circuit
        .public_inputs
        .0
        .iter()
        .map(|index| solved_witness[index])
        .collect();

    let public_abi = abi.clone().public_abi();
    let public_inputs = public_abi.decode(&encoded_public_inputs)?;

    // Write public inputs into Verifier.toml
    write_inputs_to_file(&public_inputs, &program_dir, VERIFIER_INPUT_FILE, Format::Toml)?;

    Ok(solved_witness)
}

fn solve_witness(
    compiled_program: &noirc_driver::CompiledProgram,
    witness_map: &BTreeMap<String, InputValue>,
) -> Result<BTreeMap<Witness, FieldElement>, CliError> {
    let abi = compiled_program.abi.as_ref().unwrap();
    let encoded_inputs = abi.clone().encode(witness_map, true).map_err(|error| match error {
        AbiError::UndefinedInput(_) => {
            CliError::Generic(format!("{error} in the {PROVER_INPUT_FILE}.toml file."))
        }
        _ => CliError::from(error),
    })?;

    let mut solved_witness: BTreeMap<Witness, FieldElement> = encoded_inputs
        .into_iter()
        .enumerate()
        .map(|(index, witness_value)| {
            let witness = Witness::new(WITNESS_OFFSET + (index as u32));
            (witness, witness_value)
        })
        .collect();

    let backend = crate::backends::ConcreteBackend;
    backend.solve(&mut solved_witness, compiled_program.circuit.opcodes.clone())?;

    Ok(solved_witness)
}

fn save_proof_to_dir<P: AsRef<Path>>(
    proof: Vec<u8>,
    proof_name: &str,
    proof_dir: P,
) -> Result<PathBuf, CliError> {
<<<<<<< HEAD
    let (mut compiled_program, solved_witness) =
        compile_circuit_and_witness(program_dir, show_ssa, allow_warnings)?;

    let backend = crate::backends::ConcreteBackend;

    // Since the public outputs are added into the public inputs list
    // There can be duplicates. We keep the duplicates for when one is
    // encoding the return values into the Verifier.toml
    // However, for creating a proof, we remove these duplicates.
    compiled_program.circuit.public_inputs =
        dedup_public_input_indices(compiled_program.circuit.public_inputs);

    let proof = backend.prove_with_meta(compiled_program.circuit, solved_witness);

=======
>>>>>>> 49433901
    let mut proof_path = create_named_dir(proof_dir.as_ref(), "proof");
    proof_path.push(proof_name);
    proof_path.set_extension(PROOF_EXT);

    write_to_file(hex::encode(proof).as_bytes(), &proof_path);

    Ok(proof_path)
}

// Removes duplicates from the list of public input witnesses
fn dedup_public_input_indices(indices: PublicInputs) -> PublicInputs {
    let duplicates_removed: HashSet<_> = indices.0.into_iter().collect();
    PublicInputs(duplicates_removed.into_iter().collect())
}

// Removes duplicates from the list of public input witnesses and the
// associated list of duplicate values.
pub(crate) fn dedup_public_input_indices_values(
    indices: PublicInputs,
    values: Vec<FieldElement>,
) -> (PublicInputs, Vec<FieldElement>) {
    // Assume that the public input index lists and the values contain duplicates
    assert_eq!(indices.0.len(), values.len());

    let mut public_inputs_without_duplicates = Vec::new();
    let mut already_seen_public_indices = HashSet::new();

    for (index, value) in indices.0.iter().zip(values) {
        if !already_seen_public_indices.contains(&index) {
            already_seen_public_indices.insert(index);
            public_inputs_without_duplicates.push(value)
        }
    }

    (
        PublicInputs(already_seen_public_indices.into_iter().cloned().collect()),
        public_inputs_without_duplicates,
    )
}<|MERGE_RESOLUTION|>--- conflicted
+++ resolved
@@ -1,36 +1,19 @@
-<<<<<<< HEAD
-=======
-use std::{collections::BTreeMap, path::PathBuf};
-
+use acvm::acir::circuit::PublicInputs;
 use acvm::acir::native_types::Witness;
 use acvm::FieldElement;
 use acvm::PartialWitnessGenerator;
 use acvm::ProofSystemCompiler;
->>>>>>> 49433901
 use clap::ArgMatches;
+use noirc_abi::errors::AbiError;
+use noirc_abi::input_parser::Format;
+use noirc_abi::input_parser::InputValue;
 use std::{
     collections::{BTreeMap, HashSet},
     path::{Path, PathBuf},
 };
 
-<<<<<<< HEAD
-use acvm::acir::{circuit::PublicInputs, native_types::Witness, FieldElement};
-use acvm::{GateResolution, PartialWitnessGenerator, ProofSystemCompiler};
-use noirc_abi::{
-    errors::AbiError,
-    input_parser::{Format, InputValue},
-};
-
-use super::{
-    create_named_dir, read_inputs_from_file, write_inputs_to_file, write_to_file, PROOFS_DIR,
-    PROOF_EXT, PROVER_INPUT_FILE, VERIFIER_INPUT_FILE,
-=======
 use super::{create_named_dir, read_inputs_from_file, write_inputs_to_file, write_to_file};
-use crate::{
-    constants::{PROOFS_DIR, PROOF_EXT, PROVER_INPUT_FILE, VERIFIER_INPUT_FILE},
-    errors::CliError,
->>>>>>> 49433901
-};
+use crate::constants::{PROOFS_DIR, PROOF_EXT, PROVER_INPUT_FILE, VERIFIER_INPUT_FILE};
 use crate::errors::CliError;
 
 pub(crate) fn run(args: ArgMatches) -> Result<(), CliError> {
@@ -64,8 +47,15 @@
     show_ssa: bool,
     allow_warnings: bool,
 ) -> Result<Option<PathBuf>, CliError> {
-    let (compiled_program, solved_witness) =
+    let (mut compiled_program, solved_witness) =
         compile_circuit_and_witness(program_dir, show_ssa, allow_warnings)?;
+
+    // Since the public outputs are added into the public inputs list
+    // There can be duplicates. We keep the duplicates for when one is
+    // encoding the return values into the Verifier.toml
+    // However, for creating a proof, we remove these duplicates.
+    compiled_program.circuit.public_inputs =
+        dedup_public_input_indices(compiled_program.circuit.public_inputs);
 
     let backend = crate::backends::ConcreteBackend;
     let proof = backend.prove_with_meta(compiled_program.circuit, solved_witness);
@@ -159,23 +149,6 @@
     proof_name: &str,
     proof_dir: P,
 ) -> Result<PathBuf, CliError> {
-<<<<<<< HEAD
-    let (mut compiled_program, solved_witness) =
-        compile_circuit_and_witness(program_dir, show_ssa, allow_warnings)?;
-
-    let backend = crate::backends::ConcreteBackend;
-
-    // Since the public outputs are added into the public inputs list
-    // There can be duplicates. We keep the duplicates for when one is
-    // encoding the return values into the Verifier.toml
-    // However, for creating a proof, we remove these duplicates.
-    compiled_program.circuit.public_inputs =
-        dedup_public_input_indices(compiled_program.circuit.public_inputs);
-
-    let proof = backend.prove_with_meta(compiled_program.circuit, solved_witness);
-
-=======
->>>>>>> 49433901
     let mut proof_path = create_named_dir(proof_dir.as_ref(), "proof");
     proof_path.push(proof_name);
     proof_path.set_extension(PROOF_EXT);
