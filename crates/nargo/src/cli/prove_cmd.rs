--- conflicted
+++ resolved
@@ -5,13 +5,8 @@
 use noirc_abi::input_parser::Format;
 
 use super::{
-<<<<<<< HEAD
-    create_named_dir, dedup_public_input_indices, read_inputs_from_file, write_inputs_to_file,
-    write_to_file, NargoConfig,
-=======
     create_named_dir, dedup_public_input_indices, fetch_pk_and_vk, read_inputs_from_file,
-    write_inputs_to_file, write_to_file,
->>>>>>> b3f15565
+    write_inputs_to_file, write_to_file, NargoConfig,
 };
 use crate::{
     cli::{
@@ -22,21 +17,14 @@
     errors::CliError,
 };
 
-<<<<<<< HEAD
 // Create proof for this program. The proof is returned as a hex encoded string.
 #[derive(Debug, Clone, Args)]
 pub(crate) struct ProveCommand {
     /// The name of the proof
     proof_name: Option<String>,
-=======
-pub(crate) fn run(args: ArgMatches) -> Result<(), CliError> {
-    let args = args.subcommand_matches("prove").unwrap();
-    let proof_name = args.value_of("proof_name");
-    let circuit_name = args.value_of("circuit_name");
-    let check_proof = args.is_present("verify");
-    let show_ssa = args.is_present("show-ssa");
-    let allow_warnings = args.is_present("allow-warnings");
->>>>>>> b3f15565
+
+    /// The name of the circuit build files (ACIR, proving and verification keys)
+    circuit_name: Option<String>,
 
     /// Verify proof after proving
     #[arg(short, long)]
@@ -55,17 +43,8 @@
     let mut proof_dir = config.program_dir.clone();
     proof_dir.push(PROOFS_DIR);
 
-<<<<<<< HEAD
-    prove_with_path(
-        args.proof_name,
-        config.program_dir,
-        proof_dir,
-        args.verify,
-        args.show_ssa,
-        args.allow_warnings,
-=======
-    let circuit_build_path = if let Some(circuit_name) = circuit_name {
-        let mut circuit_build_path = program_dir.clone();
+    let circuit_build_path = if let Some(circuit_name) = args.circuit_name {
+        let mut circuit_build_path = config.program_dir.clone();
         circuit_build_path.push(TARGET_DIR);
         circuit_build_path.push(circuit_name);
         Some(circuit_build_path)
@@ -74,14 +53,13 @@
     };
 
     prove_with_path(
-        proof_name,
-        program_dir,
+        args.proof_name,
+        config.program_dir,
         proof_dir,
         circuit_build_path,
-        check_proof,
-        show_ssa,
-        allow_warnings,
->>>>>>> b3f15565
+        args.verify,
+        args.show_ssa,
+        args.allow_warnings,
     )?;
 
     Ok(())
