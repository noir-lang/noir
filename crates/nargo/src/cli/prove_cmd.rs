use std::{collections::BTreeMap, path::PathBuf};

use acvm::acir::native_types::Witness;
use acvm::FieldElement;
use acvm::ProofSystemCompiler;
use acvm::{GateResolution, PartialWitnessGenerator};
use clap::ArgMatches;
use noirc_abi::AbiType;
use noirc_abi::{input_parser::InputValue, Abi};
use std::path::Path;

use crate::{errors::CliError, resolver::Resolver};

use super::{
    create_named_dir, write_to_file, PROOFS_DIR, PROOF_EXT, PROVER_INPUT_FILE, VERIFIER_INPUT_FILE,
};

pub(crate) fn run(args: ArgMatches) -> Result<(), CliError> {
    let args = args.subcommand_matches("prove").unwrap();
    let proof_name = args.value_of("proof_name").unwrap();
    let show_ssa = args.is_present("show-ssa");
    prove(proof_name, show_ssa)
}

/// In Barretenberg, the proof system adds a zero witness in the first index,
/// So when we add witness values, their index start from 1.
const WITNESS_OFFSET: u32 = 1;

fn prove(proof_name: &str, show_ssa: bool) -> Result<(), CliError> {
    let curr_dir = std::env::current_dir().unwrap();
    let mut proof_path = PathBuf::new();
    proof_path.push(PROOFS_DIR);
    let result = prove_with_path(proof_name, curr_dir, proof_path, show_ssa);
    match result {
        Ok(_) => Ok(()),
        Err(e) => Err(e),
    }
}

/// Ordering is important here, which is why we need the ABI to tell us what order to add the elements in
/// We then need the witness map to get the elements field values.
fn process_abi_with_input(
    abi: Abi,
    witness_map: &BTreeMap<String, InputValue>,
) -> Result<(BTreeMap<Witness, FieldElement>, Option<Witness>), CliError> {
    let mut solved_witness = BTreeMap::new();

    let mut index = 0;
    let mut return_witness = None;
    let return_witness_len = if let Some(return_param) =
        abi.parameters.iter().find(|x| x.0 == noirc_frontend::hir_def::function::MAIN_RETURN_NAME)
    {
        match &return_param.1 {
            AbiType::Array { length, .. } => *length as u32,
            AbiType::Integer { .. } | AbiType::Field(_) => 1,
        }
    } else {
        0
    };
    for (param_name, param_type) in abi.parameters.into_iter() {
        let value = witness_map
            .get(&param_name)
            .unwrap_or_else(|| {
                panic!("ABI expects the parameter `{}`, but this was not found", param_name)
            })
            .clone();

        if !value.matches_abi(param_type) {
            return Err(CliError::Generic(format!("The parameters in the main do not match the parameters in the {}.toml file. \n Please check `{}` parameter ", PROVER_INPUT_FILE,param_name)));
        }

        match value {
            InputValue::Field(element) => {
                let old_value =
                    solved_witness.insert(Witness::new(index + WITNESS_OFFSET), element);
                assert!(old_value.is_none());
                index += 1;
            }
            InputValue::Vec(arr) => {
                for element in arr {
                    let old_value =
                        solved_witness.insert(Witness::new(index + WITNESS_OFFSET), element);
                    assert!(old_value.is_none());
                    index += 1;
                }
            }
            InputValue::Undefined => {
                assert_eq!(
                    param_name,
                    noirc_frontend::hir_def::function::MAIN_RETURN_NAME,
                    "input value {} is not defined",
                    param_name
                );
                return_witness = Some(Witness::new(index + WITNESS_OFFSET));

                //We do not support undefined arrays for now - TODO
                if return_witness_len != 1 {
                    return Err(CliError::Generic(
                        "Values of array returned from main must be specified in prover toml file"
                            .to_string(),
                    ));
                }
                index += return_witness_len;
                //XXX We do not support (yet) array of arrays
            }
        }
    }
    Ok((solved_witness, return_witness))
}

pub fn compile_circuit_and_witness<P: AsRef<Path>>(
    program_dir: P,
    show_ssa: bool,
) -> Result<(noirc_driver::CompiledProgram, BTreeMap<Witness, FieldElement>), CliError> {
    let compiled_program = compile_circuit(program_dir.as_ref(), show_ssa)?;
    let solved_witness = solve_witness(program_dir, &compiled_program)?;
    Ok((compiled_program, solved_witness))
}

pub fn solve_witness<P: AsRef<Path>>(
    program_dir: P,
    compiled_program: &noirc_driver::CompiledProgram,
) -> Result<BTreeMap<Witness, FieldElement>, CliError> {
    // Parse the initial witness values
    let witness_map = noirc_abi::input_parser::Format::Toml
        .parse(&program_dir, PROVER_INPUT_FILE)
        .map_err(CliError::from)?;

    // Check that enough witness values were supplied
    let num_params = compiled_program.abi.as_ref().unwrap().num_parameters();
    if num_params != witness_map.len() {
        panic!(
            "Expected {} number of values, but got {} number of values",
            num_params,
            witness_map.len()
        )
    }
    // Map initial witnesses with their values
    let abi = compiled_program.abi.as_ref().unwrap();
<<<<<<< HEAD
    let mut solved_witness = process_abi_with_input(abi.clone(), witness_map)?;

    let backend = crate::backends::ConcreteBackend;
=======
    // Solve the remaining witnesses
    let (mut solved_witness, rv) = process_abi_with_input(abi.clone(), &witness_map)?;
>>>>>>> 9803e555
    let solver_res = backend.solve(&mut solved_witness, compiled_program.circuit.gates.clone());
    // (over)writes verifier.toml
    export_public_inputs(rv, &solved_witness, &witness_map, abi, &program_dir)
        .map_err(CliError::from)?;

    match solver_res {
            GateResolution::UnsupportedOpcode(opcode) => return Err(CliError::Generic(format!(
                "backend does not currently support the {} opcode. ACVM does not currently fall back to arithmetic gates.",
                opcode
            ))),
            GateResolution::UnsatisfiedConstrain => return Err(CliError::Generic(
                "could not satisfy all constraints".to_string()
            )),
            GateResolution::Resolved => (),
            _ => unreachable!(),
        }

    Ok(solved_witness)
}

pub fn compile_circuit<P: AsRef<Path>>(
    program_dir: P,
    show_ssa: bool,
) -> Result<noirc_driver::CompiledProgram, CliError> {
    let driver = Resolver::resolve_root_config(program_dir.as_ref())?;
    let backend = crate::backends::ConcreteBackend;
    let compiled_program = driver.into_compiled_program(backend.np_language(), show_ssa);

    Ok(compiled_program)
}

fn export_public_inputs<P: AsRef<Path>>(
    w_ret: Option<Witness>,
    solved_witness: &BTreeMap<Witness, FieldElement>,
    witness_map: &BTreeMap<String, InputValue>,
    abi: &Abi,
    path: P,
) -> Result<(), noirc_abi::errors::InputParserError> {
    // generate a name->value map for the public inputs, using the ABI and witness_map:
    let mut public_inputs = BTreeMap::new();
    public_inputs
        .insert(super::verify_cmd::RESERVED_PUBLIC_ARR.into(), InputValue::Vec(Vec::new())); //the dummy setpub array
    for i in &abi.parameters {
        if i.1.is_public() {
            let v = &witness_map[&i.0];

            let iv = if matches!(*v, InputValue::Undefined) {
                let w_ret = w_ret.unwrap();
                match &i.1 {
                    AbiType::Array { length, .. } => {
                        let return_values = noirc_frontend::util::vecmap(0..*length, |i| {
                            *solved_witness.get(&Witness::new(w_ret.0 + i as u32)).unwrap()
                        });
                        InputValue::Vec(return_values)
                    }
                    _ => InputValue::Field(*solved_witness.get(&w_ret).unwrap()),
                }
            } else {
                v.clone()
            };
            public_inputs.insert(i.0.clone(), iv);
        }
    }
    //serialise public inputs into verifier.toml
    noirc_abi::input_parser::Format::Toml.serialise(&path, VERIFIER_INPUT_FILE, &public_inputs)
}

pub fn prove_with_path<P: AsRef<Path>>(
    proof_name: &str,
    program_dir: P,
    proof_dir: P,
    show_ssa: bool,
) -> Result<PathBuf, CliError> {
    let (compiled_program, solved_witness) = compile_circuit_and_witness(program_dir, show_ssa)?;

    let backend = crate::backends::ConcreteBackend;
    let proof = backend.prove_with_meta(compiled_program.circuit, solved_witness);

    let mut proof_path = create_named_dir(proof_dir.as_ref(), "proof");
    proof_path.push(proof_name);
    proof_path.set_extension(PROOF_EXT);

    println!("proof : {}", hex::encode(&proof));

    let path = write_to_file(hex::encode(&proof).as_bytes(), &proof_path);
    println!("Proof successfully created and located at {}", path);
    println!("{:?}", std::fs::canonicalize(&proof_path));

    Ok(proof_path)
}<|MERGE_RESOLUTION|>--- conflicted
+++ resolved
@@ -137,14 +137,10 @@
     }
     // Map initial witnesses with their values
     let abi = compiled_program.abi.as_ref().unwrap();
-<<<<<<< HEAD
-    let mut solved_witness = process_abi_with_input(abi.clone(), witness_map)?;
-
-    let backend = crate::backends::ConcreteBackend;
-=======
     // Solve the remaining witnesses
     let (mut solved_witness, rv) = process_abi_with_input(abi.clone(), &witness_map)?;
->>>>>>> 9803e555
+    
+    let backend = crate::backends::ConcreteBackend;
     let solver_res = backend.solve(&mut solved_witness, compiled_program.circuit.gates.clone());
     // (over)writes verifier.toml
     export_public_inputs(rv, &solved_witness, &witness_map, abi, &program_dir)
