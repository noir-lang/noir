use std::{collections::BTreeMap, path::PathBuf};

use acvm::acir::native_types::Witness;
use acvm::FieldElement;
use acvm::ProofSystemCompiler;
use acvm::{GateResolution, PartialWitnessGenerator};
use clap::ArgMatches;
use noirc_abi::AbiType;
use noirc_abi::{input_parser::InputValue, Abi};
use std::path::Path;

use crate::errors::CliError;

use super::{
    create_named_dir, write_to_file, PROOFS_DIR, PROOF_EXT, PROVER_INPUT_FILE, VERIFIER_INPUT_FILE,
};

pub(crate) fn run(args: ArgMatches) -> Result<(), CliError> {
    let args = args.subcommand_matches("prove").unwrap();
    let proof_name = args.value_of("proof_name").unwrap();
    let show_ssa = args.is_present("show-ssa");
    let allow_warnings = args.is_present("allow-warnings");
    prove(proof_name, show_ssa, allow_warnings)
}

/// In Barretenberg, the proof system adds a zero witness in the first index,
/// So when we add witness values, their index start from 1.
const WITNESS_OFFSET: u32 = 1;

fn prove(proof_name: &str, show_ssa: bool, allow_warnings: bool) -> Result<(), CliError> {
    let curr_dir = std::env::current_dir().unwrap();
    let mut proof_path = PathBuf::new();
    proof_path.push(PROOFS_DIR);
    let result = prove_with_path(proof_name, curr_dir, proof_path, show_ssa, allow_warnings);
    match result {
        Ok(_) => Ok(()),
        Err(e) => Err(e),
    }
}

/// Ordering is important here, which is why we need the ABI to tell us what order to add the elements in
/// We then need the witness map to get the elements field values.
fn process_abi_with_input(
    abi: Abi,
    witness_map: &BTreeMap<String, InputValue>,
) -> Result<(BTreeMap<Witness, FieldElement>, Option<Witness>), CliError> {
    let mut solved_witness = BTreeMap::new();

    let mut index = 0;
    let mut return_witness = None;
    let return_witness_len = if let Some(return_param) =
        abi.parameters.iter().find(|x| x.0 == noirc_frontend::hir_def::function::MAIN_RETURN_NAME)
    {
        match &return_param.1 {
            AbiType::Array { length, .. } => *length as u32,
            AbiType::Integer { .. } | AbiType::Field(_) => 1,
            AbiType::Struct { fields, .. } => fields.len() as u32,
        }
    } else {
        0
    };
    for (param_name, param_type) in abi.parameters.into_iter() {
        let value = witness_map
            .get(&param_name)
            .unwrap_or_else(|| {
                panic!("ABI expects the parameter `{}`, but this was not found", param_name)
            })
            .clone();

        if !value.matches_abi(param_type) {
            return Err(CliError::Generic(format!("The parameters in the main do not match the parameters in the {}.toml file. \n Please check `{}` parameter ", PROVER_INPUT_FILE,param_name)));
        }

        (index, return_witness) = input_value_into_witness(
            value,
            index,
            return_witness,
            &mut solved_witness,
            param_name,
            return_witness_len,
        )?;
    }
    Ok((solved_witness, return_witness))
}

fn input_value_into_witness(
    value: InputValue,
    initial_index: u32,
    initial_return_witness: Option<Witness>,
    solved_witness: &mut BTreeMap<Witness, FieldElement>,
    param_name: String,
    return_witness_len: u32,
) -> Result<(u32, Option<Witness>), CliError> {
    let mut index = initial_index;
    let mut return_witness = initial_return_witness;
    match value {
        InputValue::Field(element) => {
            let old_value = solved_witness.insert(Witness::new(index + WITNESS_OFFSET), element);
            assert!(old_value.is_none());
            index += 1;
        }
        InputValue::Vec(arr) => {
            for element in arr {
                let old_value =
                    solved_witness.insert(Witness::new(index + WITNESS_OFFSET), element);
                assert!(old_value.is_none());
                index += 1;
            }
        }
        InputValue::Struct(object) => {
            for (name, value) in object {
                (index, return_witness) = input_value_into_witness(
                    value,
                    index,
                    return_witness,
                    solved_witness,
                    name,
                    return_witness_len,
                )?;
            }
<<<<<<< HEAD
            InputValue::Undefined => {
                assert_eq!(
                    param_name,
                    noirc_frontend::hir_def::function::MAIN_RETURN_NAME,
                    "input value {} is not defined",
                    param_name
                );
                return_witness = Some(Witness::new(index + WITNESS_OFFSET));

                index += return_witness_len;
                //XXX We do not support (yet) array of arrays
=======
        }
        InputValue::Undefined => {
            assert_eq!(
                param_name,
                noirc_frontend::hir_def::function::MAIN_RETURN_NAME,
                "input value {} is not defined",
                param_name
            );
            return_witness = Some(Witness::new(index + WITNESS_OFFSET));

            //We do not support undefined arrays for now - TODO
            if return_witness_len != 1 {
                return Err(CliError::Generic(
                    "Values of array returned from main must be specified in prover toml file"
                        .to_string(),
                ));
>>>>>>> 21414180
            }
            index += return_witness_len;
            //XXX We do not support (yet) array of arrays
        }
    }
    Ok((index, return_witness))
}

pub fn compile_circuit_and_witness<P: AsRef<Path>>(
    program_dir: P,
    show_ssa: bool,
    allow_unused_variables: bool,
) -> Result<(noirc_driver::CompiledProgram, BTreeMap<Witness, FieldElement>), CliError> {
    let compiled_program = super::compile_cmd::compile_circuit(
        program_dir.as_ref(),
        show_ssa,
        allow_unused_variables,
    )?;
    let solved_witness = solve_witness(program_dir, &compiled_program)?;
    Ok((compiled_program, solved_witness))
}

pub fn solve_witness<P: AsRef<Path>>(
    program_dir: P,
    compiled_program: &noirc_driver::CompiledProgram,
) -> Result<BTreeMap<Witness, FieldElement>, CliError> {
    // Parse the initial witness values
    let witness_map = noirc_abi::input_parser::Format::Toml
        .parse(&program_dir, PROVER_INPUT_FILE)
        .map_err(CliError::from)?;

    // Check that enough witness values were supplied
    let num_params = compiled_program.abi.as_ref().unwrap().num_parameters();
    if num_params != witness_map.len() {
        panic!(
            "Expected {} number of values, but got {} number of values",
            num_params,
            witness_map.len()
        )
    }
    // Map initial witnesses with their values
    let abi = compiled_program.abi.as_ref().unwrap();
    // Solve the remaining witnesses
    let (mut solved_witness, rv) = process_abi_with_input(abi.clone(), &witness_map)?;

    let backend = crate::backends::ConcreteBackend;
    let solver_res = backend.solve(&mut solved_witness, compiled_program.circuit.gates.clone());

    match solver_res {
        GateResolution::UnsupportedOpcode(opcode) => return Err(CliError::Generic(format!(
                "backend does not currently support the {} opcode. ACVM does not currently fall back to arithmetic gates.",
                opcode
        ))),
        GateResolution::UnsatisfiedConstrain => return Err(CliError::Generic(
                "could not satisfy all constraints".to_string()
        )),
        GateResolution::Resolved => (),
        _ => unreachable!(),
    }

    // (over)writes verifier.toml
    export_public_inputs(rv, &solved_witness, &witness_map, abi, &program_dir)
        .map_err(CliError::from)?;

    Ok(solved_witness)
}

fn export_public_inputs<P: AsRef<Path>>(
    w_ret: Option<Witness>,
    solved_witness: &BTreeMap<Witness, FieldElement>,
    witness_map: &BTreeMap<String, InputValue>,
    abi: &Abi,
    path: P,
) -> Result<(), noirc_abi::errors::InputParserError> {
    // generate a name->value map for the public inputs, using the ABI and witness_map:
    let mut public_inputs = BTreeMap::new();
    for i in &abi.parameters {
        if i.1.is_public() {
            let v = &witness_map[&i.0];

            let iv = if matches!(*v, InputValue::Undefined) {
                let w_ret = w_ret.unwrap();
                match &i.1 {
                    AbiType::Array { length, .. } => {
                        let return_values = noirc_frontend::util::vecmap(0..*length, |i| {
                            *solved_witness.get(&Witness::new(w_ret.0 + i as u32)).unwrap()
                        });
                        InputValue::Vec(return_values)
                    }
                    _ => InputValue::Field(*solved_witness.get(&w_ret).unwrap()),
                }
            } else {
                v.clone()
            };
            public_inputs.insert(i.0.clone(), iv);
        }
    }
    //serialise public inputs into verifier.toml
    noirc_abi::input_parser::Format::Toml.serialise(&path, VERIFIER_INPUT_FILE, &public_inputs)
}

pub fn prove_with_path<P: AsRef<Path>>(
    proof_name: &str,
    program_dir: P,
    proof_dir: P,
    show_ssa: bool,
    allow_warnings: bool,
) -> Result<PathBuf, CliError> {
    let (compiled_program, solved_witness) =
        compile_circuit_and_witness(program_dir, show_ssa, allow_warnings)?;

    let backend = crate::backends::ConcreteBackend;
    let proof = backend.prove_with_meta(compiled_program.circuit, solved_witness);

    let mut proof_path = create_named_dir(proof_dir.as_ref(), "proof");
    proof_path.push(proof_name);
    proof_path.set_extension(PROOF_EXT);

    println!("proof : {}", hex::encode(&proof));

    let path = write_to_file(hex::encode(&proof).as_bytes(), &proof_path);
    println!("Proof successfully created and located at {}", path);
    println!("{:?}", std::fs::canonicalize(&proof_path));

    Ok(proof_path)
}<|MERGE_RESOLUTION|>--- conflicted
+++ resolved
@@ -118,19 +118,6 @@
                     return_witness_len,
                 )?;
             }
-<<<<<<< HEAD
-            InputValue::Undefined => {
-                assert_eq!(
-                    param_name,
-                    noirc_frontend::hir_def::function::MAIN_RETURN_NAME,
-                    "input value {} is not defined",
-                    param_name
-                );
-                return_witness = Some(Witness::new(index + WITNESS_OFFSET));
-
-                index += return_witness_len;
-                //XXX We do not support (yet) array of arrays
-=======
         }
         InputValue::Undefined => {
             assert_eq!(
@@ -140,15 +127,6 @@
                 param_name
             );
             return_witness = Some(Witness::new(index + WITNESS_OFFSET));
-
-            //We do not support undefined arrays for now - TODO
-            if return_witness_len != 1 {
-                return Err(CliError::Generic(
-                    "Values of array returned from main must be specified in prover toml file"
-                        .to_string(),
-                ));
->>>>>>> 21414180
-            }
             index += return_witness_len;
             //XXX We do not support (yet) array of arrays
         }
