--- conflicted
+++ resolved
@@ -65,13 +65,7 @@
     check_proof: bool,
     compile_options: &CompileOptions,
 ) -> Result<Option<PathBuf>, CliError> {
-<<<<<<< HEAD
-    let compiled_program =
-        super::compile_cmd::compile_circuit(program_dir.as_ref(), compile_options)?;
-    let (proving_key, verification_key) = match circuit_build_path {
-=======
     let (compiled_program, proving_key, verification_key) = match circuit_build_path {
->>>>>>> ddaf3056
         Some(circuit_build_path) => {
             let compiled_program = read_program_from_file(&circuit_build_path)?;
 
@@ -80,11 +74,8 @@
             (compiled_program, proving_key, verification_key)
         }
         None => {
-            let compiled_program = super::compile_cmd::compile_circuit(
-                program_dir.as_ref(),
-                show_ssa,
-                allow_warnings,
-            )?;
+            let compiled_program =
+                super::compile_cmd::compile_circuit(program_dir.as_ref(), compile_options)?;
 
             let backend = crate::backends::ConcreteBackend;
             let (proving_key, verification_key) = backend.preprocess(&compiled_program.circuit);
