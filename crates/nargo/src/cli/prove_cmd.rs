use std::path::{Path, PathBuf};

use acvm::ProofSystemCompiler;
use clap::ArgMatches;
use noirc_abi::input_parser::Format;
use sha2::{Digest, Sha256};

<<<<<<< HEAD
use super::execute_cmd::{execute_program, extract_public_inputs};
use super::{create_named_dir, write_inputs_to_file, write_to_file};
use crate::cli::{dedup_public_input_indices, load_hex_data};
use crate::constants::{ACIR_EXT, PK_EXT};
use crate::{
    constants::{PROOFS_DIR, PROOF_EXT, TARGET_DIR, VERIFIER_INPUT_FILE},
=======
use super::{
    create_named_dir, dedup_public_input_indices, read_inputs_from_file, write_inputs_to_file,
    write_to_file,
};
use crate::{
    cli::{
        execute_cmd::{execute_program, extract_public_inputs},
        verify_cmd::verify_proof,
    },
    constants::{PROOFS_DIR, PROOF_EXT, PROVER_INPUT_FILE, VERIFIER_INPUT_FILE},
>>>>>>> 0108ac62
    errors::CliError,
};

pub(crate) fn run(args: ArgMatches) -> Result<(), CliError> {
    let args = args.subcommand_matches("prove").unwrap();
    let proof_name = args.value_of("proof_name");
<<<<<<< HEAD
    let circuit_name = args.value_of("circuit_name").unwrap();
=======
    let check_proof = args.is_present("verify");
>>>>>>> 0108ac62
    let show_ssa = args.is_present("show-ssa");
    let allow_warnings = args.is_present("allow-warnings");

    let program_dir =
        args.value_of("path").map_or_else(|| std::env::current_dir().unwrap(), PathBuf::from);

    let mut proof_dir = program_dir.clone();
    proof_dir.push(PROOFS_DIR);

<<<<<<< HEAD
    let mut circuit_build_path = program_dir.clone();
    circuit_build_path.push(TARGET_DIR);
    circuit_build_path.push(circuit_name);

    prove_with_path(
        proof_name,
        program_dir,
        proof_dir,
        circuit_build_path,
        show_ssa,
        allow_warnings,
    )?;
=======
    prove_with_path(proof_name, program_dir, proof_dir, check_proof, show_ssa, allow_warnings)?;
>>>>>>> 0108ac62

    Ok(())
}

#[allow(deprecated)]
pub fn prove_with_path<P: AsRef<Path>>(
    proof_name: Option<&str>,
    program_dir: P,
    proof_dir: P,
<<<<<<< HEAD
    circuit_build_path: P,
    show_ssa: bool,
    allow_warnings: bool,
) -> Result<Option<PathBuf>, CliError> {
    let mut acir_path = PathBuf::new();
    acir_path.push(circuit_build_path.as_ref());
    acir_path.set_extension(ACIR_EXT.to_owned() + ".sha256");
    let existing_acir_hash = load_hex_data(acir_path.clone())?;

    let mut compiled_program =
        super::compile_cmd::compile_circuit(program_dir.as_ref(), show_ssa, allow_warnings)?;
    let serialized = compiled_program.circuit.to_bytes();

    let mut hasher = Sha256::new();
    hasher.update(serialized);
    let acir_hash = hasher.finalize();

    if acir_hash[..] != existing_acir_hash {
        return Err(CliError::MismatchedAcir(acir_path));
    }

    let (_, solved_witness) = execute_program(&program_dir, &compiled_program)?;
=======
    check_proof: bool,
    show_ssa: bool,
    allow_warnings: bool,
) -> Result<Option<PathBuf>, CliError> {
    let compiled_program =
        super::compile_cmd::compile_circuit(program_dir.as_ref(), show_ssa, allow_warnings)?;

    // Parse the initial witness values from Prover.toml
    let inputs_map = read_inputs_from_file(
        &program_dir,
        PROVER_INPUT_FILE,
        Format::Toml,
        compiled_program.abi.as_ref().unwrap().clone(),
    )?;

    let (_, solved_witness) = execute_program(&compiled_program, &inputs_map)?;
>>>>>>> 0108ac62

    // Write public inputs into Verifier.toml
    let public_inputs = extract_public_inputs(&compiled_program, &solved_witness)?;
    write_inputs_to_file(&public_inputs, &program_dir, VERIFIER_INPUT_FILE, Format::Toml)?;

    // Since the public outputs are added onto the public inputs list, there can be duplicates.
    // We keep the duplicates for when one is encoding the return values into the Verifier.toml,
    // however we must remove these duplicates when creating a proof.
    let mut prover_circuit = compiled_program.circuit.clone();
    prover_circuit.public_inputs = dedup_public_input_indices(prover_circuit.public_inputs);

    let mut proving_key_path = PathBuf::new();
    proving_key_path.push(circuit_build_path);
    proving_key_path.set_extension(PK_EXT);
    let proving_key = load_hex_data(proving_key_path)?;

    let backend = crate::backends::ConcreteBackend;
<<<<<<< HEAD
    let proof = backend.prove_with_pk(compiled_program.circuit, solved_witness, proving_key);
=======
    let proof = backend.prove_with_meta(prover_circuit, solved_witness);
>>>>>>> 0108ac62

    println!("Proof successfully created");
    if check_proof {
        let valid_proof = verify_proof(compiled_program, public_inputs, &proof)?;
        println!("Proof verified : {valid_proof}");
        if !valid_proof {
            return Err(CliError::Generic("Could not verify generated proof".to_owned()));
        }
    }

    let proof_path = if let Some(proof_name) = proof_name {
        let proof_path = save_proof_to_dir(&proof, proof_name, proof_dir)?;

        println!("Proof saved to {}", proof_path.display());
        Some(proof_path)
    } else {
        println!("{}", hex::encode(&proof));
        None
    };

    Ok(proof_path)
}

fn save_proof_to_dir<P: AsRef<Path>>(
    proof: &[u8],
    proof_name: &str,
    proof_dir: P,
) -> Result<PathBuf, CliError> {
    let mut proof_path = create_named_dir(proof_dir.as_ref(), "proof");
    proof_path.push(proof_name);
    proof_path.set_extension(PROOF_EXT);

    write_to_file(hex::encode(proof).as_bytes(), &proof_path);

    Ok(proof_path)
}<|MERGE_RESOLUTION|>--- conflicted
+++ resolved
@@ -5,36 +5,27 @@
 use noirc_abi::input_parser::Format;
 use sha2::{Digest, Sha256};
 
-<<<<<<< HEAD
-use super::execute_cmd::{execute_program, extract_public_inputs};
-use super::{create_named_dir, write_inputs_to_file, write_to_file};
-use crate::cli::{dedup_public_input_indices, load_hex_data};
-use crate::constants::{ACIR_EXT, PK_EXT};
-use crate::{
-    constants::{PROOFS_DIR, PROOF_EXT, TARGET_DIR, VERIFIER_INPUT_FILE},
-=======
 use super::{
-    create_named_dir, dedup_public_input_indices, read_inputs_from_file, write_inputs_to_file,
-    write_to_file,
+    create_named_dir, dedup_public_input_indices, load_hex_data, read_inputs_from_file,
+    write_inputs_to_file, write_to_file,
 };
 use crate::{
     cli::{
         execute_cmd::{execute_program, extract_public_inputs},
         verify_cmd::verify_proof,
     },
-    constants::{PROOFS_DIR, PROOF_EXT, PROVER_INPUT_FILE, VERIFIER_INPUT_FILE},
->>>>>>> 0108ac62
+    constants::{
+        ACIR_EXT, PK_EXT, PROOFS_DIR, PROOF_EXT, PROVER_INPUT_FILE, TARGET_DIR,
+        VERIFIER_INPUT_FILE, VK_EXT,
+    },
     errors::CliError,
 };
 
 pub(crate) fn run(args: ArgMatches) -> Result<(), CliError> {
     let args = args.subcommand_matches("prove").unwrap();
     let proof_name = args.value_of("proof_name");
-<<<<<<< HEAD
     let circuit_name = args.value_of("circuit_name").unwrap();
-=======
     let check_proof = args.is_present("verify");
->>>>>>> 0108ac62
     let show_ssa = args.is_present("show-ssa");
     let allow_warnings = args.is_present("allow-warnings");
 
@@ -44,7 +35,6 @@
     let mut proof_dir = program_dir.clone();
     proof_dir.push(PROOFS_DIR);
 
-<<<<<<< HEAD
     let mut circuit_build_path = program_dir.clone();
     circuit_build_path.push(TARGET_DIR);
     circuit_build_path.push(circuit_name);
@@ -54,12 +44,10 @@
         program_dir,
         proof_dir,
         circuit_build_path,
+        check_proof,
         show_ssa,
         allow_warnings,
     )?;
-=======
-    prove_with_path(proof_name, program_dir, proof_dir, check_proof, show_ssa, allow_warnings)?;
->>>>>>> 0108ac62
 
     Ok(())
 }
@@ -69,36 +57,27 @@
     proof_name: Option<&str>,
     program_dir: P,
     proof_dir: P,
-<<<<<<< HEAD
     circuit_build_path: P,
+    check_proof: bool,
     show_ssa: bool,
     allow_warnings: bool,
 ) -> Result<Option<PathBuf>, CliError> {
-    let mut acir_path = PathBuf::new();
-    acir_path.push(circuit_build_path.as_ref());
-    acir_path.set_extension(ACIR_EXT.to_owned() + ".sha256");
-    let existing_acir_hash = load_hex_data(acir_path.clone())?;
+    let mut acir_hash_path = PathBuf::new();
+    acir_hash_path.push(circuit_build_path.as_ref());
+    acir_hash_path.set_extension(ACIR_EXT.to_owned() + ".sha256");
+    let expected_acir_hash = load_hex_data(acir_hash_path.clone())?;
 
-    let mut compiled_program =
+    let compiled_program =
         super::compile_cmd::compile_circuit(program_dir.as_ref(), show_ssa, allow_warnings)?;
     let serialized = compiled_program.circuit.to_bytes();
 
     let mut hasher = Sha256::new();
     hasher.update(serialized);
-    let acir_hash = hasher.finalize();
+    let new_acir_hash = hasher.finalize();
 
-    if acir_hash[..] != existing_acir_hash {
-        return Err(CliError::MismatchedAcir(acir_path));
+    if new_acir_hash[..] != expected_acir_hash {
+        return Err(CliError::MismatchedAcir(acir_hash_path));
     }
-
-    let (_, solved_witness) = execute_program(&program_dir, &compiled_program)?;
-=======
-    check_proof: bool,
-    show_ssa: bool,
-    allow_warnings: bool,
-) -> Result<Option<PathBuf>, CliError> {
-    let compiled_program =
-        super::compile_cmd::compile_circuit(program_dir.as_ref(), show_ssa, allow_warnings)?;
 
     // Parse the initial witness values from Prover.toml
     let inputs_map = read_inputs_from_file(
@@ -109,7 +88,6 @@
     )?;
 
     let (_, solved_witness) = execute_program(&compiled_program, &inputs_map)?;
->>>>>>> 0108ac62
 
     // Write public inputs into Verifier.toml
     let public_inputs = extract_public_inputs(&compiled_program, &solved_witness)?;
@@ -122,20 +100,26 @@
     prover_circuit.public_inputs = dedup_public_input_indices(prover_circuit.public_inputs);
 
     let mut proving_key_path = PathBuf::new();
-    proving_key_path.push(circuit_build_path);
+    proving_key_path.push(circuit_build_path.as_ref());
     proving_key_path.set_extension(PK_EXT);
     let proving_key = load_hex_data(proving_key_path)?;
 
     let backend = crate::backends::ConcreteBackend;
-<<<<<<< HEAD
-    let proof = backend.prove_with_pk(compiled_program.circuit, solved_witness, proving_key);
-=======
-    let proof = backend.prove_with_meta(prover_circuit, solved_witness);
->>>>>>> 0108ac62
+    let proof = backend.prove_with_pk(prover_circuit, solved_witness, proving_key);
+    // let proof = backend.prove_with_meta(prover_circuit, solved_witness);
 
     println!("Proof successfully created");
     if check_proof {
-        let valid_proof = verify_proof(compiled_program, public_inputs, &proof)?;
+        let mut verification_key_path = PathBuf::new();
+        verification_key_path.push(circuit_build_path);
+        verification_key_path.set_extension(VK_EXT);
+
+        let valid_proof = verify_proof(
+            compiled_program,
+            public_inputs,
+            &proof,
+            load_hex_data(verification_key_path)?,
+        )?;
         println!("Proof verified : {valid_proof}");
         if !valid_proof {
             return Err(CliError::Generic("Could not verify generated proof".to_owned()));
