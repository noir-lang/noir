use std::path::{Path, PathBuf};

use acvm::ProofSystemCompiler;
use clap::Args;
use noirc_abi::input_parser::Format;

<<<<<<< HEAD
use super::execute_cmd::{execute_program, extract_public_inputs};
use super::{create_named_dir, write_inputs_to_file, write_to_file, NargoConfig};
use crate::cli::dedup_public_input_indices;
=======
use super::{
    create_named_dir, dedup_public_input_indices, read_inputs_from_file, write_inputs_to_file,
    write_to_file,
};
>>>>>>> e981c7ca
use crate::{
    cli::{
        execute_cmd::{execute_program, extract_public_inputs},
        verify_cmd::verify_proof,
    },
    constants::{PROOFS_DIR, PROOF_EXT, PROVER_INPUT_FILE, VERIFIER_INPUT_FILE},
    errors::CliError,
};

<<<<<<< HEAD
/// Create proof for this program
#[derive(Debug, Clone, Args)]
pub(crate) struct ProveCommand {
    /// The name of the proof
    proof_name: Option<String>,
=======
pub(crate) fn run(args: ArgMatches) -> Result<(), CliError> {
    let args = args.subcommand_matches("prove").unwrap();
    let proof_name = args.value_of("proof_name");
    let check_proof = args.is_present("verify");
    let show_ssa = args.is_present("show-ssa");
    let allow_warnings = args.is_present("allow-warnings");
>>>>>>> e981c7ca

    /// Issue a warning for each unused variable instead of an error
    #[arg(short, long)]
    allow_warnings: bool,

    /// Emit debug information for the intermediate SSA IR
    #[arg(short, long)]
    show_ssa: bool,
}

pub(crate) fn run(args: ProveCommand, config: NargoConfig) -> Result<(), CliError> {
    let mut proof_dir = config.program_dir.clone();
    proof_dir.push(PROOFS_DIR);

<<<<<<< HEAD
    prove_with_path(
        args.proof_name,
        config.program_dir,
        proof_dir,
        args.show_ssa,
        args.allow_warnings,
    )?;
=======
    prove_with_path(proof_name, program_dir, proof_dir, check_proof, show_ssa, allow_warnings)?;
>>>>>>> e981c7ca

    Ok(())
}

pub fn prove_with_path<P: AsRef<Path>>(
    proof_name: Option<String>,
    program_dir: P,
    proof_dir: P,
    check_proof: bool,
    show_ssa: bool,
    allow_warnings: bool,
) -> Result<Option<PathBuf>, CliError> {
    let compiled_program =
        super::compile_cmd::compile_circuit(program_dir.as_ref(), show_ssa, allow_warnings)?;

    // Parse the initial witness values from Prover.toml
    let inputs_map = read_inputs_from_file(
        &program_dir,
        PROVER_INPUT_FILE,
        Format::Toml,
        compiled_program.abi.as_ref().unwrap().clone(),
    )?;

    let (_, solved_witness) = execute_program(&compiled_program, &inputs_map)?;

    // Write public inputs into Verifier.toml
    let public_inputs = extract_public_inputs(&compiled_program, &solved_witness)?;
    write_inputs_to_file(&public_inputs, &program_dir, VERIFIER_INPUT_FILE, Format::Toml)?;

    // Since the public outputs are added onto the public inputs list, there can be duplicates.
    // We keep the duplicates for when one is encoding the return values into the Verifier.toml,
    // however we must remove these duplicates when creating a proof.
    let mut prover_circuit = compiled_program.circuit.clone();
    prover_circuit.public_inputs = dedup_public_input_indices(prover_circuit.public_inputs);

    let backend = crate::backends::ConcreteBackend;
    let proof = backend.prove_with_meta(prover_circuit, solved_witness);

    println!("Proof successfully created");
<<<<<<< HEAD
    if let Some(proof_name) = proof_name {
        let proof_path = save_proof_to_dir(proof, &proof_name, proof_dir)?;
=======
    if check_proof {
        let valid_proof = verify_proof(compiled_program, public_inputs, &proof)?;
        println!("Proof verified : {valid_proof}");
        if !valid_proof {
            return Err(CliError::Generic("Could not verify generated proof".to_owned()));
        }
    }

    let proof_path = if let Some(proof_name) = proof_name {
        let proof_path = save_proof_to_dir(&proof, proof_name, proof_dir)?;
>>>>>>> e981c7ca

        println!("Proof saved to {}", proof_path.display());
        Some(proof_path)
    } else {
        println!("{}", hex::encode(&proof));
        None
    };

    Ok(proof_path)
}

fn save_proof_to_dir<P: AsRef<Path>>(
    proof: &[u8],
    proof_name: &str,
    proof_dir: P,
) -> Result<PathBuf, CliError> {
    let mut proof_path = create_named_dir(proof_dir.as_ref(), "proof");
    proof_path.push(proof_name);
    proof_path.set_extension(PROOF_EXT);

    write_to_file(hex::encode(proof).as_bytes(), &proof_path);

    Ok(proof_path)
}<|MERGE_RESOLUTION|>--- conflicted
+++ resolved
@@ -4,16 +4,10 @@
 use clap::Args;
 use noirc_abi::input_parser::Format;
 
-<<<<<<< HEAD
-use super::execute_cmd::{execute_program, extract_public_inputs};
-use super::{create_named_dir, write_inputs_to_file, write_to_file, NargoConfig};
-use crate::cli::dedup_public_input_indices;
-=======
 use super::{
     create_named_dir, dedup_public_input_indices, read_inputs_from_file, write_inputs_to_file,
-    write_to_file,
+    write_to_file, NargoConfig,
 };
->>>>>>> e981c7ca
 use crate::{
     cli::{
         execute_cmd::{execute_program, extract_public_inputs},
@@ -23,20 +17,15 @@
     errors::CliError,
 };
 
-<<<<<<< HEAD
 /// Create proof for this program
 #[derive(Debug, Clone, Args)]
 pub(crate) struct ProveCommand {
     /// The name of the proof
     proof_name: Option<String>,
-=======
-pub(crate) fn run(args: ArgMatches) -> Result<(), CliError> {
-    let args = args.subcommand_matches("prove").unwrap();
-    let proof_name = args.value_of("proof_name");
-    let check_proof = args.is_present("verify");
-    let show_ssa = args.is_present("show-ssa");
-    let allow_warnings = args.is_present("allow-warnings");
->>>>>>> e981c7ca
+
+    /// Verify proof after proving
+    #[arg(short, long)]
+    verify: bool,
 
     /// Issue a warning for each unused variable instead of an error
     #[arg(short, long)]
@@ -51,17 +40,14 @@
     let mut proof_dir = config.program_dir.clone();
     proof_dir.push(PROOFS_DIR);
 
-<<<<<<< HEAD
     prove_with_path(
         args.proof_name,
         config.program_dir,
         proof_dir,
+        args.verify,
         args.show_ssa,
         args.allow_warnings,
     )?;
-=======
-    prove_with_path(proof_name, program_dir, proof_dir, check_proof, show_ssa, allow_warnings)?;
->>>>>>> e981c7ca
 
     Ok(())
 }
@@ -101,10 +87,6 @@
     let proof = backend.prove_with_meta(prover_circuit, solved_witness);
 
     println!("Proof successfully created");
-<<<<<<< HEAD
-    if let Some(proof_name) = proof_name {
-        let proof_path = save_proof_to_dir(proof, &proof_name, proof_dir)?;
-=======
     if check_proof {
         let valid_proof = verify_proof(compiled_program, public_inputs, &proof)?;
         println!("Proof verified : {valid_proof}");
@@ -114,8 +96,7 @@
     }
 
     let proof_path = if let Some(proof_name) = proof_name {
-        let proof_path = save_proof_to_dir(&proof, proof_name, proof_dir)?;
->>>>>>> e981c7ca
+        let proof_path = save_proof_to_dir(&proof, &proof_name, proof_dir)?;
 
         println!("Proof saved to {}", proof_path.display());
         Some(proof_path)
