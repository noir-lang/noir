--- conflicted
+++ resolved
@@ -15,19 +15,14 @@
     PathNotValid(PathBuf),
     #[error("Error: could not parse proof data ({0})")]
     ProofNotValid(FromHexError),
-<<<<<<< HEAD
-    #[error("cannot find input file located at {0:?}, run nargo build to generate the missing Prover and/or Verifier toml files")]
-    MissingTomlFile(PathBuf),
+    #[error(
+        " Error: cannot find {0}.toml file.\n Expected location: {1:?} \n Please generate this file at the expected location."
+    )]
+    MissingTomlFile(String, PathBuf),
     #[error("Error: cannot find proving key located at {}\nEither run nargo compile to generate the missing proving key or check that the correct file name has been provided", .0.display())]
     MissingProvingKey(PathBuf),
     #[error("Error: cannot find verification key located at {}\nEither run nargo compile to generate the missing verification key or check that the correct file name has been provided", .0.display())]
     MissingVerificationkey(PathBuf),
-=======
-    #[error(
-        " Error: cannot find {0}.toml file.\n Expected location: {1:?} \n Please generate this file at the expected location."
-    )]
-    MissingTomlFile(String, PathBuf),
->>>>>>> 541edff7
 }
 
 impl From<OpcodeResolutionError> for CliError {
