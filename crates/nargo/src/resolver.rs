use std::{
    collections::HashMap,
    path::{Path, PathBuf},
};

use acvm::Language;
use noirc_driver::Driver;
use noirc_frontend::graph::{CrateId, CrateName, CrateType};
use thiserror::Error;

use crate::{
    git::clone_git_repo,
    manifest::{Dependency, PackageManifest},
    InvalidPackageError,
};

/// Creates a unique folder name for a GitHub repo
/// by using it's URL and tag
pub(crate) fn resolve_folder_name(base: &url::Url, tag: &str) -> String {
    let mut folder_name = base.domain().unwrap().to_owned();
    folder_name.push_str(base.path());
    folder_name.push_str(tag);
    folder_name
}

/// Errors covering situations where a crate's dependency tree cannot be resolved.
#[derive(Debug, Error)]
pub(crate) enum DependencyResolutionError {
    /// Encountered error while downloading git repository.
    #[error("{0}")]
    GitError(String),

    /// Attempted to depend on a binary crate.
    #[error("dependency {dep_pkg_name} is a binary package and so it cannot be depended upon.")]
    BinaryDependency { dep_pkg_name: String },

    /// Attempted to depend on remote crate which has a local dependency.
    /// We have no guarantees that this local dependency will be available so must error.
    #[error("remote(git) dependency has a local dependency.\ndependency located at {}", dependency_path.display())]
    RemoteDepWithLocalDep { dependency_path: PathBuf },

    /// Dependency is not a valid crate
    #[error(transparent)]
    MalformedDependency(#[from] InvalidPackageError),
}

#[derive(Debug, Clone)]
struct CachedDep {
    entry_path: PathBuf,
    crate_type: CrateType,
    manifest: PackageManifest,
    // Whether the dependency came from
    // a remote dependency
    remote: bool,
}

/// Resolves a toml file by either downloading the necessary git repo
/// or it uses the repo on the cache.
/// Downloading will be recursive, so if a package contains packages
/// We need to download those too
pub(crate) struct Resolver<'a> {
    driver: &'a mut Driver,
}

impl<'a> Resolver<'a> {
    fn with_driver(driver: &mut Driver) -> Resolver {
        Resolver { driver }
    }

    /// Returns the Driver and the backend to use
    /// Note that the backend is ignored in the dependencies.
    /// Since Noir is backend agnostic, this is okay to do.
    /// XXX: Need to handle when a local package changes!
    pub(crate) fn resolve_root_manifest(
        dir_path: &std::path::Path,
        np_language: Language,
    ) -> Result<Driver, DependencyResolutionError> {
        let mut driver = Driver::new(&np_language);
        let (entry_path, crate_type) = super::lib_or_bin(dir_path)?;

        let manifest_path = super::find_package_manifest(dir_path)?;
        let manifest = super::manifest::parse(manifest_path)?;

        let crate_id = driver.create_local_crate(entry_path, crate_type);

        let mut resolver = Resolver::with_driver(&mut driver);
        resolver.resolve_manifest(crate_id, manifest)?;

        add_std_lib(&mut driver);
        Ok(driver)
    }

    // Resolves a config file by recursively resolving the dependencies in the config
    // Need to solve the case of a project trying to use itself as a dep
    //
    // We do not need to add stdlib, as it's implicitly
    // imported. However, it may be helpful to have the stdlib imported by the
    // package manager.
    fn resolve_manifest(
        &mut self,
        parent_crate: CrateId,
        manifest: PackageManifest,
<<<<<<< HEAD
    ) -> Result<(), CliError> {
        let mut cached_packages: HashMap<PathBuf, (CrateId, CachedDep)> = HashMap::new();

=======
    ) -> Result<(), DependencyResolutionError> {
>>>>>>> 1e6761b4
        // First download and add these top level dependencies crates to the Driver
        for (dep_pkg_name, pkg_src) in manifest.dependencies.iter() {
            let (dir_path, dep_meta) = Resolver::cache_dep(pkg_src)?;

            let (entry_path, crate_type) = (&dep_meta.entry_path, &dep_meta.crate_type);

            if crate_type == &CrateType::Binary {
                return Err(DependencyResolutionError::BinaryDependency {
                    dep_pkg_name: dep_pkg_name.to_string(),
                });
            }

            let crate_id = self.driver.create_non_local_crate(entry_path, *crate_type);
            self.driver.add_dep(parent_crate, crate_id, dep_pkg_name);

            cached_packages.insert(dir_path, (crate_id, dep_meta));
        }

        // Resolve all transitive dependencies
<<<<<<< HEAD
        for (dir_path, (crate_id, dep_meta)) in cached_packages.into_iter() {
=======
        for (dependency_path, (crate_id, dep_meta)) in self.cached_packages.iter() {
>>>>>>> 1e6761b4
            if dep_meta.remote && manifest.has_local_path() {
                return Err(DependencyResolutionError::RemoteDepWithLocalDep {
                    dependency_path: dependency_path.to_path_buf(),
                });
            }
            let mut new_res = Resolver::with_driver(self.driver);
            new_res.resolve_manifest(crate_id, dep_meta.manifest)?;
        }
        Ok(())
    }

    /// If the dependency is remote, download the dependency
    /// and return the directory path along with the metadata
    /// Needed to fill the CachedDep struct
    ///
    /// If it's a local path, the same applies, however it will not
    /// be downloaded
    fn cache_dep(dep: &Dependency) -> Result<(PathBuf, CachedDep), DependencyResolutionError> {
        fn retrieve_meta(
            dir_path: &Path,
            remote: bool,
        ) -> Result<CachedDep, DependencyResolutionError> {
            let (entry_path, crate_type) = super::lib_or_bin(dir_path)?;
            let manifest_path = super::find_package_manifest(dir_path)?;
            let manifest = super::manifest::parse(manifest_path)?;
            Ok(CachedDep { entry_path, crate_type, manifest, remote })
        }

        match dep {
            Dependency::Github { git, tag } => {
                let dir_path =
                    clone_git_repo(git, tag).map_err(DependencyResolutionError::GitError)?;
                let meta = retrieve_meta(&dir_path, true)?;
                Ok((dir_path, meta))
            }
            Dependency::Path { path } => {
                let dir_path = std::path::PathBuf::from(path);
                let meta = retrieve_meta(&dir_path, false)?;
                Ok((dir_path, meta))
            }
        }
    }
}

// This needs to be public to support the tests in `cli/mod.rs`.
pub(crate) fn add_std_lib(driver: &mut Driver) {
    let std_crate_name = "std";
    let path_to_std_lib_file = PathBuf::from(std_crate_name).join("lib.nr");
    let std_crate = driver.create_non_local_crate(path_to_std_lib_file, CrateType::Library);
    driver.propagate_dep(std_crate, &CrateName::new(std_crate_name).unwrap());
}<|MERGE_RESOLUTION|>--- conflicted
+++ resolved
@@ -100,13 +100,9 @@
         &mut self,
         parent_crate: CrateId,
         manifest: PackageManifest,
-<<<<<<< HEAD
-    ) -> Result<(), CliError> {
+    ) -> Result<(), DependencyResolutionError> {
         let mut cached_packages: HashMap<PathBuf, (CrateId, CachedDep)> = HashMap::new();
 
-=======
-    ) -> Result<(), DependencyResolutionError> {
->>>>>>> 1e6761b4
         // First download and add these top level dependencies crates to the Driver
         for (dep_pkg_name, pkg_src) in manifest.dependencies.iter() {
             let (dir_path, dep_meta) = Resolver::cache_dep(pkg_src)?;
@@ -126,15 +122,9 @@
         }
 
         // Resolve all transitive dependencies
-<<<<<<< HEAD
-        for (dir_path, (crate_id, dep_meta)) in cached_packages.into_iter() {
-=======
-        for (dependency_path, (crate_id, dep_meta)) in self.cached_packages.iter() {
->>>>>>> 1e6761b4
+        for (dependency_path, (crate_id, dep_meta)) in cached_packages.into_iter() {
             if dep_meta.remote && manifest.has_local_path() {
-                return Err(DependencyResolutionError::RemoteDepWithLocalDep {
-                    dependency_path: dependency_path.to_path_buf(),
-                });
+                return Err(DependencyResolutionError::RemoteDepWithLocalDep { dependency_path });
             }
             let mut new_res = Resolver::with_driver(self.driver);
             new_res.resolve_manifest(crate_id, dep_meta.manifest)?;
