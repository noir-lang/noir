use rustc_version::{version, Version};
use std::path::Path;

/// Expects that the given directory is an existing path
fn rerun_if_stdlib_changes(directory: &Path) {
    for entry in std::fs::read_dir(directory).unwrap() {
        let path = entry.unwrap().path();

        if path.is_dir() {
            rerun_if_stdlib_changes(&path);
        } else {
            // Tell Cargo that if the given file changes, to rerun this build script.
            println!("cargo:rerun-if-changed={}", path.to_string_lossy());
        }
    }
}

fn check_rustc_version() {
    assert!(
        version().unwrap() >= Version::parse("1.66.0").unwrap(),
        "The minimal supported rustc version is 1.66.0."
    );
}

<<<<<<< HEAD
pub fn copy<U: AsRef<Path>, V: AsRef<Path>>(from: U, to: V) -> Result<(), std::io::Error> {
    let mut stack = vec![PathBuf::from(from.as_ref())];

    let output_root = PathBuf::from(to.as_ref());
    let input_root = PathBuf::from(from.as_ref()).components().count();

    while let Some(working_path) = stack.pop() {
        println!("process: {:?}", &working_path);

        // Generate a relative path
        let src: PathBuf = working_path.components().skip(input_root).collect();

        // Create a destination if missing
        let dest = if src.components().count() == 0 {
            output_root.clone()
        } else {
            output_root.join(&src)
        };
        if fs::metadata(&dest).is_err() {
            println!(" mkdir: {dest:?}");
            fs::create_dir_all(&dest)?;
        }

        for entry in fs::read_dir(working_path)? {
            let entry = entry?;
            let path = entry.path();

            if path.is_dir() {
                stack.push(path);
            } else {
                match path.file_name() {
                    Some(filename) => {
                        let dest_path = dest.join(filename);
                        println!("  copy: {:?} -> {:?}", &path, &dest_path);
                        fs::copy(&path, &dest_path)?;
                    }
                    None => {
                        println!("failed: {path:?}");
                    }
                }
            }
        }
    }

    Ok(())
}

const GIT_COMMIT: &&str = &"GIT_COMMIT";

=======
>>>>>>> 5d627a74
fn main() {
    check_rustc_version();

    if let Ok(git_commit) = std::env::var(GIT_COMMIT) {
        println!("Using environment defined $GIT_COMMIT={git_commit}")
    } else {
        println!("Collecting Git Data from system...");
        build_data::set_GIT_COMMIT();
        build_data::set_GIT_DIRTY();
        build_data::no_debug_rebuilds();
    }

    let stdlib_src_dir = Path::new("../../noir_stdlib/");
    rerun_if_stdlib_changes(stdlib_src_dir);
}<|MERGE_RESOLUTION|>--- conflicted
+++ resolved
@@ -22,58 +22,6 @@
     );
 }
 
-<<<<<<< HEAD
-pub fn copy<U: AsRef<Path>, V: AsRef<Path>>(from: U, to: V) -> Result<(), std::io::Error> {
-    let mut stack = vec![PathBuf::from(from.as_ref())];
-
-    let output_root = PathBuf::from(to.as_ref());
-    let input_root = PathBuf::from(from.as_ref()).components().count();
-
-    while let Some(working_path) = stack.pop() {
-        println!("process: {:?}", &working_path);
-
-        // Generate a relative path
-        let src: PathBuf = working_path.components().skip(input_root).collect();
-
-        // Create a destination if missing
-        let dest = if src.components().count() == 0 {
-            output_root.clone()
-        } else {
-            output_root.join(&src)
-        };
-        if fs::metadata(&dest).is_err() {
-            println!(" mkdir: {dest:?}");
-            fs::create_dir_all(&dest)?;
-        }
-
-        for entry in fs::read_dir(working_path)? {
-            let entry = entry?;
-            let path = entry.path();
-
-            if path.is_dir() {
-                stack.push(path);
-            } else {
-                match path.file_name() {
-                    Some(filename) => {
-                        let dest_path = dest.join(filename);
-                        println!("  copy: {:?} -> {:?}", &path, &dest_path);
-                        fs::copy(&path, &dest_path)?;
-                    }
-                    None => {
-                        println!("failed: {path:?}");
-                    }
-                }
-            }
-        }
-    }
-
-    Ok(())
-}
-
-const GIT_COMMIT: &&str = &"GIT_COMMIT";
-
-=======
->>>>>>> 5d627a74
 fn main() {
     check_rustc_version();
 
