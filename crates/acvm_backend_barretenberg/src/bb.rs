--- conflicted
+++ resolved
@@ -8,15 +8,11 @@
 const API_URL: &str =
     formatcp!("https://github.com/{}/{}/releases/download/{}", USERNAME, REPO, TAG);
 
-<<<<<<< HEAD
-fn get_mock_backend_download_url() -> String {
+pub(super) fn get_bb_download_url() -> String {
     if let Ok(path) = std::env::var("BB_BINARY_URL") {
         return path;
     }
 
-=======
-pub(crate) fn get_bb_download_url() -> String {
->>>>>>> a18854e0
     let target_os = env!("TARGET_OS");
     let target_arch = env!("TARGET_ARCH");
 
@@ -31,45 +27,4 @@
     };
 
     format!("{API_URL}/{archive_name}")
-<<<<<<< HEAD
-}
-
-pub(crate) fn download_bb_binary(binary_path: &Path) {
-    use flate2::read::GzDecoder;
-    use tar::Archive;
-    use tempfile::tempdir;
-
-    // Create directory to place binary in.
-    std::fs::create_dir_all(binary_path.parent().unwrap()).unwrap();
-
-    // Download sources
-    let compressed_file: Cursor<Vec<u8>> =
-        download_binary_from_url(&get_mock_backend_download_url())
-            .unwrap_or_else(|error| panic!("\n\nDownload error: {error}\n\n"));
-
-    // Unpack the tarball
-    let gz_decoder = GzDecoder::new(compressed_file);
-    let mut archive = Archive::new(gz_decoder);
-
-    let temp_directory = tempdir().expect("could not create a temporary directory");
-    archive.unpack(&temp_directory).unwrap();
-    let temp_binary_path = temp_directory.path().join("bb");
-
-    // Rename the binary to the desired name
-    std::fs::copy(temp_binary_path, binary_path).unwrap();
-
-    drop(temp_directory);
-}
-
-/// Try to download the specified URL into a buffer which is returned.
-fn download_binary_from_url(url: &str) -> Result<Cursor<Vec<u8>>, String> {
-    let response = reqwest::blocking::get(url).map_err(|error| error.to_string())?;
-
-    let bytes = response.bytes().unwrap();
-
-    // TODO: Check SHA of downloaded binary
-
-    Ok(Cursor::new(bytes.to_vec()))
-=======
->>>>>>> a18854e0
 }