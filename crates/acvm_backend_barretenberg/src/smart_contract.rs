--- conflicted
+++ resolved
@@ -26,12 +26,7 @@
 
         let binary_path = assert_binary_exists(self);
         WriteVkCommand {
-<<<<<<< HEAD
-            crs_path: self.backend_directory(),
-=======
-            verbose: false,
             crs_path: self.crs_directory(),
->>>>>>> a0773911
             is_recursive: false,
             bytecode_path,
             vk_path_output: vk_path.clone(),
@@ -40,12 +35,7 @@
 
         let contract_path = temp_directory_path.join("contract");
         ContractCommand {
-<<<<<<< HEAD
-            crs_path: self.backend_directory(),
-=======
-            verbose: false,
             crs_path: self.crs_directory(),
->>>>>>> a0773911
             vk_path,
             contract_path: contract_path.clone(),
         }
