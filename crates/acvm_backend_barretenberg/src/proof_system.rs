--- conflicted
+++ resolved
@@ -9,11 +9,7 @@
 use tempfile::tempdir;
 
 use crate::bb::{GatesCommand, ProveCommand, VerifyCommand, WriteVkCommand};
-<<<<<<< HEAD
-use crate::{Backend, BackendError, FIELD_BYTES};
-=======
 use crate::{BackendError, Barretenberg};
->>>>>>> 3a7c2e83
 
 impl Backend {
     pub fn np_language(&self) -> Language {
