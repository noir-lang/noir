use std::fs::File;
use std::io::{Read, Write};
use std::path::Path;

use acvm::acir::circuit::Opcode;
use acvm::acir::{circuit::Circuit, native_types::WitnessMap, BlackBoxFunc};
use acvm::FieldElement;
use acvm::Language;
use tempfile::tempdir;

use crate::cli::{GatesCommand, ProveCommand, VerifyCommand, WriteVkCommand};
use crate::{assert_binary_exists, Backend, BackendError};

impl Backend {
    pub fn np_language(&self) -> Language {
        Language::PLONKCSat { width: 3 }
    }

    pub fn get_exact_circuit_size(&self, circuit: &Circuit) -> Result<u32, BackendError> {
        let temp_directory = tempdir().expect("could not create a temporary directory");
        let temp_directory = temp_directory.path().to_path_buf();

        // Create a temporary file for the circuit
        let circuit_path = temp_directory.join("circuit").with_extension("bytecode");
        let serialized_circuit = serialize_circuit(circuit);
        write_to_file(serialized_circuit.as_bytes(), &circuit_path);

        let binary_path = assert_binary_exists(self);
        GatesCommand { crs_path: self.crs_directory(), bytecode_path: circuit_path }
            .run(&binary_path)
    }

    pub fn supports_opcode(&self, opcode: &Opcode) -> bool {
        match opcode {
            Opcode::Arithmetic(_) => true,
            Opcode::Directive(_) => true,
            Opcode::Brillig(_) => true,
            Opcode::MemoryInit { .. } => true,
            Opcode::MemoryOp { .. } => true,
            Opcode::BlackBoxFuncCall(func) => match func.get_black_box_func() {
                BlackBoxFunc::AND
                | BlackBoxFunc::XOR
                | BlackBoxFunc::RANGE
                | BlackBoxFunc::SHA256
                | BlackBoxFunc::Blake2s
                | BlackBoxFunc::Keccak256
                | BlackBoxFunc::SchnorrVerify
                | BlackBoxFunc::Pedersen
                | BlackBoxFunc::HashToField128Security
                | BlackBoxFunc::EcdsaSecp256k1
                | BlackBoxFunc::EcdsaSecp256r1
                | BlackBoxFunc::FixedBaseScalarMul
                | BlackBoxFunc::RecursiveAggregation => true,
            },
        }
    }

    pub fn prove(
        &self,
        circuit: &Circuit,
        witness_values: WitnessMap,
        is_recursive: bool,
    ) -> Result<Vec<u8>, BackendError> {
        let temp_directory = tempdir().expect("could not create a temporary directory");
        let temp_directory = temp_directory.path().to_path_buf();

        // Create a temporary file for the witness
        let serialized_witnesses: Vec<u8> =
            witness_values.try_into().expect("could not serialize witness map");
        let witness_path = temp_directory.join("witness").with_extension("tr");
        write_to_file(&serialized_witnesses, &witness_path);

        // Create a temporary file for the circuit
        //
        let bytecode_path = temp_directory.join("circuit").with_extension("bytecode");
        let serialized_circuit = serialize_circuit(circuit);
        write_to_file(serialized_circuit.as_bytes(), &bytecode_path);

        let proof_path = temp_directory.join("proof").with_extension("proof");

        let binary_path = assert_binary_exists(self);
        // Create proof and store it in the specified path
        ProveCommand {
<<<<<<< HEAD
            crs_path: self.backend_directory(),
=======
            verbose: true,
            crs_path: self.crs_directory(),
>>>>>>> a0773911
            is_recursive,
            bytecode_path,
            witness_path,
            proof_path: proof_path.clone(),
        }
        .run(&binary_path)?;

        let proof_with_public_inputs = read_bytes_from_file(&proof_path).unwrap();

        // Barretenberg return the proof prepended with the public inputs.
        //
        // This is not how the API expects the proof to be formatted,
        // so we remove the public inputs from the proof.
        //
        // TODO: As noted in the verification procedure, this is an abstraction leak
        // TODO: and will need modifications to barretenberg
        let proof =
            remove_public_inputs(circuit.public_inputs().0.len(), &proof_with_public_inputs);
        Ok(proof)
    }

    pub fn verify(
        &self,
        proof: &[u8],
        public_inputs: WitnessMap,
        circuit: &Circuit,
        is_recursive: bool,
    ) -> Result<bool, BackendError> {
        let temp_directory = tempdir().expect("could not create a temporary directory");
        let temp_directory = temp_directory.path().to_path_buf();

        // Unlike when proving, we omit any unassigned witnesses.
        // Witness values should be ordered by their index but we skip over any indices without an assignment.
        let flattened_public_inputs: Vec<FieldElement> =
            public_inputs.into_iter().map(|(_, el)| el).collect();

        // Barretenberg expects the proof to be prepended with the public inputs.
        //
        // TODO: This is an abstraction leak and barretenberg's API should accept the public inputs
        // TODO: separately and then prepend them internally
        let proof_with_public_inputs =
            prepend_public_inputs(proof.to_vec(), flattened_public_inputs.to_vec());

        // Create a temporary file for the proof
        let proof_path = temp_directory.join("proof").with_extension("proof");
        write_to_file(&proof_with_public_inputs, &proof_path);

        // Create a temporary file for the circuit
        let bytecode_path = temp_directory.join("circuit").with_extension("bytecode");
        let serialized_circuit = serialize_circuit(circuit);
        write_to_file(serialized_circuit.as_bytes(), &bytecode_path);

        // Create the verification key and write it to the specified path
        let vk_path = temp_directory.join("vk");

        let binary_path = assert_binary_exists(self);
        WriteVkCommand {
<<<<<<< HEAD
            crs_path: self.backend_directory(),
=======
            verbose: false,
            crs_path: self.crs_directory(),
>>>>>>> a0773911
            is_recursive,
            bytecode_path,
            vk_path_output: vk_path.clone(),
        }
        .run(&binary_path)?;

        // Verify the proof
<<<<<<< HEAD
        let valid_proof =
            VerifyCommand { crs_path: self.backend_directory(), is_recursive, proof_path, vk_path }
                .run(&binary_path);
=======
        let valid_proof = VerifyCommand {
            verbose: false,
            crs_path: self.crs_directory(),
            is_recursive,
            proof_path,
            vk_path,
        }
        .run(&binary_path);
>>>>>>> a0773911

        Ok(valid_proof)
    }
}

pub(super) fn write_to_file(bytes: &[u8], path: &Path) -> String {
    let display = path.display();

    let mut file = match File::create(path) {
        Err(why) => panic!("couldn't create {display}: {why}"),
        Ok(file) => file,
    };

    match file.write_all(bytes) {
        Err(why) => panic!("couldn't write to {display}: {why}"),
        Ok(_) => display.to_string(),
    }
}

pub(super) fn read_bytes_from_file(path: &Path) -> std::io::Result<Vec<u8>> {
    // Open the file for reading.
    let mut file = File::open(path)?;

    // Create a buffer to store the bytes.
    let mut buffer = Vec::new();

    // Read bytes from the file.
    file.read_to_end(&mut buffer)?;

    Ok(buffer)
}

/// Removes the public inputs which are prepended to a proof by Barretenberg.
fn remove_public_inputs(num_pub_inputs: usize, proof: &[u8]) -> Vec<u8> {
    // Barretenberg prepends the public inputs onto the proof so we need to remove
    // the first `num_pub_inputs` field elements.
    let num_bytes_to_remove = num_pub_inputs * (FieldElement::max_num_bytes() as usize);
    proof[num_bytes_to_remove..].to_vec()
}

/// Prepends a set of public inputs to a proof.
fn prepend_public_inputs(proof: Vec<u8>, public_inputs: Vec<FieldElement>) -> Vec<u8> {
    if public_inputs.is_empty() {
        return proof;
    }

    let public_inputs_bytes =
        public_inputs.into_iter().flat_map(|assignment| assignment.to_be_bytes());

    public_inputs_bytes.chain(proof.into_iter()).collect()
}

// TODO: See nargo/src/artifacts/mod.rs
// TODO: This method should live in ACVM and be the default method for serializing/deserializing circuits
pub(super) fn serialize_circuit(circuit: &Circuit) -> String {
    use base64::Engine;
    let mut circuit_bytes: Vec<u8> = Vec::new();
    circuit.write(&mut circuit_bytes).unwrap();
    base64::engine::general_purpose::STANDARD.encode(circuit_bytes)
}<|MERGE_RESOLUTION|>--- conflicted
+++ resolved
@@ -81,12 +81,7 @@
         let binary_path = assert_binary_exists(self);
         // Create proof and store it in the specified path
         ProveCommand {
-<<<<<<< HEAD
-            crs_path: self.backend_directory(),
-=======
-            verbose: true,
             crs_path: self.crs_directory(),
->>>>>>> a0773911
             is_recursive,
             bytecode_path,
             witness_path,
@@ -144,12 +139,7 @@
 
         let binary_path = assert_binary_exists(self);
         WriteVkCommand {
-<<<<<<< HEAD
-            crs_path: self.backend_directory(),
-=======
-            verbose: false,
             crs_path: self.crs_directory(),
->>>>>>> a0773911
             is_recursive,
             bytecode_path,
             vk_path_output: vk_path.clone(),
@@ -157,20 +147,9 @@
         .run(&binary_path)?;
 
         // Verify the proof
-<<<<<<< HEAD
         let valid_proof =
-            VerifyCommand { crs_path: self.backend_directory(), is_recursive, proof_path, vk_path }
+            VerifyCommand { crs_path: self.crs_directory(), is_recursive, proof_path, vk_path }
                 .run(&binary_path);
-=======
-        let valid_proof = VerifyCommand {
-            verbose: false,
-            crs_path: self.crs_directory(),
-            is_recursive,
-            proof_path,
-            vk_path,
-        }
-        .run(&binary_path);
->>>>>>> a0773911
 
         Ok(valid_proof)
     }
