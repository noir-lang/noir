use std::fs::File;
use std::io::{Read, Write};
use std::path::Path;

use acvm::acir::circuit::Opcode;
use acvm::acir::{circuit::Circuit, native_types::WitnessMap, BlackBoxFunc};
use acvm::FieldElement;
use acvm::Language;
use tempfile::tempdir;

use crate::bb::{GatesCommand, ProveCommand, VerifyCommand, WriteVkCommand};
<<<<<<< HEAD
use crate::{Backend, BackendError, FIELD_BYTES};
=======
use crate::{Backend, BackendError};
>>>>>>> f1d09ca1

impl Backend {
    pub fn np_language(&self) -> Language {
        Language::PLONKCSat { width: 3 }
    }

    pub fn get_exact_circuit_size(&self, circuit: &Circuit) -> Result<u32, BackendError> {
        let temp_directory = tempdir().expect("could not create a temporary directory");
        let temp_directory = temp_directory.path().to_path_buf();

        // Create a temporary file for the circuit
        let circuit_path = temp_directory.join("circuit").with_extension("bytecode");
        let serialized_circuit = serialize_circuit(circuit);
        write_to_file(serialized_circuit.as_bytes(), &circuit_path);

        let number_of_gates_needed =
            GatesCommand { crs_path: temp_directory, bytecode_path: circuit_path }.run();

        Ok(number_of_gates_needed)
    }

    pub fn supports_opcode(&self, opcode: &Opcode) -> bool {
        match opcode {
            Opcode::Arithmetic(_) => true,
            Opcode::Directive(_) => true,
            Opcode::Brillig(_) => true,
            Opcode::MemoryInit { .. } => true,
            Opcode::MemoryOp { .. } => true,
            Opcode::BlackBoxFuncCall(func) => match func.get_black_box_func() {
                BlackBoxFunc::AND
                | BlackBoxFunc::XOR
                | BlackBoxFunc::RANGE
                | BlackBoxFunc::SHA256
                | BlackBoxFunc::Blake2s
                | BlackBoxFunc::Keccak256
                | BlackBoxFunc::SchnorrVerify
                | BlackBoxFunc::Pedersen
                | BlackBoxFunc::HashToField128Security
                | BlackBoxFunc::EcdsaSecp256k1
                | BlackBoxFunc::EcdsaSecp256r1
                | BlackBoxFunc::FixedBaseScalarMul
                | BlackBoxFunc::RecursiveAggregation => true,
            },
        }
    }

    pub fn prove(
        &self,
        circuit: &Circuit,
        witness_values: WitnessMap,
        is_recursive: bool,
    ) -> Result<Vec<u8>, BackendError> {
        let temp_directory = tempdir().expect("could not create a temporary directory");
        let temp_directory = temp_directory.path().to_path_buf();

        // Create a temporary file for the witness
        let serialized_witnesses: Vec<u8> =
            witness_values.try_into().expect("could not serialize witness map");
        let witness_path = temp_directory.join("witness").with_extension("tr");
        write_to_file(&serialized_witnesses, &witness_path);

        // Create a temporary file for the circuit
        //
        let bytecode_path = temp_directory.join("circuit").with_extension("bytecode");
        let serialized_circuit = serialize_circuit(circuit);
        write_to_file(serialized_circuit.as_bytes(), &bytecode_path);

        let proof_path = temp_directory.join("proof").with_extension("proof");

        // Create proof and store it in the specified path
        ProveCommand {
            verbose: true,
            crs_path: temp_directory,
            is_recursive,
            bytecode_path,
            witness_path,
            proof_path: proof_path.clone(),
        }
        .run()
        .expect("prove command failed");

        let proof_with_public_inputs = read_bytes_from_file(&proof_path).unwrap();

        // Barretenberg return the proof prepended with the public inputs.
        //
        // This is not how the API expects the proof to be formatted,
        // so we remove the public inputs from the proof.
        //
        // TODO: As noted in the verification procedure, this is an abstraction leak
        // TODO: and will need modifications to barretenberg
        let proof =
            remove_public_inputs(circuit.public_inputs().0.len(), &proof_with_public_inputs);
        Ok(proof)
    }

    pub fn verify(
        &self,
        proof: &[u8],
        public_inputs: WitnessMap,
        circuit: &Circuit,
        is_recursive: bool,
    ) -> Result<bool, BackendError> {
        let temp_directory = tempdir().expect("could not create a temporary directory");
        let temp_directory = temp_directory.path().to_path_buf();

        // Unlike when proving, we omit any unassigned witnesses.
        // Witness values should be ordered by their index but we skip over any indices without an assignment.
        let flattened_public_inputs: Vec<FieldElement> =
            public_inputs.into_iter().map(|(_, el)| el).collect();

        // Barretenberg expects the proof to be prepended with the public inputs.
        //
        // TODO: This is an abstraction leak and barretenberg's API should accept the public inputs
        // TODO: separately and then prepend them internally
        let proof_with_public_inputs =
            prepend_public_inputs(proof.to_vec(), flattened_public_inputs.to_vec());

        // Create a temporary file for the proof
        let proof_path = temp_directory.join("proof").with_extension("proof");
        write_to_file(&proof_with_public_inputs, &proof_path);

        // Create a temporary file for the circuit
        let bytecode_path = temp_directory.join("circuit").with_extension("bytecode");
        let serialized_circuit = serialize_circuit(circuit);
        write_to_file(serialized_circuit.as_bytes(), &bytecode_path);

        // Create the verification key and write it to the specified path
        let vk_path = temp_directory.join("vk");
        WriteVkCommand {
            verbose: false,
            crs_path: temp_directory.clone(),
            is_recursive,
            bytecode_path,
            vk_path_output: vk_path.clone(),
        }
        .run()
        .expect("write vk command failed");

        // Verify the proof
        Ok(VerifyCommand {
            verbose: false,
            crs_path: temp_directory,
            is_recursive,
            proof_path,
            vk_path,
        }
        .run())
    }
}

pub(super) fn write_to_file(bytes: &[u8], path: &Path) -> String {
    let display = path.display();

    let mut file = match File::create(path) {
        Err(why) => panic!("couldn't create {display}: {why}"),
        Ok(file) => file,
    };

    match file.write_all(bytes) {
        Err(why) => panic!("couldn't write to {display}: {why}"),
        Ok(_) => display.to_string(),
    }
}

pub(super) fn read_bytes_from_file(path: &Path) -> std::io::Result<Vec<u8>> {
    // Open the file for reading.
    let mut file = File::open(path)?;

    // Create a buffer to store the bytes.
    let mut buffer = Vec::new();

    // Read bytes from the file.
    file.read_to_end(&mut buffer)?;

    Ok(buffer)
}

/// Removes the public inputs which are prepended to a proof by Barretenberg.
fn remove_public_inputs(num_pub_inputs: usize, proof: &[u8]) -> Vec<u8> {
    // Barretenberg prepends the public inputs onto the proof so we need to remove
    // the first `num_pub_inputs` field elements.
    let num_bytes_to_remove = num_pub_inputs * (FieldElement::max_num_bytes() as usize);
    proof[num_bytes_to_remove..].to_vec()
}

/// Prepends a set of public inputs to a proof.
fn prepend_public_inputs(proof: Vec<u8>, public_inputs: Vec<FieldElement>) -> Vec<u8> {
    if public_inputs.is_empty() {
        return proof;
    }

    let public_inputs_bytes =
        public_inputs.into_iter().flat_map(|assignment| assignment.to_be_bytes());

    public_inputs_bytes.chain(proof.into_iter()).collect()
}

// TODO: See nargo/src/artifacts/mod.rs
// TODO: This method should live in ACVM and be the default method for serializing/deserializing circuits
pub(super) fn serialize_circuit(circuit: &Circuit) -> String {
    use base64::Engine;
    let mut circuit_bytes: Vec<u8> = Vec::new();
    circuit.write(&mut circuit_bytes).unwrap();
    base64::engine::general_purpose::STANDARD.encode(circuit_bytes)
}<|MERGE_RESOLUTION|>--- conflicted
+++ resolved
@@ -9,11 +9,7 @@
 use tempfile::tempdir;
 
 use crate::bb::{GatesCommand, ProveCommand, VerifyCommand, WriteVkCommand};
-<<<<<<< HEAD
-use crate::{Backend, BackendError, FIELD_BYTES};
-=======
 use crate::{Backend, BackendError};
->>>>>>> f1d09ca1
 
 impl Backend {
     pub fn np_language(&self) -> Language {
