#![warn(unused_crate_dependencies, unused_extern_crates)]
#![warn(unreachable_pub)]

<<<<<<< HEAD
use std::path::PathBuf;

// `acvm-backend-barretenberg` can either interact with the Barretenberg backend through a static library
// or through an embedded wasm binary. It does not make sense to include both of these backends at the same time.
// We then throw a compilation error if both flags are set.
#[cfg(all(feature = "native", feature = "wasm"))]
compile_error!("feature \"native\" and feature \"wasm\" cannot be enabled at the same time");

#[cfg(all(feature = "native", target_arch = "wasm32"))]
compile_error!("feature \"native\" cannot be enabled for a \"wasm32\" target");

#[cfg(all(feature = "wasm", target_arch = "wasm32"))]
compile_error!("feature \"wasm\" cannot be enabled for a \"wasm32\" target");

=======
>>>>>>> 92af05a8
mod bb;
mod cli;
mod proof_system;
mod smart_contract;

<<<<<<< HEAD
/// The number of bytes necessary to store a `FieldElement`.
const FIELD_BYTES: usize = 32;

fn assert_binary_exists() -> PathBuf {
    let binary_path = bb::get_binary_path();
    if !binary_path.is_file() {
        bb::download_bb_binary(&binary_path)
    }
    binary_path
}

=======
>>>>>>> 92af05a8
#[derive(Debug, Default)]
pub struct Backend {}

impl Backend {
    pub fn new() -> Backend {
        Backend {}
    }
}

#[derive(Debug, thiserror::Error)]
pub struct BackendError(String);

impl std::fmt::Display for BackendError {
    fn fmt(&self, f: &mut std::fmt::Formatter<'_>) -> std::fmt::Result {
        write!(f, "{}", self.0)
    }
}<|MERGE_RESOLUTION|>--- conflicted
+++ resolved
@@ -1,31 +1,12 @@
 #![warn(unused_crate_dependencies, unused_extern_crates)]
 #![warn(unreachable_pub)]
 
-<<<<<<< HEAD
 use std::path::PathBuf;
 
-// `acvm-backend-barretenberg` can either interact with the Barretenberg backend through a static library
-// or through an embedded wasm binary. It does not make sense to include both of these backends at the same time.
-// We then throw a compilation error if both flags are set.
-#[cfg(all(feature = "native", feature = "wasm"))]
-compile_error!("feature \"native\" and feature \"wasm\" cannot be enabled at the same time");
-
-#[cfg(all(feature = "native", target_arch = "wasm32"))]
-compile_error!("feature \"native\" cannot be enabled for a \"wasm32\" target");
-
-#[cfg(all(feature = "wasm", target_arch = "wasm32"))]
-compile_error!("feature \"wasm\" cannot be enabled for a \"wasm32\" target");
-
-=======
->>>>>>> 92af05a8
 mod bb;
 mod cli;
 mod proof_system;
 mod smart_contract;
-
-<<<<<<< HEAD
-/// The number of bytes necessary to store a `FieldElement`.
-const FIELD_BYTES: usize = 32;
 
 fn assert_binary_exists() -> PathBuf {
     let binary_path = bb::get_binary_path();
@@ -35,8 +16,6 @@
     binary_path
 }
 
-=======
->>>>>>> 92af05a8
 #[derive(Debug, Default)]
 pub struct Backend {}
 
