#![warn(unused_crate_dependencies, unused_extern_crates)]
#![warn(unreachable_pub)]

use std::path::PathBuf;

mod bb;
mod cli;
mod proof_system;
mod smart_contract;

<<<<<<< HEAD
/// The number of bytes necessary to store a `FieldElement`.
const FIELD_BYTES: usize = 32;

#[cfg(test)]
fn get_bb() -> Backend {
    let bb = Backend::new();
    crate::assert_binary_exists(&bb);
    bb
}

fn assert_binary_exists(backend: &Backend) -> PathBuf {
    let binary_path = backend.binary_path();

=======
fn assert_binary_exists() -> PathBuf {
    let binary_path = bb::get_binary_path();
>>>>>>> fb84503a
    if !binary_path.is_file() {
        bb::download_bb_binary(&binary_path)
    }
    binary_path
}

#[derive(Debug, Default)]
pub struct Backend {}

impl Backend {
    pub fn new() -> Backend {
        Backend::default()
    }

    fn backend_directory(&self) -> PathBuf {
        const BACKENDS_DIR: &str = ".nargo/backends";
        const BACKEND_NAME: &str = "acvm-backend-barretenberg";

        let home_directory = dirs::home_dir().unwrap();

        home_directory.join(BACKENDS_DIR).join(BACKEND_NAME)
    }

    fn binary_path(&self) -> PathBuf {
        const BINARY_NAME: &str = "backend_binary";

        self.backend_directory().join(BINARY_NAME)
    }
}

#[derive(Debug, thiserror::Error)]
pub struct BackendError(String);

impl std::fmt::Display for BackendError {
    fn fmt(&self, f: &mut std::fmt::Formatter<'_>) -> std::fmt::Result {
        write!(f, "{}", self.0)
    }
}<|MERGE_RESOLUTION|>--- conflicted
+++ resolved
@@ -7,10 +7,6 @@
 mod cli;
 mod proof_system;
 mod smart_contract;
-
-<<<<<<< HEAD
-/// The number of bytes necessary to store a `FieldElement`.
-const FIELD_BYTES: usize = 32;
 
 #[cfg(test)]
 fn get_bb() -> Backend {
@@ -22,10 +18,6 @@
 fn assert_binary_exists(backend: &Backend) -> PathBuf {
     let binary_path = backend.binary_path();
 
-=======
-fn assert_binary_exists() -> PathBuf {
-    let binary_path = bb::get_binary_path();
->>>>>>> fb84503a
     if !binary_path.is_file() {
         bb::download_bb_binary(&binary_path)
     }
