--- conflicted
+++ resolved
@@ -8,7 +8,6 @@
 #[builtin(set_pub)]
 fn set_as_public(_input : Field) {}
 
-<<<<<<< HEAD
 // Returns 1 if x == y, and 0 otherwise
 #[builtin(predicate_equal)]
 fn predicate_eq(_x : Field, _y : Field) -> Field{}
@@ -18,7 +17,3 @@
 // Note that this function may wrap around
 #[builtin(pow_const)]
 fn pow_const(_base : const Field, _exponent : const Field) -> const Field {}
-=======
-#[builtin(predicate_equal)]
-fn predicate_eq(_x : Field, _y : Field) -> Field{}
->>>>>>> 609cf6e0
