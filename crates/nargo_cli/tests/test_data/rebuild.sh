#!/bin/bash
set -e

# Parse exclude and fail directories from cargo.toml
exclude_dirs=$(grep "^exclude" config.toml | sed 's/exclude = \[//;s/\]//;s/\"//g;s/ //g' | tr ',' '\n')
fail_dirs=$(grep "^fail" config.toml | sed 's/fail = \[//;s/\]//;s/\"//g;s/ //g' | tr ',' '\n')

# Convert them to array
exclude_array=($exclude_dirs)
fail_array=($fail_dirs)

# Merge exclude and fail arrays
exclude_fail_dirs=("${exclude_array[@]}" "${fail_array[@]}" "workspace")

# Loop over every directory
for dir in ./*; do
  if [[ ! -d $dir ]]; then
    continue
  fi

  dir_name=$(basename "$dir")
  if [[ ! " ${exclude_fail_dirs[@]} " =~ " ${dir_name} " ]]; then
      cd $dir
<<<<<<< HEAD
      nargo compile && nargo execute witness
=======
      if [ -d ./target/ ]; then
        rm -r ./target/
      fi
      nargo compile && nargo execute witness
      mv ./target/*.json ./target/main.json
>>>>>>> 482e73c7
      cd ..
  fi
done
<|MERGE_RESOLUTION|>--- conflicted
+++ resolved
@@ -21,15 +21,10 @@
   dir_name=$(basename "$dir")
   if [[ ! " ${exclude_fail_dirs[@]} " =~ " ${dir_name} " ]]; then
       cd $dir
-<<<<<<< HEAD
-      nargo compile && nargo execute witness
-=======
       if [ -d ./target/ ]; then
         rm -r ./target/
       fi
       nargo compile && nargo execute witness
-      mv ./target/*.json ./target/main.json
->>>>>>> 482e73c7
       cd ..
   fi
 done
