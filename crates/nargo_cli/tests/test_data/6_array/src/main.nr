--- conflicted
+++ resolved
@@ -51,20 +51,3 @@
         }
     }
 }
-<<<<<<< HEAD
-=======
-
-// fn dyn_array(mut x: [u32; 5], y: Field, z: Field) {
-//     assert(x[y] == 111);
-//     assert(x[z] == 101);
-//     x[z] = 0;
-//     assert(x[y] == 111);
-//     assert(x[1] == 0);
-//     if y as u32 < 10 {
-//       x[y] = x[y] - 2;
-//     } else {
-//       x[y] = 0;
-//     }
-//     assert(x[4] == 109);
-// }
->>>>>>> f144391b
