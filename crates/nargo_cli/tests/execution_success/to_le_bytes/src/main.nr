--- conflicted
+++ resolved
@@ -5,20 +5,9 @@
     let byte_array = x.to_le_bytes(31);
     assert(byte_array.len() == 31);
     
-<<<<<<< HEAD
-    let mut first_four_bytes = [0; 4];
-    for i in 0..4 {
-        first_four_bytes[i] = byte_array[i];
-    }
-    // Issue #617 fix
-    // We were incorrectly mapping our output array from bit decomposition functions during acir generation
-    first_four_bytes[3] = byte_array[30];
-    first_four_bytes
-=======
     let mut bytes = [0; 31];
     for i in 0..31 {
         bytes[i] = byte_array[i];
     }
     bytes
->>>>>>> 9490cb79
 }