use std::{
    collections::HashMap,
    path::{Path, PathBuf},
};

use nargo::manifest::{Dependency, Manifest, PackageManifest, WorkspaceConfig};
use noirc_driver::{add_dep, create_local_crate, create_non_local_crate};
use noirc_frontend::{
    graph::{CrateId, CrateName, CrateType},
    hir::Context,
};
use thiserror::Error;

use crate::{git::clone_git_repo, InvalidPackageError};

/// Creates a unique folder name for a GitHub repo
/// by using it's URL and tag
pub(crate) fn resolve_folder_name(base: &url::Url, tag: &str) -> String {
    let mut folder_name = base.domain().unwrap().to_owned();
    folder_name.push_str(base.path());
    folder_name.push_str(tag);
    folder_name
}

/// Errors covering situations where a crate's dependency tree cannot be resolved.
#[derive(Debug, Error)]
pub(crate) enum DependencyResolutionError {
    /// Encountered error while downloading git repository.
    #[error("{0}")]
    GitError(String),

    /// Attempted to depend on a binary crate.
    #[error("dependency {dep_pkg_name} is a binary package and so it cannot be depended upon.")]
    BinaryDependency { dep_pkg_name: String },

    /// Attempted to depend on remote crate which has a local dependency.
    /// We have no guarantees that this local dependency will be available so must error.
    #[error("remote(git) dependency has a local dependency.\ndependency located at {}", dependency_path.display())]
    RemoteDepWithLocalDep { dependency_path: PathBuf },

    /// Dependency is not a valid crate
    #[error(transparent)]
    MalformedDependency(#[from] InvalidPackageError),

    /// Workspace does not contain packages
    #[error("manifest path `{}` contains no packages", path.display())]
    EmptyWorkspace { path: PathBuf },

    /// Use workspace as a dependency is not currently supported
    #[error("use workspace as a dependency is not currently supported")]
    WorkspaceDependency,

    /// Multiple workspace roots found in the same workspace
    #[error("multiple workspace roots found in the same workspace:\n{}\n{}", root.display(), member.display())]
    MultipleWorkspace { root: PathBuf, member: PathBuf },

    /// Invalid character `-` in package name
    #[error("invalid character `-` in package name")]
    InvalidPackageName,

    #[error("package specification `{0}` did not match any packages")]
    PackageNotFound(String),

    #[error("two packages named `{0}` in this workspace")]
    PackageCollision(String),
}

#[derive(Debug, Clone)]
struct CachedDep {
    entry_path: PathBuf,
    crate_type: CrateType,
    manifest: PackageManifest,
    // Whether the dependency came from
    // a remote dependency
    remote: bool,
}

/// Resolves a toml file by either downloading the necessary git repo
/// or it uses the repo on the cache.
/// Downloading will be recursive, so if a package contains packages
/// We need to download those too

/// Returns the Driver and the backend to use
/// Note that the backend is ignored in the dependencies.
/// Since Noir is backend agnostic, this is okay to do.
/// XXX: Need to handle when a local package changes!
pub(crate) fn resolve_root_manifest(
    dir_path: &std::path::Path,
<<<<<<< HEAD
) -> Result<(Context, CrateId), DependencyResolutionError> {
=======
    package: Option<String>,
) -> Result<Context, DependencyResolutionError> {
>>>>>>> fb872c62
    let mut context = Context::default();

    let manifest_path = super::find_package_manifest(dir_path)?;
    let manifest = super::manifest::parse(&manifest_path)?;

<<<<<<< HEAD
    let crate_id = match manifest {
        Manifest::Package(package) => {
=======
    match manifest {
        Manifest::Package(inner) => {
>>>>>>> fb872c62
            let (entry_path, crate_type) = super::lib_or_bin(dir_path)?;

            let crate_id = create_local_crate(&mut context, entry_path, crate_type);
            let pkg_root = manifest_path.parent().expect("Every manifest path has a parent.");
<<<<<<< HEAD
            resolve_manifest(&mut context, crate_id, package, pkg_root)?;

            crate_id
        }
        Manifest::Workspace(workspace) => {
            let config = workspace.config;
            let members = config.members;

            let maybe_local = config
                .default_member
                .or_else(|| members.last().cloned())
                .map(|member| dir_path.join(member));

            let default_member = match maybe_local {
                Some(member) => member,
                None => {
                    return Err(DependencyResolutionError::EmptyWorkspace { path: manifest_path })
                }
            };

            let (entry_path, _crate_type) = super::lib_or_bin(default_member)?;
            let crate_id = create_local_crate(&mut context, entry_path, CrateType::Workspace);

            for member in members {
                let path: PathBuf = dir_path.join(member);
                let (entry_path, crate_type) = super::lib_or_bin(path)?;
                create_non_local_crate(&mut context, entry_path, crate_type);
            }

            crate_id
=======

            resolve_package_manifest(&mut context, crate_id, inner, pkg_root)?;
        }
        Manifest::Workspace(workspace) => {
            resolve_workspace_manifest(
                &mut context,
                package,
                manifest_path,
                dir_path,
                workspace.config,
            )?;
>>>>>>> fb872c62
        }
    };

    Ok((context, crate_id))
}

// Resolves a config file by recursively resolving the dependencies in the config
// Need to solve the case of a project trying to use itself as a dep
//
// We do not need to add stdlib, as it's implicitly
// imported. However, it may be helpful to have the stdlib imported by the
// package manager.
fn resolve_package_manifest(
    context: &mut Context,
    parent_crate: CrateId,
    manifest: PackageManifest,
    pkg_root: &Path,
) -> Result<(), DependencyResolutionError> {
    let mut cached_packages: HashMap<PathBuf, (CrateId, CachedDep)> = HashMap::new();

    // First download and add these top level dependencies crates to the Driver
    for (dep_pkg_name, pkg_src) in manifest.dependencies.iter() {
        let (dir_path, dep_meta) = cache_dep(pkg_src, pkg_root)?;

        let (entry_path, crate_type) = (&dep_meta.entry_path, &dep_meta.crate_type);

        if crate_type == &CrateType::Binary {
            return Err(DependencyResolutionError::BinaryDependency {
                dep_pkg_name: dep_pkg_name.to_string(),
            });
        }

        let crate_id = create_non_local_crate(context, entry_path, *crate_type);
        add_dep(context, parent_crate, crate_id, dep_pkg_name);

        cached_packages.insert(dir_path, (crate_id, dep_meta));
    }

    // Resolve all transitive dependencies
    for (dependency_path, (crate_id, dep_meta)) in cached_packages {
        if dep_meta.remote && dep_meta.manifest.has_local_dependency() {
            return Err(DependencyResolutionError::RemoteDepWithLocalDep { dependency_path });
        }
        // TODO: Why did it create a new resolver?
        resolve_package_manifest(context, crate_id, dep_meta.manifest, &dependency_path)?;
    }
    Ok(())
}

fn crate_name(name: Option<CrateName>) -> String {
    name.map(|name| name.as_string()).unwrap_or_else(|| "[unnamed]".to_string())
}

fn resolve_workspace_manifest(
    context: &mut Context,
    mut local_package: Option<String>,
    manifest_path: PathBuf,
    dir_path: &Path,
    workspace: WorkspaceConfig,
) -> Result<(), DependencyResolutionError> {
    let members = workspace.members;
    let mut packages = HashMap::new();

    if members.is_empty() {
        return Err(DependencyResolutionError::EmptyWorkspace { path: manifest_path });
    }

    for member in &members {
        let member_path: PathBuf = dir_path.join(member);
        let member_member_path = super::find_package_manifest(&member_path)?;
        let member_manifest = super::manifest::parse(&member_member_path)?;

        match member_manifest {
            Manifest::Package(inner) => {
                let name = inner
                    .package
                    .name
                    .map(|name| {
                        CrateName::new(&name)
                            .map_err(|_name| DependencyResolutionError::InvalidPackageName)
                    })
                    .transpose()?;

                if packages.insert(name.clone(), member_path).is_some() {
                    return Err(DependencyResolutionError::PackageCollision(crate_name(name)));
                }

                if local_package.is_none() && workspace.default_member.as_ref() == Some(member) {
                    local_package = name.as_ref().map(CrateName::as_string);
                }
            }
            Manifest::Workspace(_) => {
                return Err(DependencyResolutionError::MultipleWorkspace {
                    root: manifest_path,
                    member: member_member_path,
                })
            }
        }
    }

    let local_package = match local_package {
        Some(local_package) => CrateName::new(&local_package)
            .map_err(|_| DependencyResolutionError::InvalidPackageName)?
            .into(),
        None => packages.keys().last().expect("non-empty packages").clone(),
    };

    let local_crate = packages
        .remove(&local_package)
        .ok_or_else(|| DependencyResolutionError::PackageNotFound(crate_name(local_package)))?;

    let (entry_path, _crate_type) = super::lib_or_bin(local_crate)?;
    create_local_crate(context, entry_path, CrateType::Workspace);

    for (_, package_path) in packages.drain() {
        let (entry_path, crate_type) = super::lib_or_bin(package_path)?;
        create_non_local_crate(context, entry_path, crate_type);
    }

    Ok(())
}

/// If the dependency is remote, download the dependency
/// and return the directory path along with the metadata
/// Needed to fill the CachedDep struct
///
/// If it's a local path, the same applies, however it will not
/// be downloaded
fn cache_dep(
    dep: &Dependency,
    pkg_root: &Path,
) -> Result<(PathBuf, CachedDep), DependencyResolutionError> {
    fn retrieve_meta(
        dir_path: &Path,
        remote: bool,
    ) -> Result<CachedDep, DependencyResolutionError> {
        let (entry_path, crate_type) = super::lib_or_bin(dir_path)?;
        let manifest_path = super::find_package_manifest(dir_path)?;
        let manifest = super::manifest::parse(manifest_path)?
            .to_package()
            .ok_or(DependencyResolutionError::WorkspaceDependency)?;
        Ok(CachedDep { entry_path, crate_type, manifest, remote })
    }

    match dep {
        Dependency::Github { git, tag } => {
            let dir_path = clone_git_repo(git, tag).map_err(DependencyResolutionError::GitError)?;
            let meta = retrieve_meta(&dir_path, true)?;
            Ok((dir_path, meta))
        }
        Dependency::Path { path } => {
            let dir_path = pkg_root.join(path);
            let meta = retrieve_meta(&dir_path, false)?;
            Ok((dir_path, meta))
        }
    }
}<|MERGE_RESOLUTION|>--- conflicted
+++ resolved
@@ -86,73 +86,31 @@
 /// XXX: Need to handle when a local package changes!
 pub(crate) fn resolve_root_manifest(
     dir_path: &std::path::Path,
-<<<<<<< HEAD
+    package: Option<String>,
 ) -> Result<(Context, CrateId), DependencyResolutionError> {
-=======
-    package: Option<String>,
-) -> Result<Context, DependencyResolutionError> {
->>>>>>> fb872c62
     let mut context = Context::default();
 
     let manifest_path = super::find_package_manifest(dir_path)?;
     let manifest = super::manifest::parse(&manifest_path)?;
 
-<<<<<<< HEAD
     let crate_id = match manifest {
         Manifest::Package(package) => {
-=======
-    match manifest {
-        Manifest::Package(inner) => {
->>>>>>> fb872c62
             let (entry_path, crate_type) = super::lib_or_bin(dir_path)?;
 
             let crate_id = create_local_crate(&mut context, entry_path, crate_type);
             let pkg_root = manifest_path.parent().expect("Every manifest path has a parent.");
-<<<<<<< HEAD
-            resolve_manifest(&mut context, crate_id, package, pkg_root)?;
+
+            resolve_package_manifest(&mut context, crate_id, package, pkg_root)?;
 
             crate_id
         }
-        Manifest::Workspace(workspace) => {
-            let config = workspace.config;
-            let members = config.members;
-
-            let maybe_local = config
-                .default_member
-                .or_else(|| members.last().cloned())
-                .map(|member| dir_path.join(member));
-
-            let default_member = match maybe_local {
-                Some(member) => member,
-                None => {
-                    return Err(DependencyResolutionError::EmptyWorkspace { path: manifest_path })
-                }
-            };
-
-            let (entry_path, _crate_type) = super::lib_or_bin(default_member)?;
-            let crate_id = create_local_crate(&mut context, entry_path, CrateType::Workspace);
-
-            for member in members {
-                let path: PathBuf = dir_path.join(member);
-                let (entry_path, crate_type) = super::lib_or_bin(path)?;
-                create_non_local_crate(&mut context, entry_path, crate_type);
-            }
-
-            crate_id
-=======
-
-            resolve_package_manifest(&mut context, crate_id, inner, pkg_root)?;
-        }
-        Manifest::Workspace(workspace) => {
-            resolve_workspace_manifest(
-                &mut context,
-                package,
-                manifest_path,
-                dir_path,
-                workspace.config,
-            )?;
->>>>>>> fb872c62
-        }
+        Manifest::Workspace(workspace) => resolve_workspace_manifest(
+            &mut context,
+            package,
+            manifest_path,
+            dir_path,
+            workspace.config,
+        )?,
     };
 
     Ok((context, crate_id))
@@ -211,7 +169,7 @@
     manifest_path: PathBuf,
     dir_path: &Path,
     workspace: WorkspaceConfig,
-) -> Result<(), DependencyResolutionError> {
+) -> Result<CrateId, DependencyResolutionError> {
     let members = workspace.members;
     let mut packages = HashMap::new();
 
@@ -264,14 +222,14 @@
         .ok_or_else(|| DependencyResolutionError::PackageNotFound(crate_name(local_package)))?;
 
     let (entry_path, _crate_type) = super::lib_or_bin(local_crate)?;
-    create_local_crate(context, entry_path, CrateType::Workspace);
+    let crate_id = create_local_crate(context, entry_path, CrateType::Workspace);
 
     for (_, package_path) in packages.drain() {
         let (entry_path, crate_type) = super::lib_or_bin(package_path)?;
         create_non_local_crate(context, entry_path, crate_type);
     }
 
-    Ok(())
+    Ok(crate_id)
 }
 
 /// If the dependency is remote, download the dependency
