#![forbid(unsafe_code)]
#![warn(unused_extern_crates)]
#![warn(unreachable_pub)]
#![warn(clippy::semicolon_if_nothing_returned)]

//! Nargo is the package manager for Noir
//! This name was used because it sounds like `cargo` and
//! Noir Package Manager abbreviated is npm, which is already taken.

use fm::FileManager;
use nargo::package::{Dependency, Package};
use noirc_driver::{add_dep, prepare_crate};
use noirc_frontend::{
    graph::{CrateGraph, CrateId, CrateName},
    hir::Context,
};
use std::{
    collections::BTreeMap,
    fs::ReadDir,
    path::{Path, PathBuf},
};

use errors::ManifestError;

mod backends;
pub mod cli;
mod errors;
mod git;
mod manifest;

fn nargo_crates() -> PathBuf {
    dirs::home_dir().unwrap().join("nargo")
}

/// Returns the path of the root directory of the package containing `current_path`.
///
/// Returns a `CliError` if no parent directories of `current_path` contain a manifest file.
fn find_package_root(current_path: &Path) -> Result<PathBuf, ManifestError> {
    let manifest_path = find_package_manifest(current_path)?;

    let package_root =
        manifest_path.parent().expect("infallible: manifest file path can't be root directory");

    Ok(package_root.to_path_buf())
}

/// Returns the path of the manifest file (`Nargo.toml`) of the package containing `current_path`.
///
/// Returns a `CliError` if no parent directories of `current_path` contain a manifest file.
fn find_package_manifest(current_path: &Path) -> Result<PathBuf, ManifestError> {
    current_path
        .ancestors()
        .find_map(|dir| find_file(dir, "Nargo", "toml"))
        .ok_or_else(|| ManifestError::MissingFile(current_path.to_path_buf()))
}

// Looks for file named `file_name` in path
fn find_file<P: AsRef<Path>>(path: P, file_name: &str, extension: &str) -> Option<PathBuf> {
    let entries = list_files_and_folders_in(path)?;
    let file_name = format!("{file_name}.{extension}");

    find_artifact(entries, &file_name)
}

// There is no distinction between files and folders
fn find_artifact(entries: ReadDir, artifact_name: &str) -> Option<PathBuf> {
    let entry = entries
        .into_iter()
        .flatten()
        .find(|entry| entry.file_name().to_str() == Some(artifact_name))?;

    Some(entry.path())
}

fn list_files_and_folders_in<P: AsRef<Path>>(path: P) -> Option<ReadDir> {
    std::fs::read_dir(path).ok()
}

fn prepare_dependencies(
    context: &mut Context,
    parent_crate: CrateId,
    dependencies: &BTreeMap<CrateName, Dependency>,
) {
    for (dep_name, dep) in dependencies.iter() {
        match dep {
            Dependency::Remote { package } | Dependency::Local { package } => {
<<<<<<< HEAD
                let crate_id = prepare_crate(context, &package.entry_path);
                add_dep(context, parent_crate, crate_id, dep_name);
                prepare_dependencies(context, crate_id, package.dependencies.to_owned());
=======
                let crate_id = prepare_crate(context, &package.entry_path, package.crate_type);
                add_dep(context, parent_crate, crate_id, dep_name.clone());
                prepare_dependencies(context, crate_id, &package.dependencies);
>>>>>>> 295d82e0
            }
        }
    }
}

fn prepare_package(package: &Package) -> (Context, CrateId) {
    let fm = FileManager::new(&package.root_dir);
    let graph = CrateGraph::default();
    let mut context = Context::new(fm, graph);

    let crate_id = prepare_crate(&mut context, &package.entry_path);

    prepare_dependencies(&mut context, crate_id, &package.dependencies);

    (context, crate_id)
}<|MERGE_RESOLUTION|>--- conflicted
+++ resolved
@@ -84,15 +84,9 @@
     for (dep_name, dep) in dependencies.iter() {
         match dep {
             Dependency::Remote { package } | Dependency::Local { package } => {
-<<<<<<< HEAD
                 let crate_id = prepare_crate(context, &package.entry_path);
-                add_dep(context, parent_crate, crate_id, dep_name);
-                prepare_dependencies(context, crate_id, package.dependencies.to_owned());
-=======
-                let crate_id = prepare_crate(context, &package.entry_path, package.crate_type);
                 add_dep(context, parent_crate, crate_id, dep_name.clone());
                 prepare_dependencies(context, crate_id, &package.dependencies);
->>>>>>> 295d82e0
             }
         }
     }
