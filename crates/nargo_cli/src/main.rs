#![forbid(unsafe_code)]

use color_eyre::{config::HookBuilder, eyre};
use nargo_cli::cli::start_cli;

const PANIC_MESSAGE: &str = "This is a bug. We may have already fixed this in newer versions of Nargo so try searching for similar issues at https://github.com/noir-lang/noir/issues/.\nIf there isn't an open issue for this bug, consider opening one at https://github.com/noir-lang/noir/issues/new?labels=bug&template=bug_report.yml";

fn main() -> eyre::Result<()> {
    // Register a panic hook to display more readable panic messages to end-users
<<<<<<< HEAD
    HookBuilder::default()
    .display_env_section(false)
    .display_location_section(cfg!(debug_assertions))
    .panic_section("This is a bug. We may have already fixed this in newer versions of Nargo so try searching for similar issues at https://github.com/noir-lang/noir/issues/.\nIf there isn't an open issue for this bug, consider opening one at https://github.com/noir-lang/noir/issues/new?labels=bug&template=bug_report.yml")
    .install()?;
=======
    let (panic_hook, _) =
        HookBuilder::default().display_env_section(false).panic_section(PANIC_MESSAGE).into_hooks();
    panic_hook.install();
>>>>>>> 292724fc

    start_cli()
}<|MERGE_RESOLUTION|>--- conflicted
+++ resolved
@@ -7,17 +7,11 @@
 
 fn main() -> eyre::Result<()> {
     // Register a panic hook to display more readable panic messages to end-users
-<<<<<<< HEAD
     HookBuilder::default()
     .display_env_section(false)
     .display_location_section(cfg!(debug_assertions))
-    .panic_section("This is a bug. We may have already fixed this in newer versions of Nargo so try searching for similar issues at https://github.com/noir-lang/noir/issues/.\nIf there isn't an open issue for this bug, consider opening one at https://github.com/noir-lang/noir/issues/new?labels=bug&template=bug_report.yml")
+    .panic_section(PANIC_MESSAGE)
     .install()?;
-=======
-    let (panic_hook, _) =
-        HookBuilder::default().display_env_section(false).panic_section(PANIC_MESSAGE).into_hooks();
-    panic_hook.install();
->>>>>>> 292724fc
 
     start_cli()
 }