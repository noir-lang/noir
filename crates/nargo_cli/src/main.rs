--- conflicted
+++ resolved
@@ -11,27 +11,11 @@
 mod cli;
 mod errors;
 
-<<<<<<< HEAD
-mod panic;
-=======
-use color_eyre::{config::HookBuilder, eyre};
->>>>>>> 406a5956
-
 fn main() {
     panic::set_hook();
 
-<<<<<<< HEAD
-    if let Err(report) = nargo_cli::cli::start_cli() {
+    if let Err(report) = cli::start_cli() {
         eprintln!("{report}");
         std::process::exit(1);
     }
-=======
-fn main() -> eyre::Result<()> {
-    // Register a panic hook to display more readable panic messages to end-users
-    let (panic_hook, _) =
-        HookBuilder::default().display_env_section(false).panic_section(PANIC_MESSAGE).into_hooks();
-    panic_hook.install();
-
-    cli::start_cli()
->>>>>>> 406a5956
 }