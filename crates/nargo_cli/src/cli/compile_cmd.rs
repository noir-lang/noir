--- conflicted
+++ resolved
@@ -1,12 +1,4 @@
-<<<<<<< HEAD
-use acvm::{
-    acir::circuit::{Circuit, OpcodeLabel},
-    compiler::CircuitSimplifier,
-    Backend,
-};
-=======
 use acvm::{acir::circuit::Circuit, Backend};
->>>>>>> 2bc7d252
 use iter_extended::try_vecmap;
 use iter_extended::vecmap;
 use nargo::{artifacts::contract::PreprocessedContract, NargoError};
@@ -152,26 +144,12 @@
 pub(super) fn optimize_circuit<B: Backend>(
     backend: &B,
     circuit: Circuit,
-<<<<<<< HEAD
-) -> Result<(Circuit, Vec<OpcodeLabel>), CliError<B>> {
-    // Note that this makes the `CircuitSimplifier` a noop.
-    // The `CircuitSimplifier` should be reworked to not rely on values being inserted during ACIR gen.
-    let simplifier = CircuitSimplifier::new(0);
-    let result = acvm::compiler::compile(
-        circuit,
-        backend.np_language(),
-        |opcode| backend.supports_opcode(opcode),
-        &simplifier,
-    )
-    .map_err(|_| NargoError::CompilationError)?;
-=======
 ) -> Result<Circuit, CliError<B>> {
     let (optimized_circuit, _): (Circuit, Vec<acvm::acir::circuit::OpcodeLabel>) =
         acvm::compiler::compile(circuit, backend.np_language(), |opcode| {
             backend.supports_opcode(opcode)
         })
         .map_err(|_| NargoError::CompilationError)?;
->>>>>>> 2bc7d252
 
     Ok(result)
 }
