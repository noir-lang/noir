use acvm::Backend;
use iter_extended::try_vecmap;
use nargo::artifacts::contract::PreprocessedContract;
use noirc_driver::{CompileOptions, CompiledProgram, Driver};
use std::path::Path;

use clap::Args;

use nargo::ops::{preprocess_contract_function, preprocess_program};

use crate::resolver::DependencyResolutionError;
use crate::{constants::TARGET_DIR, errors::CliError, resolver::Resolver};

use super::fs::{
<<<<<<< HEAD
    common_reference_string::get_common_reference_string,
=======
    common_reference_string::{
        read_cached_common_reference_string, update_common_reference_string,
        write_cached_common_reference_string,
    },
>>>>>>> 6a2330ce
    program::{save_contract_to_file, save_program_to_file},
};
use super::NargoConfig;

// TODO: pull this from backend.
const BACKEND_IDENTIFIER: &str = "acvm-backend-barretenberg";

/// Compile the program and its secret execution trace into ACIR format
#[derive(Debug, Clone, Args)]
pub(crate) struct CompileCommand {
    /// The name of the ACIR file
    circuit_name: String,

    /// Compile each contract function used within the program
    #[arg(short, long)]
    contracts: bool,

    #[clap(flatten)]
    compile_options: CompileOptions,
}

pub(crate) fn run<B: Backend>(
    backend: &B,
    args: CompileCommand,
    config: NargoConfig,
) -> Result<(), CliError<B>> {
    let circuit_dir = config.program_dir.join(TARGET_DIR);

    let mut common_reference_string = read_cached_common_reference_string();

    // If contracts is set we're compiling every function in a 'contract' rather than just 'main'.
    if args.contracts {
        let mut driver = setup_driver(backend, &config.program_dir)?;
        let compiled_contracts = driver
            .compile_contracts(&args.compile_options)
            .map_err(|_| CliError::CompilationError)?;
<<<<<<< HEAD
=======

>>>>>>> 6a2330ce
        // TODO: I wonder if it is incorrect for nargo-core to know anything about contracts.
        // As can be seen here, It seems like a leaky abstraction where ContractFunctions (essentially CompiledPrograms)
        // are compiled via nargo-core and then the PreprocessedContract is constructed here.
        // This is due to EACH function needing it's own CRS, PKey, and VKey from the backend.
        let preprocessed_contracts: Result<Vec<PreprocessedContract>, CliError<B>> =
            try_vecmap(compiled_contracts, |contract| {
                let preprocessed_contract_functions = try_vecmap(contract.functions, |func| {
<<<<<<< HEAD
                    let common_reference_string =
                        get_common_reference_string(backend, &func.bytecode)
                            .map_err(CliError::CommonReferenceStringError)?;
=======
                    common_reference_string = update_common_reference_string(
                        backend,
                        &common_reference_string,
                        &func.bytecode,
                    )
                    .map_err(CliError::CommonReferenceStringError)?;

>>>>>>> 6a2330ce
                    preprocess_contract_function(backend, &common_reference_string, func)
                        .map_err(CliError::ProofSystemCompilerError)
                })?;

                Ok(PreprocessedContract {
                    name: contract.name,
                    backend: String::from(BACKEND_IDENTIFIER),
                    functions: preprocessed_contract_functions,
                })
            });
        for contract in preprocessed_contracts? {
            save_contract_to_file(
                &contract,
                &format!("{}-{}", &args.circuit_name, contract.name),
                &circuit_dir,
            );
        }
    } else {
        let program = compile_circuit(backend, &config.program_dir, &args.compile_options)?;
<<<<<<< HEAD
        let common_reference_string = get_common_reference_string(backend, &program.circuit)
            .map_err(CliError::CommonReferenceStringError)?;
=======
        common_reference_string =
            update_common_reference_string(backend, &common_reference_string, &program.circuit)
                .map_err(CliError::CommonReferenceStringError)?;

>>>>>>> 6a2330ce
        let preprocessed_program = preprocess_program(backend, &common_reference_string, program)
            .map_err(CliError::ProofSystemCompilerError)?;
        save_program_to_file(&preprocessed_program, &args.circuit_name, circuit_dir);
    }

    write_cached_common_reference_string(&common_reference_string);

    Ok(())
}

fn setup_driver<B: Backend>(
    backend: &B,
    program_dir: &Path,
) -> Result<Driver, DependencyResolutionError> {
    Resolver::resolve_root_manifest(
        program_dir,
        backend.np_language(),
        Box::new(|op| backend.supports_opcode(op)),
    )
}

pub(crate) fn compile_circuit<B: Backend>(
    backend: &B,
    program_dir: &Path,
    compile_options: &CompileOptions,
) -> Result<CompiledProgram, CliError<B>> {
    let mut driver = setup_driver(backend, program_dir)?;
    driver.compile_main(compile_options).map_err(|_| CliError::CompilationError)
}<|MERGE_RESOLUTION|>--- conflicted
+++ resolved
@@ -12,14 +12,10 @@
 use crate::{constants::TARGET_DIR, errors::CliError, resolver::Resolver};
 
 use super::fs::{
-<<<<<<< HEAD
-    common_reference_string::get_common_reference_string,
-=======
     common_reference_string::{
         read_cached_common_reference_string, update_common_reference_string,
         write_cached_common_reference_string,
     },
->>>>>>> 6a2330ce
     program::{save_contract_to_file, save_program_to_file},
 };
 use super::NargoConfig;
@@ -56,10 +52,7 @@
         let compiled_contracts = driver
             .compile_contracts(&args.compile_options)
             .map_err(|_| CliError::CompilationError)?;
-<<<<<<< HEAD
-=======
 
->>>>>>> 6a2330ce
         // TODO: I wonder if it is incorrect for nargo-core to know anything about contracts.
         // As can be seen here, It seems like a leaky abstraction where ContractFunctions (essentially CompiledPrograms)
         // are compiled via nargo-core and then the PreprocessedContract is constructed here.
@@ -67,11 +60,6 @@
         let preprocessed_contracts: Result<Vec<PreprocessedContract>, CliError<B>> =
             try_vecmap(compiled_contracts, |contract| {
                 let preprocessed_contract_functions = try_vecmap(contract.functions, |func| {
-<<<<<<< HEAD
-                    let common_reference_string =
-                        get_common_reference_string(backend, &func.bytecode)
-                            .map_err(CliError::CommonReferenceStringError)?;
-=======
                     common_reference_string = update_common_reference_string(
                         backend,
                         &common_reference_string,
@@ -79,7 +67,6 @@
                     )
                     .map_err(CliError::CommonReferenceStringError)?;
 
->>>>>>> 6a2330ce
                     preprocess_contract_function(backend, &common_reference_string, func)
                         .map_err(CliError::ProofSystemCompilerError)
                 })?;
@@ -99,15 +86,10 @@
         }
     } else {
         let program = compile_circuit(backend, &config.program_dir, &args.compile_options)?;
-<<<<<<< HEAD
-        let common_reference_string = get_common_reference_string(backend, &program.circuit)
-            .map_err(CliError::CommonReferenceStringError)?;
-=======
         common_reference_string =
             update_common_reference_string(backend, &common_reference_string, &program.circuit)
                 .map_err(CliError::CommonReferenceStringError)?;
 
->>>>>>> 6a2330ce
         let preprocessed_program = preprocess_program(backend, &common_reference_string, program)
             .map_err(CliError::ProofSystemCompilerError)?;
         save_program_to_file(&preprocessed_program, &args.circuit_name, circuit_dir);
