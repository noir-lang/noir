--- conflicted
+++ resolved
@@ -108,15 +108,9 @@
             update_common_reference_string(backend, &common_reference_string, &program.circuit)
                 .map_err(CliError::CommonReferenceStringError)?;
 
-<<<<<<< HEAD
-        let preprocessed_program = preprocess_program(backend, &common_reference_string, program)
-            .map_err(CliError::ProofSystemCompilerError)?;
-
-=======
         let preprocessed_program =
             preprocess_program(backend, args.include_keys, &common_reference_string, program)
                 .map_err(CliError::ProofSystemCompilerError)?;
->>>>>>> 7a854937
         save_program_to_file(&preprocessed_program, &args.circuit_name, circuit_dir);
     }
 
