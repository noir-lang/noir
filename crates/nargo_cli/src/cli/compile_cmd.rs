use acvm::{acir::circuit::Circuit, compiler::AcirTransformationMap, Backend};
<<<<<<< HEAD
use iter_extended::{try_vecmap, vecmap};
=======
use iter_extended::try_vecmap;
>>>>>>> 45542870
use nargo::artifacts::contract::PreprocessedContractFunction;
use nargo::artifacts::debug::DebugArtifact;
use nargo::artifacts::program::PreprocessedProgram;
use nargo::package::Package;
use nargo::prepare_package;
use nargo::{artifacts::contract::PreprocessedContract, NargoError};
use nargo_toml::{get_package_manifest, resolve_workspace_from_toml, PackageSelection};
use noirc_driver::{
    compile_contracts, compile_main, CompileOptions, CompiledContract, CompiledProgram,
    ErrorsAndWarnings, Warnings,
};
use noirc_errors::debug_info::DebugInfo;
use noirc_frontend::graph::CrateName;
use noirc_frontend::hir::Context;

use clap::Args;

use crate::errors::{CliError, CompileError};

use super::fs::program::{
    save_contract_to_file, save_debug_artifact_to_file, save_program_to_file,
};
use super::NargoConfig;

// TODO(#1388): pull this from backend.
const BACKEND_IDENTIFIER: &str = "acvm-backend-barretenberg";

/// Compile the program and its secret execution trace into ACIR format
#[derive(Debug, Clone, Args)]
pub(crate) struct CompileCommand {
    /// Include Proving and Verification keys in the build artifacts.
    #[arg(long)]
    include_keys: bool,

    /// Output debug files
    #[arg(long, hide = true)]
    output_debug: bool,

    /// The name of the package to compile
    #[clap(long, conflicts_with = "workspace")]
    package: Option<CrateName>,

    /// Compile all packages in the workspace
    #[clap(long, conflicts_with = "package")]
    workspace: bool,

    #[clap(flatten)]
    compile_options: CompileOptions,
}

pub(crate) fn run<B: Backend>(
    backend: &B,
    args: CompileCommand,
    config: NargoConfig,
) -> Result<(), CliError<B>> {
    let toml_path = get_package_manifest(&config.program_dir)?;
    let default_selection =
        if args.workspace { PackageSelection::All } else { PackageSelection::DefaultOrAll };
    let selection = args.package.map_or(default_selection, PackageSelection::Selected);
    let workspace = resolve_workspace_from_toml(&toml_path, selection)?;
    let circuit_dir = workspace.target_directory_path();

    for package in &workspace {
        let (mut context, crate_id) = prepare_package(package);
        // If `contract` package type, we're compiling every function in a 'contract' rather than just 'main'.
        if package.is_contract() {
            let result = compile_contracts(&mut context, crate_id, &args.compile_options);
            let contracts = report_errors(result, &context, args.compile_options.deny_warnings)?;
            let optimized_contracts =
                try_vecmap(contracts, |contract| optimize_contract(backend, contract))?;

            // TODO(#1389): I wonder if it is incorrect for nargo-core to know anything about contracts.
            // As can be seen here, It seems like a leaky abstraction where ContractFunctions (essentially CompiledPrograms)
            // are compiled via nargo-core and then the PreprocessedContract is constructed here.
            // This is due to EACH function needing it's own CRS, PKey, and VKey from the backend.
            let preprocessed_contracts: Vec<(PreprocessedContract, Vec<DebugInfo>)> =
                vecmap(optimized_contracts, |contract| {
                    let preprocess_result = vecmap(contract.functions, |func| {
                        (
                            PreprocessedContractFunction {
                                name: func.name,
                                function_type: func.function_type,
                                is_internal: func.is_internal,
                                abi: func.abi,

                                bytecode: func.bytecode,
                            },
                            func.debug,
                        )
                    });

                    let (preprocessed_contract_functions, debug_infos): (Vec<_>, Vec<_>) =
                        preprocess_result.into_iter().unzip();

                    (
                        PreprocessedContract {
                            name: contract.name,
                            backend: String::from(BACKEND_IDENTIFIER),
                            functions: preprocessed_contract_functions,
                        },
                        debug_infos,
                    )
<<<<<<< HEAD
                });
            for (contract, debug_infos) in preprocessed_contracts {
=======
                    .map_err(CliError::CommonReferenceStringError)?;

                    Ok::<_, CliError<B>>((
                        PreprocessedContractFunction {
                            name: func.name,
                            function_type: func.function_type,
                            is_internal: func.is_internal,
                            abi: func.abi,

                            bytecode: func.bytecode,
                        },
                        func.debug,
                    ))
                })?;

                let (preprocessed_contract_functions, debug_infos): (Vec<_>, Vec<_>) =
                    preprocess_result.into_iter().unzip();

                Ok((
                    PreprocessedContract {
                        name: contract.name,
                        backend: String::from(BACKEND_IDENTIFIER),
                        functions: preprocessed_contract_functions,
                    },
                    debug_infos,
                ))
            });
            for (contract, debug_infos) in preprocessed_contracts? {
>>>>>>> 45542870
                save_contract_to_file(
                    &contract,
                    &format!("{}-{}", package.name, contract.name),
                    &circuit_dir,
                );

                if args.output_debug {
                    let debug_artifact = DebugArtifact::new(debug_infos, &context);
                    save_debug_artifact_to_file(
                        &debug_artifact,
                        &format!("{}-{}", package.name, contract.name),
                        &circuit_dir,
                    );
                }
            }
        } else {
            let (context, program) = compile_package(backend, package, &args.compile_options)?;

            let preprocessed_program = PreprocessedProgram {
                backend: String::from(BACKEND_IDENTIFIER),
                abi: program.abi,
                bytecode: program.circuit,
            };

<<<<<<< HEAD
=======
            let preprocessed_program = PreprocessedProgram {
                backend: String::from(BACKEND_IDENTIFIER),
                abi: program.abi,
                bytecode: program.circuit,
            };

>>>>>>> 45542870
            save_program_to_file(&preprocessed_program, &package.name, &circuit_dir);

            if args.output_debug {
                let debug_artifact = DebugArtifact::new(vec![program.debug], &context);
                let circuit_name: String = (&package.name).into();
                save_debug_artifact_to_file(&debug_artifact, &circuit_name, &circuit_dir);
            }
        }
    }

    Ok(())
}

pub(crate) fn compile_package<B: Backend>(
    backend: &B,
    package: &Package,
    compile_options: &CompileOptions,
) -> Result<(Context, CompiledProgram), CompileError> {
    if package.is_library() {
        return Err(CompileError::LibraryCrate(package.name.clone()));
    }

    let (mut context, crate_id) = prepare_package(package);
    let result = compile_main(&mut context, crate_id, compile_options);
    let mut program = report_errors(result, &context, compile_options.deny_warnings)?;
    // Apply backend specific optimizations.
    let (optimized_circuit, location_map) = optimize_circuit(backend, program.circuit)
        .expect("Backend does not support an opcode that is in the IR");
    // TODO(#2110): Why does this set `program.circuit` to `optimized_circuit` instead of the function taking ownership
    // and requiring we use `optimized_circuit` everywhere after
    program.circuit = optimized_circuit;
    program.debug.update_acir(location_map);

    Ok((context, program))
}

pub(super) fn optimize_circuit<B: Backend>(
    backend: &B,
    circuit: Circuit,
) -> Result<(Circuit, AcirTransformationMap), CliError<B>> {
    let result = acvm::compiler::compile(circuit, backend.np_language(), |opcode| {
        backend.supports_opcode(opcode)
    })
    .map_err(|_| NargoError::CompilationError)?;

    Ok(result)
}

pub(super) fn optimize_contract<B: Backend>(
    backend: &B,
    contract: CompiledContract,
) -> Result<CompiledContract, CliError<B>> {
    let functions = try_vecmap(contract.functions, |mut func| {
        let (optimized_bytecode, location_map) = optimize_circuit(backend, func.bytecode)?;
        func.bytecode = optimized_bytecode;
        func.debug.update_acir(location_map);
        Ok::<_, CliError<B>>(func)
    })?;

    Ok(CompiledContract { functions, ..contract })
}

/// Helper function for reporting any errors in a Result<(T, Warnings), ErrorsAndWarnings>
/// structure that is commonly used as a return result in this file.
pub(crate) fn report_errors<T>(
    result: Result<(T, Warnings), ErrorsAndWarnings>,
    context: &Context,
    deny_warnings: bool,
) -> Result<T, CompileError> {
    let (t, warnings) = result.map_err(|errors| {
        noirc_errors::reporter::report_all(&context.file_manager, &errors, deny_warnings)
    })?;

    noirc_errors::reporter::report_all(&context.file_manager, &warnings, deny_warnings);
    Ok(t)
}<|MERGE_RESOLUTION|>--- conflicted
+++ resolved
@@ -1,9 +1,5 @@
 use acvm::{acir::circuit::Circuit, compiler::AcirTransformationMap, Backend};
-<<<<<<< HEAD
-use iter_extended::{try_vecmap, vecmap};
-=======
 use iter_extended::try_vecmap;
->>>>>>> 45542870
 use nargo::artifacts::contract::PreprocessedContractFunction;
 use nargo::artifacts::debug::DebugArtifact;
 use nargo::artifacts::program::PreprocessedProgram;
@@ -106,10 +102,6 @@
                         },
                         debug_infos,
                     )
-<<<<<<< HEAD
-                });
-            for (contract, debug_infos) in preprocessed_contracts {
-=======
                     .map_err(CliError::CommonReferenceStringError)?;
 
                     Ok::<_, CliError<B>>((
@@ -138,7 +130,6 @@
                 ))
             });
             for (contract, debug_infos) in preprocessed_contracts? {
->>>>>>> 45542870
                 save_contract_to_file(
                     &contract,
                     &format!("{}-{}", package.name, contract.name),
@@ -163,15 +154,12 @@
                 bytecode: program.circuit,
             };
 
-<<<<<<< HEAD
-=======
             let preprocessed_program = PreprocessedProgram {
                 backend: String::from(BACKEND_IDENTIFIER),
                 abi: program.abi,
                 bytecode: program.circuit,
             };
 
->>>>>>> 45542870
             save_program_to_file(&preprocessed_program, &package.name, &circuit_dir);
 
             if args.output_debug {
