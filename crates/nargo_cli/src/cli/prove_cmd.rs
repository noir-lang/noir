use std::path::{Path, PathBuf};

use acvm::Backend;
use clap::Args;
use nargo::artifacts::program::PreprocessedProgram;
use nargo::ops::{preprocess_program, prove_execution, verify_proof};
use noirc_abi::input_parser::Format;
use noirc_driver::CompileOptions;

use super::NargoConfig;
use super::{
    compile_cmd::compile_circuit,
    fs::{
<<<<<<< HEAD
        common_reference_string::get_common_reference_string,
=======
        common_reference_string::{
            read_cached_common_reference_string, update_common_reference_string,
            write_cached_common_reference_string,
        },
>>>>>>> 6a2330ce
        inputs::{read_inputs_from_file, write_inputs_to_file},
        program::read_program_from_file,
        proof::save_proof_to_dir,
    },
};
use crate::{
    cli::execute_cmd::execute_program,
    constants::{PROOFS_DIR, PROVER_INPUT_FILE, TARGET_DIR, VERIFIER_INPUT_FILE},
    errors::CliError,
};

/// Create proof for this program. The proof is returned as a hex encoded string.
#[derive(Debug, Clone, Args)]
pub(crate) struct ProveCommand {
    /// The name of the proof
    proof_name: Option<String>,

    /// The name of the circuit build files (ACIR, proving and verification keys)
    circuit_name: Option<String>,

    /// Verify proof after proving
    #[arg(short, long)]
    verify: bool,

    #[clap(flatten)]
    compile_options: CompileOptions,
}

pub(crate) fn run<B: Backend>(
    backend: &B,
    args: ProveCommand,
    config: NargoConfig,
) -> Result<(), CliError<B>> {
    let proof_dir = config.program_dir.join(PROOFS_DIR);

    let circuit_build_path = args
        .circuit_name
        .map(|circuit_name| config.program_dir.join(TARGET_DIR).join(circuit_name));

    prove_with_path(
        backend,
        args.proof_name,
        config.program_dir,
        proof_dir,
        circuit_build_path,
        args.verify,
        &args.compile_options,
    )?;

    Ok(())
}

pub(crate) fn prove_with_path<B: Backend, P: AsRef<Path>>(
    backend: &B,
    proof_name: Option<String>,
    program_dir: P,
    proof_dir: P,
    circuit_build_path: Option<PathBuf>,
    check_proof: bool,
    compile_options: &CompileOptions,
) -> Result<Option<PathBuf>, CliError<B>> {
<<<<<<< HEAD
    let (common_reference_string, preprocessed_program) = match circuit_build_path {
        Some(circuit_build_path) => {
            let program = read_program_from_file(circuit_build_path)?;
            let common_reference_string = get_common_reference_string(backend, &program.bytecode)
                .map_err(CliError::CommonReferenceStringError)?;
=======
    let common_reference_string = read_cached_common_reference_string();

    let (common_reference_string, preprocessed_program) = match circuit_build_path {
        Some(circuit_build_path) => {
            let program = read_program_from_file(circuit_build_path)?;
            let common_reference_string = update_common_reference_string(
                backend,
                &common_reference_string,
                &program.bytecode,
            )
            .map_err(CliError::CommonReferenceStringError)?;
>>>>>>> 6a2330ce
            (common_reference_string, program)
        }
        None => {
            let program = compile_circuit(backend, program_dir.as_ref(), compile_options)?;
<<<<<<< HEAD
            let common_reference_string = get_common_reference_string(backend, &program.circuit)
                .map_err(CliError::CommonReferenceStringError)?;
=======
            let common_reference_string =
                update_common_reference_string(backend, &common_reference_string, &program.circuit)
                    .map_err(CliError::CommonReferenceStringError)?;
>>>>>>> 6a2330ce
            let program = preprocess_program(backend, &common_reference_string, program)
                .map_err(CliError::ProofSystemCompilerError)?;
            (common_reference_string, program)
        }
    };

    write_cached_common_reference_string(&common_reference_string);

    let PreprocessedProgram { abi, bytecode, proving_key, verification_key, .. } =
        preprocessed_program;

    // Parse the initial witness values from Prover.toml
    let (inputs_map, _) =
        read_inputs_from_file(&program_dir, PROVER_INPUT_FILE, Format::Toml, &abi)?;

    let solved_witness = execute_program(backend, bytecode.clone(), &abi, &inputs_map)?;

    // Write public inputs into Verifier.toml
    let public_abi = abi.public_abi();
    let (public_inputs, return_value) = public_abi.decode(&solved_witness)?;

    write_inputs_to_file(
        &public_inputs,
        &return_value,
        &program_dir,
        VERIFIER_INPUT_FILE,
        Format::Toml,
    )?;

    let proof =
        prove_execution(backend, &common_reference_string, &bytecode, solved_witness, &proving_key)
            .map_err(CliError::ProofSystemCompilerError)?;

    if check_proof {
        let public_inputs = public_abi.encode(&public_inputs, return_value)?;
        let valid_proof = verify_proof(
            backend,
            &common_reference_string,
            &bytecode,
            &proof,
            public_inputs,
            &verification_key,
        )
        .map_err(CliError::ProofSystemCompilerError)?;

        if !valid_proof {
            return Err(CliError::InvalidProof("".into()));
        }
    }

    let proof_path = if let Some(proof_name) = proof_name {
        Some(save_proof_to_dir(&proof, &proof_name, proof_dir)?)
    } else {
        println!("{}", hex::encode(&proof));
        None
    };

    Ok(proof_path)
}<|MERGE_RESOLUTION|>--- conflicted
+++ resolved
@@ -11,14 +11,10 @@
 use super::{
     compile_cmd::compile_circuit,
     fs::{
-<<<<<<< HEAD
-        common_reference_string::get_common_reference_string,
-=======
         common_reference_string::{
             read_cached_common_reference_string, update_common_reference_string,
             write_cached_common_reference_string,
         },
->>>>>>> 6a2330ce
         inputs::{read_inputs_from_file, write_inputs_to_file},
         program::read_program_from_file,
         proof::save_proof_to_dir,
@@ -80,13 +76,6 @@
     check_proof: bool,
     compile_options: &CompileOptions,
 ) -> Result<Option<PathBuf>, CliError<B>> {
-<<<<<<< HEAD
-    let (common_reference_string, preprocessed_program) = match circuit_build_path {
-        Some(circuit_build_path) => {
-            let program = read_program_from_file(circuit_build_path)?;
-            let common_reference_string = get_common_reference_string(backend, &program.bytecode)
-                .map_err(CliError::CommonReferenceStringError)?;
-=======
     let common_reference_string = read_cached_common_reference_string();
 
     let (common_reference_string, preprocessed_program) = match circuit_build_path {
@@ -98,19 +87,13 @@
                 &program.bytecode,
             )
             .map_err(CliError::CommonReferenceStringError)?;
->>>>>>> 6a2330ce
             (common_reference_string, program)
         }
         None => {
             let program = compile_circuit(backend, program_dir.as_ref(), compile_options)?;
-<<<<<<< HEAD
-            let common_reference_string = get_common_reference_string(backend, &program.circuit)
-                .map_err(CliError::CommonReferenceStringError)?;
-=======
             let common_reference_string =
                 update_common_reference_string(backend, &common_reference_string, &program.circuit)
                     .map_err(CliError::CommonReferenceStringError)?;
->>>>>>> 6a2330ce
             let program = preprocess_program(backend, &common_reference_string, program)
                 .map_err(CliError::ProofSystemCompilerError)?;
             (common_reference_string, program)
