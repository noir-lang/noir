--- conflicted
+++ resolved
@@ -1,7 +1,8 @@
 use std::path::{Path, PathBuf};
 
 use clap::Args;
-use nargo::ops::{preprocess_circuit, PreprocessedData};
+use nargo::artifacts::program::PreprocessedProgram;
+use nargo::ops::preprocess_program;
 use noirc_abi::input_parser::Format;
 use noirc_driver::{CompileOptions, CompiledProgram};
 
@@ -15,11 +16,9 @@
     },
 };
 use crate::{
-    artifacts::program::PreprocessedProgram,
     cli::{execute_cmd::execute_program, verify_cmd::verify_proof},
     constants::{PROOFS_DIR, PROVER_INPUT_FILE, TARGET_DIR, VERIFIER_INPUT_FILE},
     errors::CliError,
-    preprocess::preprocess_program,
 };
 
 /// Create proof for this program. The proof is returned as a hex encoded string.
@@ -66,21 +65,14 @@
     check_proof: bool,
     compile_options: &CompileOptions,
 ) -> Result<Option<PathBuf>, CliError> {
+    let backend = crate::backends::ConcreteBackend;
+
     let preprocessed_program = match circuit_build_path {
         Some(circuit_build_path) => read_program_from_file(circuit_build_path)?,
         None => {
-<<<<<<< HEAD
-            let compiled_program = compile_circuit(program_dir.as_ref(), compile_options)?;
-            preprocess_program(compiled_program)
-=======
             let compiled_program =
-                super::compile_cmd::compile_circuit(program_dir.as_ref(), compile_options)?;
-
-            let backend = crate::backends::ConcreteBackend;
-            let PreprocessedData { proving_key, verification_key, .. } =
-                preprocess_circuit(&backend, &compiled_program.circuit)?;
-            (compiled_program, proving_key, verification_key)
->>>>>>> 753a272c
+                compile_circuit(&backend, program_dir.as_ref(), compile_options)?;
+            preprocess_program(&backend, compiled_program)
         }
     };
 
@@ -96,7 +88,7 @@
         &compiled_program.abi,
     )?;
 
-    let solved_witness = execute_program(&compiled_program, &inputs_map)?;
+    let solved_witness = execute_program(&backend, &compiled_program, &inputs_map)?;
 
     // Write public inputs into Verifier.toml
     let public_abi = compiled_program.abi.clone().public_abi();
@@ -110,13 +102,13 @@
         Format::Toml,
     )?;
 
-    let backend = crate::backends::ConcreteBackend;
     let proof =
         nargo::ops::prove(&backend, &compiled_program.circuit, solved_witness, &proving_key)?;
 
     if check_proof {
         let no_proof_name = "".into();
         verify_proof(
+            &backend,
             &compiled_program,
             public_inputs,
             return_value,
