use clap::{Args, Parser, Subcommand};
use const_format::formatcp;
use noirc_driver::CompileOptions;
use std::path::{Path, PathBuf};

use color_eyre::eyre;

use crate::find_package_root;

mod fs;

mod check_cmd;
mod codegen_verifier_cmd;
mod compile_cmd;
mod execute_cmd;
mod gates_cmd;
mod lsp_cmd;
mod new_cmd;
mod prove_cmd;
mod test_cmd;
mod verify_cmd;

const GIT_HASH: &str = env!("GIT_COMMIT");
const IS_DIRTY: &str = env!("GIT_DIRTY");
const CARGO_PKG_VERSION: &str = env!("CARGO_PKG_VERSION");

static VERSION_STRING: &str =
    formatcp!("{} (git version hash: {}, is dirty: {})", CARGO_PKG_VERSION, GIT_HASH, IS_DIRTY);

#[derive(Parser, Debug)]
#[command(name="nargo", author, version=VERSION_STRING, about, long_about = None)]
struct NargoCli {
    #[command(subcommand)]
    command: NargoCommand,

    #[clap(flatten)]
    config: NargoConfig,
}

#[non_exhaustive]
#[derive(Args, Clone, Debug)]
pub(crate) struct NargoConfig {
    #[arg(short, long, hide=true, default_value_os_t = std::env::current_dir().unwrap())]
    program_dir: PathBuf,
}

#[non_exhaustive]
#[derive(Subcommand, Clone, Debug)]
enum NargoCommand {
    Check(check_cmd::CheckCommand),
    CodegenVerifier(codegen_verifier_cmd::CodegenVerifierCommand),
    Compile(compile_cmd::CompileCommand),
    New(new_cmd::NewCommand),
    Execute(execute_cmd::ExecuteCommand),
    Prove(prove_cmd::ProveCommand),
    Verify(verify_cmd::VerifyCommand),
    Test(test_cmd::TestCommand),
    Gates(gates_cmd::GatesCommand),
    Lsp(lsp_cmd::LspCommand),
}

pub fn start_cli() -> eyre::Result<()> {
    let NargoCli { command, mut config } = NargoCli::parse();

    // Search through parent directories to find package root if necessary.
    if !matches!(command, NargoCommand::New(_) | NargoCommand::Lsp(_)) {
        config.program_dir = find_package_root(&config.program_dir)?;
    }

    let backend = crate::backends::ConcreteBackend::default();

    match command {
        NargoCommand::New(args) => new_cmd::run(&backend, args, config),
        NargoCommand::Check(args) => check_cmd::run(&backend, args, config),
        NargoCommand::Compile(args) => compile_cmd::run(&backend, args, config),
        NargoCommand::Execute(args) => execute_cmd::run(&backend, args, config),
        NargoCommand::Prove(args) => prove_cmd::run(&backend, args, config),
        NargoCommand::Verify(args) => verify_cmd::run(&backend, args, config),
        NargoCommand::Test(args) => test_cmd::run(&backend, args, config),
        NargoCommand::Gates(args) => gates_cmd::run(&backend, args, config),
        NargoCommand::CodegenVerifier(args) => codegen_verifier_cmd::run(&backend, args, config),
        NargoCommand::Lsp(args) => lsp_cmd::run(&backend, args, config),
    }?;

    Ok(())
}

// helper function which tests noir programs by trying to generate a proof and verify it without reading/writing to the filesystem
pub fn prove_and_verify(program_dir: &Path, experimental_ssa: bool) -> bool {
    use compile_cmd::compile_circuit;

    let backend = crate::backends::ConcreteBackend::default();

    let compile_options = CompileOptions {
        show_ssa: false,
        print_acir: false,
        deny_warnings: false,
        show_output: false,
        experimental_ssa,
    };

    let program =
        compile_circuit(&backend, program_dir, &compile_options).expect("Compile should succeed");

    // Parse the initial witness values from Prover.toml
    let (inputs_map, _) = fs::inputs::read_inputs_from_file(
        program_dir,
        crate::constants::PROVER_INPUT_FILE,
        noirc_abi::input_parser::Format::Toml,
        &program.abi,
    )
    .expect("Should read inputs");

    execute_cmd::execute_program(&backend, program.circuit, &program.abi, &inputs_map).is_ok()
}

// FIXME: I not sure that this is the right place for this tests.
#[cfg(test)]
mod tests {
    use noirc_driver::{check_crate, create_local_crate};
    use noirc_errors::reporter;
    use noirc_frontend::{graph::CrateType, hir::Context};

    use std::path::{Path, PathBuf};

    const TEST_DATA_DIR: &str = "tests/compile_tests_data";

    /// Compiles a file and returns true if compilation was successful
    ///
    /// This is used for tests.
    fn file_compiles<P: AsRef<Path>>(root_file: P) -> bool {
        let mut context = Context::default();
        create_local_crate(&mut context, &root_file, CrateType::Binary);

<<<<<<< HEAD
        let result = driver.check_crate(false, false);
=======
        let result = check_crate(&mut context, false);
>>>>>>> b21d1e24
        let success = result.is_ok();

        let errors = match result {
            Ok(warnings) => warnings,
            Err(errors) => errors,
        };

        reporter::report_all(&context.file_manager, &errors, false);
        success
    }

    #[test]
    fn compilation_pass() {
        let pass_dir =
            PathBuf::from(env!("CARGO_MANIFEST_DIR")).join(format!("{TEST_DATA_DIR}/pass"));

        let paths = std::fs::read_dir(pass_dir).unwrap();
        for path in paths.flatten() {
            let path = path.path();
            assert!(file_compiles(&path), "path: {}", path.display());
        }
    }

    #[test]
    fn compilation_fail() {
        let fail_dir =
            PathBuf::from(env!("CARGO_MANIFEST_DIR")).join(format!("{TEST_DATA_DIR}/fail"));

        let paths = std::fs::read_dir(fail_dir).unwrap();
        for path in paths.flatten() {
            let path = path.path();
            assert!(!file_compiles(&path), "path: {}", path.display());
        }
    }
}<|MERGE_RESOLUTION|>--- conflicted
+++ resolved
@@ -132,11 +132,7 @@
         let mut context = Context::default();
         create_local_crate(&mut context, &root_file, CrateType::Binary);
 
-<<<<<<< HEAD
-        let result = driver.check_crate(false, false);
-=======
-        let result = check_crate(&mut context, false);
->>>>>>> b21d1e24
+        let result = check_crate(&mut context, false, false);
         let success = result.is_ok();
 
         let errors = match result {
