--- conflicted
+++ resolved
@@ -84,46 +84,6 @@
     Ok(())
 }
 
-<<<<<<< HEAD
-// helper function which tests noir programs by trying to generate a proof and verify it without reading/writing to the filesystem
-pub fn prove_and_verify(program_dir: &Path, experimental_ssa: bool) -> bool {
-    use compile_cmd::compile_circuit;
-
-    let backend = crate::backends::ConcreteBackend::default();
-
-    let compile_options = CompileOptions {
-        show_ssa: false,
-        print_acir: false,
-        deny_warnings: false,
-        show_output: false,
-        experimental_ssa,
-    };
-
-    let (program, driver) =
-        compile_circuit(&backend, program_dir, &compile_options).expect("Compile should succeed");
-
-    // Parse the initial witness values from Prover.toml
-    let (inputs_map, _) = fs::inputs::read_inputs_from_file(
-        program_dir,
-        crate::constants::PROVER_INPUT_FILE,
-        noirc_abi::input_parser::Format::Toml,
-        &program.abi,
-    )
-    .expect("Should read inputs");
-
-    execute_cmd::execute_program(
-        &backend,
-        program.circuit,
-        &program.abi,
-        &inputs_map,
-        &program.debug,
-        &driver,
-    )
-    .is_ok()
-}
-
-=======
->>>>>>> 811ede19
 // FIXME: I not sure that this is the right place for this tests.
 #[cfg(test)]
 mod tests {
