--- conflicted
+++ resolved
@@ -101,29 +101,6 @@
 
     let program =
         compile_circuit(&backend, program_dir, &compile_options).expect("Compile should succeed");
-<<<<<<< HEAD
-    let common_reference_string = update_common_reference_string(
-        &backend,
-        // Empty CRS is always used since we don't read/write a cached version in these tests
-        &[],
-        &program.circuit,
-    )
-    .expect("Should fetch CRS");
-    let preprocessed_program =
-        preprocess_program(&backend, true, &common_reference_string, program)
-            .expect("Preprocess should succeed");
-
-    let nargo::artifacts::program::PreprocessedProgram {
-        abi,
-        bytecode,
-        proving_key,
-        verification_key,
-        ..
-    } = preprocessed_program;
-    let proving_key = proving_key.unwrap();
-    let verification_key = verification_key.unwrap();
-=======
->>>>>>> 9c89def1
 
     // Parse the initial witness values from Prover.toml
     let (inputs_map, _) = fs::inputs::read_inputs_from_file(
