use clap::{Args, Parser, Subcommand};
use const_format::formatcp;
use noirc_driver::CompileOptions;
use std::path::{Path, PathBuf};

use color_eyre::eyre;

use crate::find_package_root;

mod fs;

mod check_cmd;
mod codegen_verifier_cmd;
mod compile_cmd;
mod execute_cmd;
mod gates_cmd;
mod lsp_cmd;
mod new_cmd;
mod prove_cmd;
mod test_cmd;
mod verify_cmd;

const GIT_HASH: &str = env!("GIT_COMMIT");
const IS_DIRTY: &str = env!("GIT_DIRTY");
const CARGO_PKG_VERSION: &str = env!("CARGO_PKG_VERSION");

static VERSION_STRING: &str =
    formatcp!("{} (git version hash: {}, is dirty: {})", CARGO_PKG_VERSION, GIT_HASH, IS_DIRTY);

#[derive(Parser, Debug)]
#[command(name="nargo", author, version=VERSION_STRING, about, long_about = None)]
struct NargoCli {
    #[command(subcommand)]
    command: NargoCommand,

    #[clap(flatten)]
    config: NargoConfig,
}

#[non_exhaustive]
#[derive(Args, Clone, Debug)]
pub(crate) struct NargoConfig {
    #[arg(short, long, hide=true, default_value_os_t = std::env::current_dir().unwrap())]
    program_dir: PathBuf,
}

#[non_exhaustive]
#[derive(Subcommand, Clone, Debug)]
enum NargoCommand {
    Check(check_cmd::CheckCommand),
    CodegenVerifier(codegen_verifier_cmd::CodegenVerifierCommand),
    Compile(compile_cmd::CompileCommand),
    New(new_cmd::NewCommand),
    Execute(execute_cmd::ExecuteCommand),
    Prove(prove_cmd::ProveCommand),
    Verify(verify_cmd::VerifyCommand),
    Test(test_cmd::TestCommand),
    Gates(gates_cmd::GatesCommand),
    Lsp(lsp_cmd::LspCommand),
}

pub fn start_cli() -> eyre::Result<()> {
    let NargoCli { command, mut config } = NargoCli::parse();

    // Search through parent directories to find package root if necessary.
    if !matches!(command, NargoCommand::New(_) | NargoCommand::Lsp(_)) {
        config.program_dir = find_package_root(&config.program_dir)?;
    }

    let backend = crate::backends::ConcreteBackend::default();

    match command {
        NargoCommand::New(args) => new_cmd::run(&backend, args, config),
        NargoCommand::Check(args) => check_cmd::run(&backend, args, config),
        NargoCommand::Compile(args) => compile_cmd::run(&backend, args, config),
        NargoCommand::Execute(args) => execute_cmd::run(&backend, args, config),
        NargoCommand::Prove(args) => prove_cmd::run(&backend, args, config),
        NargoCommand::Verify(args) => verify_cmd::run(&backend, args, config),
        NargoCommand::Test(args) => test_cmd::run(&backend, args, config),
        NargoCommand::Gates(args) => gates_cmd::run(&backend, args, config),
        NargoCommand::CodegenVerifier(args) => codegen_verifier_cmd::run(&backend, args, config),
        NargoCommand::Lsp(args) => lsp_cmd::run(&backend, args, config),
    }?;

    Ok(())
}

// helper function which tests noir programs by trying to generate a proof and verify it without reading/writing to the filesystem
pub fn prove_and_verify(program_dir: &Path, experimental_ssa: bool) -> bool {
    use compile_cmd::compile_circuit;
    use fs::common_reference_string::update_common_reference_string;
    use nargo::ops::preprocess_program;

    let backend = crate::backends::ConcreteBackend::default();

    let compile_options = CompileOptions {
        show_ssa: false,
        print_acir: false,
        deny_warnings: false,
        show_output: false,
        experimental_ssa,
    };

    let program =
        compile_circuit(&backend, program_dir, &compile_options).expect("Compile should succeed");
    let common_reference_string = update_common_reference_string(
        &backend,
        // Empty CRS is always used since we don't read/write a cached version in these tests
        &[],
        &program.circuit,
    )
    .expect("Should fetch CRS");
    let preprocessed_program = preprocess_program(&backend, &common_reference_string, program)
        .expect("Preprocess should succeed");

    let nargo::artifacts::program::PreprocessedProgram {
        abi,
        bytecode,
        proving_key,
        verification_key,
        ..
    } = preprocessed_program;

    // Parse the initial witness values from Prover.toml
    let (inputs_map, _) = fs::inputs::read_inputs_from_file(
        program_dir,
        crate::constants::PROVER_INPUT_FILE,
        noirc_abi::input_parser::Format::Toml,
        &abi,
    )
    .expect("Should read inputs");

    let solved_witness =
        match execute_cmd::execute_program(&backend, bytecode.clone(), &abi, &inputs_map) {
            Ok(witness) => witness,
            // Failure to execute is an invalid proof
            Err(_) => return false,
        };

    let public_abi = abi.public_abi();
    let (public_inputs, return_value) =
        public_abi.decode(&solved_witness).expect("Solved witness should decode");

    let proof = nargo::ops::prove_execution(
        &backend,
        &common_reference_string,
        &bytecode,
        solved_witness,
        &proving_key,
    )
    .expect("Circuit should prove");

    let public_inputs =
        public_abi.encode(&public_inputs, return_value).expect("Public inputs should encode");
    nargo::ops::verify_proof(
        &backend,
        &common_reference_string,
        &bytecode,
        &proof,
        public_inputs,
        &verification_key,
    )
    .expect("Proof should verify")
}

// FIXME: I not sure that this is the right place for this tests.
#[cfg(test)]
mod tests {
    use noirc_driver::Driver;
    use noirc_errors::reporter;
    use noirc_frontend::graph::CrateType;

    use std::path::{Path, PathBuf};

    const TEST_DATA_DIR: &str = "tests/compile_tests_data";

    /// Compiles a file and returns true if compilation was successful
    ///
    /// This is used for tests.
    fn file_compiles<P: AsRef<Path>>(root_file: P) -> bool {
<<<<<<< HEAD
        let mut driver = Driver::new();
=======
        let mut driver = Driver::new(
            &acvm::Language::R1CS,
            #[allow(deprecated)]
            Box::new(acvm::pwg::default_is_opcode_supported(acvm::Language::R1CS)),
        );
>>>>>>> 1d1e4244
        driver.create_local_crate(&root_file, CrateType::Binary);
        crate::resolver::add_std_lib(&mut driver);

        let result = driver.check_crate(false);
        let success = result.is_ok();

        let errors = match result {
            Ok(warnings) => warnings,
            Err(errors) => errors,
        };

        reporter::report_all(driver.file_manager(), &errors, false);
        success
    }

    #[test]
    fn compilation_pass() {
        let pass_dir =
            PathBuf::from(env!("CARGO_MANIFEST_DIR")).join(format!("{TEST_DATA_DIR}/pass"));

        let paths = std::fs::read_dir(pass_dir).unwrap();
        for path in paths.flatten() {
            let path = path.path();
            assert!(file_compiles(&path), "path: {}", path.display());
        }
    }

    #[test]
    fn compilation_fail() {
        let fail_dir =
            PathBuf::from(env!("CARGO_MANIFEST_DIR")).join(format!("{TEST_DATA_DIR}/fail"));

        let paths = std::fs::read_dir(fail_dir).unwrap();
        for path in paths.flatten() {
            let path = path.path();
            assert!(!file_compiles(&path), "path: {}", path.display());
        }
    }
}<|MERGE_RESOLUTION|>--- conflicted
+++ resolved
@@ -178,15 +178,7 @@
     ///
     /// This is used for tests.
     fn file_compiles<P: AsRef<Path>>(root_file: P) -> bool {
-<<<<<<< HEAD
         let mut driver = Driver::new();
-=======
-        let mut driver = Driver::new(
-            &acvm::Language::R1CS,
-            #[allow(deprecated)]
-            Box::new(acvm::pwg::default_is_opcode_supported(acvm::Language::R1CS)),
-        );
->>>>>>> 1d1e4244
         driver.create_local_crate(&root_file, CrateType::Binary);
         crate::resolver::add_std_lib(&mut driver);
 
