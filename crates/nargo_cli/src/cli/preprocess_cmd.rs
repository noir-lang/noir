--- conflicted
+++ resolved
@@ -8,11 +8,7 @@
 
 use super::fs::{
     keys::save_key_to_dir,
-<<<<<<< HEAD
-    program::{read_program_from_file, save_acir_checksum_to_dir},
-=======
-    program::{hash_acir, read_program_from_file, save_acir_hash_to_dir},
->>>>>>> 41e00207
+    program::{checksum_acir, read_program_from_file, save_acir_checksum_to_dir},
 };
 use super::NargoConfig;
 
@@ -42,16 +38,16 @@
 pub(crate) struct PreprocessedData {
     pub(crate) proving_key: Vec<u8>,
     pub(crate) verification_key: Vec<u8>,
-    pub(crate) program_hash: [u8; 32],
+    pub(crate) program_checksum: [u8; 4],
 }
 
 impl From<&Circuit> for PreprocessedData {
     fn from(circuit: &Circuit) -> Self {
         let backend = crate::backends::ConcreteBackend;
         let (proving_key, verification_key) = backend.preprocess(circuit);
-        let program_hash = hash_acir(circuit);
+        let program_checksum = checksum_acir(circuit);
 
-        PreprocessedData { proving_key, verification_key, program_hash }
+        PreprocessedData { proving_key, verification_key, program_checksum }
     }
 }
 
@@ -61,13 +57,8 @@
     preprocess_dir: P,
 ) -> Result<(PathBuf, PathBuf), CliError> {
     // Save a checksum of the circuit to compare against during proving and verification.
-<<<<<<< HEAD
-    // If the checksums don't match then the circuit has been updated and keys are stale.
-    save_acir_checksum_to_dir(circuit, key_name, &preprocess_dir);
-=======
     // If hash doesn't match then the circuit has been updated and keys are stale.
-    save_acir_hash_to_dir(data.program_hash, key_name, &preprocess_dir);
->>>>>>> 41e00207
+    save_acir_checksum_to_dir(data.program_checksum, key_name, &preprocess_dir);
 
     let pk_path = save_key_to_dir(&data.proving_key, key_name, &preprocess_dir, true)?;
     let vk_path = save_key_to_dir(&data.verification_key, key_name, preprocess_dir, false)?;
