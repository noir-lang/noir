--- conflicted
+++ resolved
@@ -36,11 +36,7 @@
     program_dir: &Path,
     compile_options: &CompileOptions,
 ) -> Result<(), CliError<B>> {
-<<<<<<< HEAD
-    let (mut context, crate_id) = resolve_root_manifest(program_dir)?;
-=======
-    let mut context = resolve_root_manifest(program_dir, None)?;
->>>>>>> fb872c62
+    let (mut context, crate_id) = resolve_root_manifest(program_dir, None)?;
     check_crate_and_report_errors(
         &mut context,
         crate_id,
