--- conflicted
+++ resolved
@@ -61,14 +61,10 @@
 #[cfg(test)]
 mod tests {
     use super::fetch_pk_and_vk;
-<<<<<<< HEAD
-    use crate::cli::fs::{keys::save_key_to_dir, program::save_acir_checksum_to_dir};
-=======
     use crate::cli::fs::{
         keys::save_key_to_dir,
-        program::{hash_acir, save_acir_hash_to_dir},
+        program::{checksum_acir, save_acir_checksum_to_dir},
     };
->>>>>>> 41e00207
     use acvm::acir::circuit::Circuit;
     use tempdir::TempDir;
 
@@ -84,11 +80,7 @@
         save_key_to_dir(&pk, circuit_name, &circuit_build_path, true).unwrap();
         save_key_to_dir(&vk, circuit_name, &circuit_build_path, false).unwrap();
 
-<<<<<<< HEAD
-        save_acir_checksum_to_dir(&circuit, circuit_name, &circuit_build_path);
-=======
-        save_acir_hash_to_dir(hash_acir(&circuit), circuit_name, &circuit_build_path);
->>>>>>> 41e00207
+        save_acir_checksum_to_dir(checksum_acir(&circuit), circuit_name, &circuit_build_path);
         circuit_build_path.push(circuit_name);
 
         let loaded_keys = fetch_pk_and_vk(&circuit, circuit_build_path, true, true).unwrap();
