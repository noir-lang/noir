use std::path::{Path, PathBuf};

<<<<<<< HEAD
use crate::{
    artifacts::{contract::PreprocessedContract, program::PreprocessedProgram},
    errors::CliError,
};
=======
use noirc_driver::{CompiledContract, CompiledProgram};

use crate::{constants::ACIR_CHECKSUM, errors::CliError};
>>>>>>> 753a272c

use super::{create_named_dir, write_to_file};

pub(crate) fn save_program_to_file<P: AsRef<Path>>(
    compiled_program: &PreprocessedProgram,
    circuit_name: &str,
    circuit_dir: P,
) -> PathBuf {
    save_build_artifact_to_file(compiled_program, circuit_name, circuit_dir)
}
pub(crate) fn save_contract_to_file<P: AsRef<Path>>(
    compiled_contract: &PreprocessedContract,
    circuit_name: &str,
    circuit_dir: P,
) -> PathBuf {
    save_build_artifact_to_file(compiled_contract, circuit_name, circuit_dir)
}
fn save_build_artifact_to_file<P: AsRef<Path>, T: ?Sized + serde::Serialize>(
    build_artifact: &T,
    circuit_name: &str,
    circuit_dir: P,
) -> PathBuf {
    create_named_dir(circuit_dir.as_ref(), "target");
    let circuit_path = circuit_dir.as_ref().join(circuit_name).with_extension("json");

    write_to_file(&serde_json::to_vec(build_artifact).unwrap(), &circuit_path);

    circuit_path
}

<<<<<<< HEAD
=======
pub(crate) fn save_acir_checksum_to_dir<P: AsRef<Path>>(
    acir_checksum: [u8; 4],
    hash_name: &str,
    hash_dir: P,
) -> PathBuf {
    let hash_path = hash_dir.as_ref().join(hash_name).with_extension(ACIR_CHECKSUM);
    write_to_file(hex::encode(acir_checksum).as_bytes(), &hash_path);

    hash_path
}

>>>>>>> 753a272c
pub(crate) fn read_program_from_file<P: AsRef<Path>>(
    circuit_path: P,
) -> Result<PreprocessedProgram, CliError> {
    let file_path = circuit_path.as_ref().with_extension("json");

    let input_string = std::fs::read(&file_path).map_err(|_| CliError::PathNotValid(file_path))?;

    let program = serde_json::from_slice(&input_string).expect("could not deserialize program");

    Ok(program)
}<|MERGE_RESOLUTION|>--- conflicted
+++ resolved
@@ -1,15 +1,8 @@
 use std::path::{Path, PathBuf};
 
-<<<<<<< HEAD
-use crate::{
-    artifacts::{contract::PreprocessedContract, program::PreprocessedProgram},
-    errors::CliError,
-};
-=======
-use noirc_driver::{CompiledContract, CompiledProgram};
+use nargo::artifacts::{contract::PreprocessedContract, program::PreprocessedProgram};
 
-use crate::{constants::ACIR_CHECKSUM, errors::CliError};
->>>>>>> 753a272c
+use crate::errors::CliError;
 
 use super::{create_named_dir, write_to_file};
 
@@ -40,20 +33,6 @@
     circuit_path
 }
 
-<<<<<<< HEAD
-=======
-pub(crate) fn save_acir_checksum_to_dir<P: AsRef<Path>>(
-    acir_checksum: [u8; 4],
-    hash_name: &str,
-    hash_dir: P,
-) -> PathBuf {
-    let hash_path = hash_dir.as_ref().join(hash_name).with_extension(ACIR_CHECKSUM);
-    write_to_file(hex::encode(acir_checksum).as_bytes(), &hash_path);
-
-    hash_path
-}
-
->>>>>>> 753a272c
 pub(crate) fn read_program_from_file<P: AsRef<Path>>(
     circuit_path: P,
 ) -> Result<PreprocessedProgram, CliError> {
