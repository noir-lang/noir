use std::{io::Write, path::Path};

use acvm::{acir::native_types::WitnessMap, Backend};
use clap::Args;
use nargo::ops::execute_circuit;
use noirc_driver::{CompileOptions, Driver};
use noirc_frontend::node_interner::FuncId;
use termcolor::{Color, ColorChoice, ColorSpec, StandardStream, WriteColor};

use crate::{cli::compile_cmd::setup_driver, errors::CliError};

use super::NargoConfig;

/// Run the tests for this program
#[derive(Debug, Clone, Args)]
pub(crate) struct TestCommand {
    /// If given, only tests with names containing this string will be run
    test_name: Option<String>,

    #[clap(flatten)]
    compile_options: CompileOptions,
}

pub(crate) fn run<B: Backend>(
    backend: &B,
    args: TestCommand,
    config: NargoConfig,
) -> Result<(), CliError<B>> {
    let test_name: String = args.test_name.unwrap_or_else(|| "".to_owned());

    run_tests(backend, &config.program_dir, &test_name, &args.compile_options)
}

fn run_tests<B: Backend>(
    backend: &B,
    program_dir: &Path,
    test_name: &str,
    compile_options: &CompileOptions,
) -> Result<(), CliError<B>> {
<<<<<<< HEAD
    let mut driver = Resolver::resolve_root_manifest(
        program_dir,
        backend.np_language(),
        // TODO: Remove need for driver to be aware of backend.
        Box::new(|op| B::default().supports_opcode(op)),
    )?;
=======
    let mut driver = setup_driver(backend, program_dir)?;
>>>>>>> eae624bc

    driver.check_crate(compile_options).map_err(|_| CliError::CompilationError)?;

    let test_functions = driver.get_all_test_functions_in_crate_matching(test_name);
    println!("Running {} test functions...", test_functions.len());
    let mut failing = 0;

    let writer = StandardStream::stderr(ColorChoice::Always);
    let mut writer = writer.lock();

    for test_function in test_functions {
        let test_name = driver.function_name(test_function);
        writeln!(writer, "Testing {test_name}...").expect("Failed to write to stdout");
        writer.flush().ok();

        match run_test(backend, test_name, test_function, &driver, compile_options) {
            Ok(_) => {
                writer.set_color(ColorSpec::new().set_fg(Some(Color::Green))).ok();
                writeln!(writer, "ok").ok();
            }
            // Assume an error was already printed to stdout
            Err(_) => failing += 1,
        }
        writer.reset().ok();
    }

    if failing == 0 {
        writer.set_color(ColorSpec::new().set_fg(Some(Color::Green))).unwrap();
        writeln!(writer, "All tests passed").ok();
    } else {
        let plural = if failing == 1 { "" } else { "s" };
        return Err(CliError::Generic(format!("{failing} test{plural} failed")));
    }

    writer.reset().ok();
    Ok(())
}

fn run_test<B: Backend>(
    backend: &B,
    test_name: &str,
    main: FuncId,
    driver: &Driver,
    config: &CompileOptions,
) -> Result<(), CliError<B>> {
    let program = driver
        .compile_no_check(config, main)
        .map_err(|_| CliError::Generic(format!("Test '{test_name}' failed to compile")))?;

    // Run the backend to ensure the PWG evaluates functions like std::hash::pedersen,
    // otherwise constraints involving these expressions will not error.
    match execute_circuit(backend, program.circuit, WitnessMap::new()) {
        Ok(_) => Ok(()),
        Err(error) => {
            let writer = StandardStream::stderr(ColorChoice::Always);
            let mut writer = writer.lock();
            writer.set_color(ColorSpec::new().set_fg(Some(Color::Red))).ok();
            writeln!(writer, "failed").ok();
            writer.reset().ok();
            Err(error.into())
        }
    }
}<|MERGE_RESOLUTION|>--- conflicted
+++ resolved
@@ -37,16 +37,7 @@
     test_name: &str,
     compile_options: &CompileOptions,
 ) -> Result<(), CliError<B>> {
-<<<<<<< HEAD
-    let mut driver = Resolver::resolve_root_manifest(
-        program_dir,
-        backend.np_language(),
-        // TODO: Remove need for driver to be aware of backend.
-        Box::new(|op| B::default().supports_opcode(op)),
-    )?;
-=======
     let mut driver = setup_driver(backend, program_dir)?;
->>>>>>> eae624bc
 
     driver.check_crate(compile_options).map_err(|_| CliError::CompilationError)?;
 
