--- conflicted
+++ resolved
@@ -1,14 +1,14 @@
 use super::compile_cmd::compile_circuit;
 use super::fs::{inputs::read_inputs_from_file, load_hex_data, program::read_program_from_file};
 use super::{InputMap, NargoConfig};
-use crate::artifacts::program::PreprocessedProgram;
-use crate::preprocess::preprocess_program;
 use crate::{
     constants::{PROOFS_DIR, PROOF_EXT, TARGET_DIR, VERIFIER_INPUT_FILE},
     errors::CliError,
 };
+use acvm::ProofSystemCompiler;
 use clap::Args;
-use nargo::ops::{preprocess_circuit, PreprocessedData};
+use nargo::artifacts::program::PreprocessedProgram;
+use nargo::ops::preprocess_program;
 use noirc_abi::input_parser::{Format, InputValue};
 use noirc_driver::{CompileOptions, CompiledProgram};
 use std::path::{Path, PathBuf};
@@ -43,19 +43,14 @@
     circuit_build_path: Option<P>,
     compile_options: CompileOptions,
 ) -> Result<(), CliError> {
+    let backend = crate::backends::ConcreteBackend;
+
     let preprocessed_program = match circuit_build_path {
         Some(circuit_build_path) => read_program_from_file(circuit_build_path)?,
         None => {
-            let compiled_program = compile_circuit(program_dir.as_ref(), &compile_options)?;
-<<<<<<< HEAD
-            preprocess_program(compiled_program)
-=======
-
-            let backend = crate::backends::ConcreteBackend;
-            let PreprocessedData { verification_key, .. } =
-                preprocess_circuit(&backend, &compiled_program.circuit)?;
-            (compiled_program, verification_key)
->>>>>>> 753a272c
+            let compiled_program =
+                compile_circuit(&backend, program_dir.as_ref(), &compile_options)?;
+            preprocess_program(&backend, compiled_program)
         }
     };
 
@@ -68,6 +63,7 @@
         read_inputs_from_file(program_dir, VERIFIER_INPUT_FILE, Format::Toml, &public_abi)?;
 
     verify_proof(
+        &backend,
         &compiled_program,
         public_inputs_map,
         return_value,
@@ -78,6 +74,7 @@
 }
 
 pub(crate) fn verify_proof(
+    backend: &impl ProofSystemCompiler,
     compiled_program: &CompiledProgram,
     public_inputs_map: InputMap,
     return_value: Option<InputValue>,
@@ -88,9 +85,8 @@
     let public_abi = compiled_program.abi.clone().public_abi();
     let public_inputs = public_abi.encode(&public_inputs_map, return_value)?;
 
-    let backend = crate::backends::ConcreteBackend;
     let valid_proof = nargo::ops::verify_proof(
-        &backend,
+        backend,
         &compiled_program.circuit,
         proof,
         public_inputs,
