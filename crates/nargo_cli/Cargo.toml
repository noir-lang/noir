[package]
name = "nargo_cli"
description = "Noir's package manager"
version.workspace = true
authors.workspace = true
edition.workspace = true

# See more keys and their definitions at https://doc.rust-lang.org/cargo/reference/manifest.html

# Rename binary from `nargo_cli` to `nargo`
[[bin]]
name = "nargo"
path = "src/main.rs"

[build-dependencies]
rustc_version = "0.4.0"
build-data = "0.1.3"
toml.workspace = true

[dependencies]
clap.workspace = true
dirs.workspace = true
iter-extended.workspace = true
nargo.workspace = true
nargo_toml.workspace = true
noir_lsp.workspace = true
noirc_driver.workspace = true
noirc_frontend.workspace = true
noirc_abi.workspace = true
noirc_errors.workspace = true
acvm.workspace = true
toml.workspace = true
serde.workspace = true
serde_json.workspace = true
prettytable-rs = "0.10"
thiserror.workspace = true
tower.workspace = true
async-lsp = { version = "0.0.5", default-features = false, features = [
    "client-monitor",
    "stdio",
    "tracing",
    "tokio",
] }
const_format = "0.2.30"
hex = "0.4.2"
termcolor = "1.1.2"
tokio = { version = "1.0", features = ["io-std"] }
<<<<<<< HEAD
miette = { version = "5.10.0", features = ["fancy"] }
backtrace = "0.3.68"
backtrace-ext = "0.2.1"
=======
tokio-util = { version = "0.7.8", features = ["compat"] }
>>>>>>> 406a5956

# Backends
acvm-backend-barretenberg = { version = "0.10.0", default-features = false }

[dev-dependencies]
tempdir = "0.3.7"
assert_cmd = "2.0.8"
assert_fs = "1.0.10"
predicates = "2.1.5"
fm.workspace = true
criterion = "0.5.0"
paste = "1.0.14"
pprof = { version = "0.12", features = [
    "flamegraph",
    "frame-pointer",
    "criterion",
] }
iai = "0.1.1"

[[bench]]
name = "criterion"
harness = false

[[bench]]
name = "iai"
harness = false

[features]
default = ["plonk_bn254"]
# The plonk backend can only use bn254, so we do not specify the field
plonk_bn254 = ["acvm-backend-barretenberg/native"]
plonk_bn254_wasm = ["acvm-backend-barretenberg/wasm"]<|MERGE_RESOLUTION|>--- conflicted
+++ resolved
@@ -45,13 +45,10 @@
 hex = "0.4.2"
 termcolor = "1.1.2"
 tokio = { version = "1.0", features = ["io-std"] }
-<<<<<<< HEAD
 miette = { version = "5.10.0", features = ["fancy"] }
 backtrace = "0.3.68"
 backtrace-ext = "0.2.1"
-=======
 tokio-util = { version = "0.7.8", features = ["compat"] }
->>>>>>> 406a5956
 
 # Backends
 acvm-backend-barretenberg = { version = "0.10.0", default-features = false }
