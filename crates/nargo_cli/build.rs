--- conflicted
+++ resolved
@@ -92,18 +92,8 @@
             r#"
 {exclude_macro}
 #[test]
-<<<<<<< HEAD
-fn prove_and_verify_{test_name}_{test_sub_dir}() {{
-    // Copy the test case into a temp dir so we don't leave artifacts around.
-    let tmp_dir = TempDir::new("{test_name}").unwrap();
-    copy_recursively(PathBuf::from("{test_dir}"), &tmp_dir)
-        .expect("failed to copy test cases to temp directory");
-
-    let test_program_dir = &tmp_dir.path();
-=======
-fn prove_and_verify_{test_name}() {{
+fn prove_and_verify_{test_sub_dir}_{test_name}() {{
     let test_program_dir = PathBuf::from("{test_dir}");
->>>>>>> 537d33df
 
     let verified = std::panic::catch_unwind(|| {{
         nargo_cli::cli::prove_and_verify(&test_program_dir, {experimental_ssa})
