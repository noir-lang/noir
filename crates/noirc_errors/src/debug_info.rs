use std::collections::BTreeMap;

use crate::location_stack::LocationStack;
use serde::{Deserialize, Serialize};

#[derive(Default, Debug, Clone, Deserialize, Serialize)]
pub struct DebugInfo {
    /// Map opcode index of an ACIR circuit into the source code location
<<<<<<< HEAD
    pub locations: HashMap<usize, LocationStack>,
}

impl DebugInfo {
    pub fn new(locations: HashMap<usize, LocationStack>) -> Self {
=======
    pub locations: BTreeMap<usize, Location>,
}

impl DebugInfo {
    pub fn new(locations: BTreeMap<usize, Location>) -> Self {
>>>>>>> edded24d
        DebugInfo { locations }
    }

    /// Updates the locations map when the circuit is modified
    ///
    /// When the circuit is generated, the indices are 0,1,..,n
    /// When the circuit is modified, the opcodes are eventually
    /// mixed, removed, or with new ones. For instance 5,2,6,n+1,0,12,..
    /// Since new opcodes (n+1 in the ex) don't have a location
    /// we use the index of the old opcode that they replace.
    /// This is the case during fallback or width 'optimization'
    /// opcode_indices is this list of mixed indices
    pub fn update_acir(&mut self, opcode_indices: Vec<usize>) {
        let mut new_locations = BTreeMap::new();
        for (i, idx) in opcode_indices.iter().enumerate() {
            if self.locations.contains_key(idx) {
                new_locations.insert(i, self.locations[idx].clone());
            }
        }
        self.locations = new_locations;
    }

    pub fn opcode_location(&self, idx: usize) -> Option<&LocationStack> {
        self.locations.get(&idx)
    }
}<|MERGE_RESOLUTION|>--- conflicted
+++ resolved
@@ -6,19 +6,11 @@
 #[derive(Default, Debug, Clone, Deserialize, Serialize)]
 pub struct DebugInfo {
     /// Map opcode index of an ACIR circuit into the source code location
-<<<<<<< HEAD
-    pub locations: HashMap<usize, LocationStack>,
+    pub locations: BTreeMap<usize, LocationStack>>,
 }
 
 impl DebugInfo {
-    pub fn new(locations: HashMap<usize, LocationStack>) -> Self {
-=======
-    pub locations: BTreeMap<usize, Location>,
-}
-
-impl DebugInfo {
-    pub fn new(locations: BTreeMap<usize, Location>) -> Self {
->>>>>>> edded24d
+    pub fn new(locations: BTreeMap<usize, LocationStack>) -> Self {
         DebugInfo { locations }
     }
 
