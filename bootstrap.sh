--- conflicted
+++ resolved
@@ -16,11 +16,7 @@
 fi
 
 # Attempt to just pull artefacts from CI and exit on success.
-<<<<<<< HEAD
 [ -n "${USE_CACHE:-}" ] && ./bootstrap_cache.sh && exit
-=======
-./bootstrap_cache.sh && exit
->>>>>>> e80c5f73
 
 ./scripts/bootstrap_native.sh
 ./scripts/bootstrap_packages.sh