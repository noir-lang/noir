[package]
name = "aztec_macros"
version.workspace = true
authors.workspace = true
edition.workspace = true
rust-version.workspace = true
license.workspace = true
repository.workspace = true

# See more keys and their definitions at https://doc.rust-lang.org/cargo/reference/manifest.html

[dependencies]
acvm.workspace = true
noirc_frontend.workspace = true
noirc_errors.workspace = true
iter-extended.workspace = true
convert_case = "0.6.0"
regex = "1.10"
<<<<<<< HEAD
num-bigint.workspace = true
num-traits.workspace = true
=======
tiny-keccak = { version = "2.0.0", features = ["keccak"] }
>>>>>>> 083070e8
<|MERGE_RESOLUTION|>--- conflicted
+++ resolved
@@ -16,9 +16,6 @@
 iter-extended.workspace = true
 convert_case = "0.6.0"
 regex = "1.10"
-<<<<<<< HEAD
 num-bigint.workspace = true
 num-traits.workspace = true
-=======
-tiny-keccak = { version = "2.0.0", features = ["keccak"] }
->>>>>>> 083070e8
+tiny-keccak = { version = "2.0.0", features = ["keccak"] }