--- conflicted
+++ resolved
@@ -184,7 +184,7 @@
 }
 
 fn return_type(path: Path) -> FunctionReturnType {
-    let ty = make_type(UnresolvedTypeData::Named(path, vec![]));
+    let ty = make_type(UnresolvedTypeData::Named(path, vec![], true));
     FunctionReturnType::Ty(ty)
 }
 
@@ -330,7 +330,7 @@
 // Check to see if the user has defined a storage struct
 fn check_for_storage_implementation(module: &SortedModule) -> bool {
     module.impls.iter().any(|r#impl| match &r#impl.object_type.typ {
-        UnresolvedTypeData::Named(path, _) => {
+        UnresolvedTypeData::Named(path, _, _) => {
             path.segments.last().is_some_and(|segment| segment.0.contents == "Storage")
         }
         _ => false,
@@ -470,7 +470,7 @@
 ) -> Result<Expression, AztecMacroError> {
     let typ = &unresolved_type.typ;
     match typ {
-        UnresolvedTypeData::Named(path, generics) => {
+        UnresolvedTypeData::Named(path, generics, _) => {
             let mut new_path = path.clone().to_owned();
             new_path.segments.push(ident("new"));
             match path.segments.last().unwrap().0.contents.as_str() {
@@ -486,6 +486,7 @@
                                     make_type(UnresolvedTypeData::Named(
                                         chained_path!("aztec", "context", "Context"),
                                         vec![],
+                                        true,
                                     )),
                                 ),
                                 (
@@ -569,6 +570,7 @@
             make_type(UnresolvedTypeData::Named(
                 chained_path!("aztec", "context", "Context"),
                 vec![],
+                true,
             )),
         )],
         &BlockExpression(vec![storage_constructor_statement]),
@@ -578,12 +580,12 @@
 
     let storage_impl = TypeImpl {
         object_type: UnresolvedType {
-            typ: UnresolvedTypeData::Named(chained_path!("Storage"), vec![]),
+            typ: UnresolvedTypeData::Named(chained_path!("Storage"), vec![], true),
             span: Some(Span::default()),
         },
         type_span: Span::default(),
         generics: vec![],
-        methods: vec![init],
+        methods: vec![(init, Span::default())],
     };
     module.impls.push(storage_impl);
 
@@ -1051,16 +1053,11 @@
 fn create_inputs(ty: &str) -> Param {
     let context_ident = ident("inputs");
     let context_pattern = Pattern::Identifier(context_ident);
-<<<<<<< HEAD
-    let type_path = chained_path!("aztec", "abi", ty);
-    let context_type = make_type(UnresolvedTypeData::Named(type_path, vec![], true));
-=======
 
     let path_snippet = ty.to_case(Case::Snake); // e.g. private_context_inputs
     let type_path = chained_path!("aztec", "context", "inputs", &path_snippet, ty);
 
-    let context_type = make_type(UnresolvedTypeData::Named(type_path, vec![]));
->>>>>>> bd15d30c
+    let context_type = make_type(UnresolvedTypeData::Named(type_path, vec![], true));
     let visibility = Visibility::Private;
 
     Param { pattern: context_pattern, typ: context_type, visibility, span: Span::default() }
@@ -1409,16 +1406,9 @@
 ///  // ...
 /// }
 fn create_return_type(ty: &str) -> FunctionReturnType {
-<<<<<<< HEAD
-    let return_path = chained_path!("aztec", "abi", ty);
-
-    let ty = make_type(UnresolvedTypeData::Named(return_path, vec![], true));
-    FunctionReturnType::Ty(ty)
-=======
     let path_snippet = ty.to_case(Case::Snake); // e.g. private_circuit_public_inputs or public_circuit_public_inputs
     let return_path = chained_path!("aztec", "protocol_types", "abis", &path_snippet, ty);
     return_type(return_path)
->>>>>>> bd15d30c
 }
 
 /// Create Context Finish
