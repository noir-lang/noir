--- conflicted
+++ resolved
@@ -428,11 +428,7 @@
             .attributes
             .secondary
             .iter()
-<<<<<<< HEAD
-            .any(|attr| is_custom_attribute(attr, "aztec(initializer)"))
-=======
             .any(|attr| is_custom_attribute(&attr, "aztec(initializer)"))
->>>>>>> 44308976
     });
 
     for func in module.functions.iter_mut() {
@@ -440,10 +436,7 @@
         let mut is_public = false;
         let mut is_public_vm = false;
         let mut is_initializer = false;
-<<<<<<< HEAD
-=======
         let mut is_internal = false;
->>>>>>> 44308976
         let mut insert_init_check = has_initializer;
 
         for secondary_attribute in func.def.attributes.secondary.clone() {
@@ -454,11 +447,8 @@
                 insert_init_check = false;
             } else if is_custom_attribute(&secondary_attribute, "aztec(noinitcheck)") {
                 insert_init_check = false;
-<<<<<<< HEAD
-=======
             } else if is_custom_attribute(&secondary_attribute, "aztec(internal)") {
                 is_internal = true;
->>>>>>> 44308976
             } else if is_custom_attribute(&secondary_attribute, "aztec(public)") {
                 is_public = true;
                 insert_init_check = false;
@@ -475,10 +465,7 @@
                 storage_defined,
                 is_initializer,
                 insert_init_check,
-<<<<<<< HEAD
-=======
                 is_internal,
->>>>>>> 44308976
             )
             .map_err(|err| (err, crate_graph.root_file_id))?;
             has_transformed_module = true;
@@ -671,17 +658,12 @@
     storage_defined: bool,
     is_initializer: bool,
     insert_init_check: bool,
-<<<<<<< HEAD
-=======
     is_internal: bool,
->>>>>>> 44308976
 ) -> Result<(), AztecMacroError> {
     let context_name = format!("{}Context", ty);
     let inputs_name = format!("{}ContextInputs", ty);
     let return_type_name = format!("{}CircuitPublicInputs", ty);
 
-<<<<<<< HEAD
-=======
     // Add check that msg sender equals this address and flag function as internal
     if is_internal {
         let is_internal_check = create_internal_check(func.name());
@@ -689,7 +671,6 @@
         func.def.is_internal = true;
     }
 
->>>>>>> 44308976
     // Add initialization check
     if insert_init_check {
         if ty == "Public" {
@@ -1205,8 +1186,6 @@
     )))
 }
 
-<<<<<<< HEAD
-=======
 /// Creates a check for internal functions ensuring that the caller is self.
 ///
 /// ```noir
@@ -1226,7 +1205,6 @@
     )))
 }
 
->>>>>>> 44308976
 /// Creates the private context object to be accessed within the function, the parameters need to be extracted to be
 /// appended into the args hash object.
 ///
