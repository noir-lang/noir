--- conflicted
+++ resolved
@@ -440,11 +440,7 @@
             .attributes
             .secondary
             .iter()
-<<<<<<< HEAD
-            .any(|attr| is_custom_attribute(attr, "aztec(initializer)"))
-=======
             .any(|attr| is_custom_attribute(&attr, "aztec(initializer)"))
->>>>>>> 294daf00
     });
 
     for func in module.functions.iter_mut() {
@@ -1358,11 +1354,7 @@
 /// Any primitive type that can be cast will be casted to a field and pushed to the context.
 fn abstract_return_values(func: &NoirFunction) -> Option<Statement> {
     let current_return_type = func.return_type().typ;
-<<<<<<< HEAD
-    let last_statement = func.def.body.0.last()?;
-=======
     let last_statement = func.def.body.0.last();
->>>>>>> 294daf00
 
     // TODO: (length, type) => We can limit the size of the array returned to be limited by kernel size
     // Doesn't need done until we have settled on a kernel size
