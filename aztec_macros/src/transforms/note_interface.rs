use noirc_errors::Span;
use noirc_frontend::ast::{
    ItemVisibility, LetStatement, NoirFunction, NoirStruct, PathKind, TraitImplItem, TypeImpl,
    UnresolvedTypeData, UnresolvedTypeExpression,
};
use noirc_frontend::{
    graph::CrateId,
    macros_api::{FileId, HirContext, HirExpression, HirLiteral, HirStatement},
    parse_program,
    parser::SortedModule,
    Type,
};

use acvm::AcirField;
use regex::Regex;
// TODO(#7165): nuke the following dependency from here and Cargo.toml
use tiny_keccak::{Hasher, Keccak};

use crate::{
    chained_dep,
    utils::{
        ast_utils::{
            check_trait_method_implemented, ident, ident_path, is_custom_attribute, make_type,
        },
        errors::AztecMacroError,
        hir_utils::{fetch_notes, get_contract_module_data, inject_global},
    },
};

// Automatic implementation of most of the methods in the NoteInterface trait, guiding the user with meaningful error messages in case some
// methods must be implemented manually.
pub fn generate_note_interface_impl(module: &mut SortedModule) -> Result<(), AztecMacroError> {
    // Find structs annotated with #[aztec(note)]
    let annotated_note_structs = module
        .types
        .iter_mut()
        .filter(|typ| typ.attributes.iter().any(|attr| is_custom_attribute(attr, "aztec(note)")));

    let mut structs_to_inject = vec![];

    for note_struct in annotated_note_structs {
        // Look for the NoteInterface trait implementation for the note
        let trait_impl = module
            .trait_impls
            .iter_mut()
            .find(|trait_impl| {
                if let UnresolvedTypeData::Named(struct_path, _, _) = &trait_impl.object_type.typ {
                    struct_path.last_segment() == note_struct.name
                        && trait_impl.trait_name.last_segment().0.contents == "NoteInterface"
                } else {
                    false
                }
            })
            .ok_or(AztecMacroError::CouldNotImplementNoteInterface {
                span: Some(note_struct.name.span()),
                secondary_message: Some(format!(
                    "Could not find NoteInterface trait implementation for note: {}",
                    note_struct.name.0.contents
                )),
            })?;
        let note_interface_impl_span: Option<Span> = trait_impl.object_type.span;
        // Look for the note struct implementation, generate a default one if it doesn't exist (in order to append methods to it)
        let existing_impl = module.impls.iter_mut().find(|r#impl| match &r#impl.object_type.typ {
            UnresolvedTypeData::Named(path, _, _) => path.last_segment().eq(&note_struct.name),
            _ => false,
        });
        let note_impl = if let Some(note_impl) = existing_impl {
            note_impl
        } else {
            let default_impl = TypeImpl {
                object_type: trait_impl.object_type.clone(),
                type_span: note_struct.name.span(),
                generics: vec![],
                methods: vec![],
                where_clause: vec![],
            };
            module.impls.push(default_impl.clone());
            module.impls.last_mut().unwrap()
        };
        // Identify the note type (struct name), its fields and its serialized length (generic param of NoteInterface trait impl)
        let note_type = note_struct.name.0.contents.to_string();
        let mut note_fields = vec![];
        let note_interface_generics = trait_impl
            .trait_generics
            .iter()
            .map(|gen| match gen.typ.clone() {
                UnresolvedTypeData::Named(path, _, _) => {
                    Ok(path.last_segment().0.contents.to_string())
                }
                UnresolvedTypeData::Expression(UnresolvedTypeExpression::Constant(val, _)) => {
                    Ok(val.to_string())
                }
                _ => Err(AztecMacroError::CouldNotImplementNoteInterface {
                    span: trait_impl.object_type.span,
                    secondary_message: Some(format!(
                        "NoteInterface must be generic over NOTE_LEN and NOTE_BYTES_LEN: {}",
                        note_type
                    )),
                }),
            })
            .collect::<Result<Vec<_>, _>>()?;
        let [note_serialized_len, note_bytes_len]: [_; 2] =
            note_interface_generics.try_into().unwrap();

        // Automatically inject the header field if it's not present
        let (header_field_name, _) = if let Some(existing_header) =
            note_struct.fields.iter().find(|(_, field_type)| match &field_type.typ {
                UnresolvedTypeData::Named(path, _, _) => {
                    path.last_segment().0.contents == "NoteHeader"
                }
                _ => false,
            }) {
            existing_header.clone()
        } else {
            let generated_header = (
                ident("header"),
                make_type(UnresolvedTypeData::Named(
                    chained_dep!("aztec", "note", "note_header", "NoteHeader"),
                    vec![],
                    false,
                )),
            );
            note_struct.fields.push(generated_header.clone());
            generated_header
        };

        for (field_ident, field_type) in note_struct.fields.iter() {
            note_fields.push((
                field_ident.0.contents.to_string(),
                field_type.typ.to_string().replace("plain::", ""),
            ));
        }

        if !check_trait_method_implemented(trait_impl, "serialize_content")
            && !check_trait_method_implemented(trait_impl, "deserialize_content")
            && !note_impl.methods.iter().any(|(func, _)| func.def.name.0.contents == "properties")
        {
            let note_serialize_content_fn = generate_note_serialize_content(
                &note_type,
                &note_fields,
                &note_serialized_len,
                &header_field_name.0.contents,
                note_interface_impl_span,
            )?;
            trait_impl.items.push(TraitImplItem::Function(note_serialize_content_fn));

            let note_deserialize_content_fn = generate_note_deserialize_content(
                &note_type,
                &note_fields,
                &note_serialized_len,
                &header_field_name.0.contents,
                note_interface_impl_span,
            )?;
            trait_impl.items.push(TraitImplItem::Function(note_deserialize_content_fn));

            let note_properties_struct = generate_note_properties_struct(
                &note_type,
                &note_fields,
                &header_field_name.0.contents,
                note_interface_impl_span,
            )?;
            structs_to_inject.push(note_properties_struct);
            let note_properties_fn = generate_note_properties_fn(
                &note_type,
                &note_fields,
                &header_field_name.0.contents,
                note_interface_impl_span,
            )?;
            note_impl.methods.push((note_properties_fn, note_impl.type_span));
        }

        if !check_trait_method_implemented(trait_impl, "get_header") {
            let get_header_fn = generate_note_get_header(
                &note_type,
                &header_field_name.0.contents,
                note_interface_impl_span,
            )?;
            trait_impl.items.push(TraitImplItem::Function(get_header_fn));
        }
        if !check_trait_method_implemented(trait_impl, "set_header") {
            let set_header_fn = generate_note_set_header(
                &note_type,
                &header_field_name.0.contents,
                note_interface_impl_span,
            )?;
            trait_impl.items.push(TraitImplItem::Function(set_header_fn));
        }

        if !check_trait_method_implemented(trait_impl, "get_note_type_id") {
            let note_type_id = compute_note_type_id(&note_type);
            let get_note_type_id_fn =
                generate_get_note_type_id(note_type_id, note_interface_impl_span)?;
            trait_impl.items.push(TraitImplItem::Function(get_note_type_id_fn));
        }

        if !check_trait_method_implemented(trait_impl, "compute_note_content_hash") {
            let compute_note_content_hash_fn =
                generate_compute_note_content_hash(&note_type, note_interface_impl_span)?;
            trait_impl.items.push(TraitImplItem::Function(compute_note_content_hash_fn));
        }

        if !check_trait_method_implemented(trait_impl, "to_be_bytes") {
            let to_be_bytes_fn = generate_note_to_be_bytes(
                &note_type,
                note_bytes_len.as_str(),
                note_serialized_len.as_str(),
                note_interface_impl_span,
            )?;
            trait_impl.items.push(TraitImplItem::Function(to_be_bytes_fn));
        }
    }

    module.types.extend(structs_to_inject);
    Ok(())
}

fn generate_note_to_be_bytes(
    note_type: &String,
    byte_length: &str,
    serialized_length: &str,
    impl_span: Option<Span>,
) -> Result<NoirFunction, AztecMacroError> {
    let function_source = format!(
        "
        fn to_be_bytes(self: {1}, storage_slot: Field) -> [u8; {0}] {{
            assert({0} == {2} * 32 + 64, \"Note byte length must be equal to (serialized_length * 32) + 64 bytes\");
            let serialized_note = self.serialize_content();

            let mut buffer: [u8; {0}] = [0; {0}];

            let storage_slot_bytes = storage_slot.to_be_bytes(32);
            let note_type_id_bytes = {1}::get_note_type_id().to_be_bytes(32);

            for i in 0..32 {{
                buffer[i] = storage_slot_bytes[i];
                buffer[32 + i] = note_type_id_bytes[i];
            }}

            for i in 0..serialized_note.len() {{
                let bytes = serialized_note[i].to_be_bytes(32);
                for j in 0..32 {{
                    buffer[64 + i * 32 + j] = bytes[j];
                }}
            }}
            buffer
        }}
    ",
        byte_length, note_type, serialized_length
    )
    .to_string();

    let (function_ast, errors) = parse_program(&function_source);
    if !errors.is_empty() {
        dbg!(errors);
        return Err(AztecMacroError::CouldNotImplementNoteInterface {
            secondary_message: Some("Failed to parse Noir macro code (fn to_be_bytes). This is either a bug in the compiler or the Noir macro code".to_string()),
            span: impl_span
        });
    }

    let mut function_ast = function_ast.into_sorted();
    let mut noir_fn = function_ast.functions.remove(0);
    noir_fn.def.span = impl_span.unwrap();
    noir_fn.def.visibility = ItemVisibility::Public;
    Ok(noir_fn)
}

fn generate_note_get_header(
    note_type: &String,
    note_header_field_name: &String,
    impl_span: Option<Span>,
) -> Result<NoirFunction, AztecMacroError> {
    let function_source = format!(
        "
        fn get_header(note: {}) -> aztec::note::note_header::NoteHeader {{
            note.{}
        }}
    ",
        note_type, note_header_field_name
    )
    .to_string();

    let (function_ast, errors) = parse_program(&function_source);
    if !errors.is_empty() {
        dbg!(errors);
        return Err(AztecMacroError::CouldNotImplementNoteInterface {
            secondary_message: Some("Failed to parse Noir macro code (fn get_header). This is either a bug in the compiler or the Noir macro code".to_string()),
            span: impl_span
        });
    }

    let mut function_ast = function_ast.into_sorted();
    let mut noir_fn = function_ast.functions.remove(0);
    noir_fn.def.span = impl_span.unwrap();
    noir_fn.def.visibility = ItemVisibility::Public;
    Ok(noir_fn)
}

fn generate_note_set_header(
    note_type: &String,
    note_header_field_name: &String,
    impl_span: Option<Span>,
) -> Result<NoirFunction, AztecMacroError> {
    let function_source = format!(
        "
        fn set_header(self: &mut {}, header: aztec::note::note_header::NoteHeader) {{
            self.{} = header;
        }}
    ",
        note_type, note_header_field_name
    );

    let (function_ast, errors) = parse_program(&function_source);
    if !errors.is_empty() {
        dbg!(errors);
        return Err(AztecMacroError::CouldNotImplementNoteInterface  {
            secondary_message: Some("Failed to parse Noir macro code (fn set_header). This is either a bug in the compiler or the Noir macro code".to_string()),
            span: impl_span
        });
    }

    let mut function_ast = function_ast.into_sorted();
    let mut noir_fn = function_ast.functions.remove(0);
    noir_fn.def.span = impl_span.unwrap();
    noir_fn.def.visibility = ItemVisibility::Public;
    Ok(noir_fn)
}

// Automatically generate the note type id getter method. The id itself its calculated as the concatenation
// of the conversion of the characters in the note's struct name to unsigned integers.
fn generate_get_note_type_id(
    note_type_id: u32,
    impl_span: Option<Span>,
) -> Result<NoirFunction, AztecMacroError> {
    // TODO(#7165): replace {} with dep::aztec::protocol_types::abis::note_selector::compute_note_selector(\"{}\") in the function source below
    let function_source = format!(
        "
            fn get_note_type_id() -> Field {{
                {}
            }}
        ",
        note_type_id
    )
    .to_string();

    let (function_ast, errors) = parse_program(&function_source);
    if !errors.is_empty() {
        dbg!(errors);
        return Err(AztecMacroError::CouldNotImplementNoteInterface {
            secondary_message: Some("Failed to parse Noir macro code (fn get_note_type_id). This is either a bug in the compiler or the Noir macro code".to_string()),
            span: impl_span
        });
    }

    let mut function_ast = function_ast.into_sorted();
    let mut noir_fn = function_ast.functions.remove(0);
    noir_fn.def.span = impl_span.unwrap();
    noir_fn.def.visibility = ItemVisibility::Public;
    Ok(noir_fn)
}

// Automatically generate a struct that represents the note's serialization metadata, as
//
// NoteTypeFields {
//     field1: PropertySelector { index: 0, offset: 0, length: 32 },
//     field2: PropertySelector { index: 1, offset: 0, length: 32 },
//     ...
// }
//
// It assumes each field occupies an entire field and its serialized in definition order
fn generate_note_properties_struct(
    note_type: &str,
    note_fields: &[(String, String)],
    note_header_field_name: &String,
    impl_span: Option<Span>,
) -> Result<NoirStruct, AztecMacroError> {
    let struct_source =
        generate_note_properties_struct_source(note_type, note_fields, note_header_field_name);

    let (struct_ast, errors) = parse_program(&struct_source);
    if !errors.is_empty() {
        dbg!(errors);
        return Err(AztecMacroError::CouldNotImplementNoteInterface {
            secondary_message: Some(format!("Failed to parse Noir macro code (struct {}Properties). This is either a bug in the compiler or the Noir macro code", note_type)),
            span: impl_span
        });
    }

    let mut struct_ast = struct_ast.into_sorted();
    Ok(struct_ast.types.remove(0))
}

// Generate the deserialize_content method as
//
// fn deserialize_content(serialized_note: [Field; NOTE_SERIALIZED_LEN]) -> Self {
//     NoteType {
//        note_field1: serialized_note[0] as Field,
//        note_field2: NoteFieldType2::from_field(serialized_note[1])...
//     }
// }
// It assumes every note field is stored in an individual serialized field,
// and can be converted to the original type via the from_field() trait (structs) or cast as Field (integers)
fn generate_note_deserialize_content(
    note_type: &str,
    note_fields: &[(String, String)],
    note_serialize_len: &String,
    note_header_field_name: &String,
    impl_span: Option<Span>,
) -> Result<NoirFunction, AztecMacroError> {
    let function_source = generate_note_deserialize_content_source(
        note_type,
        note_fields,
        note_serialize_len,
        note_header_field_name,
    );

    let (function_ast, errors) = parse_program(&function_source);
    if !errors.is_empty() {
        dbg!(errors);
        return Err(AztecMacroError::CouldNotImplementNoteInterface {
            secondary_message: Some("Failed to parse Noir macro code (fn deserialize_content). This is either a bug in the compiler or the Noir macro code".to_string()),
            span: impl_span
        });
    }

    let mut function_ast = function_ast.into_sorted();
    let mut noir_fn = function_ast.functions.remove(0);
    noir_fn.def.span = impl_span.unwrap();
    noir_fn.def.visibility = ItemVisibility::Public;
    Ok(noir_fn)
}

// Generate the serialize_content method as
//
// fn serialize_content(self: {}) -> [Field; NOTE_SERIALIZED_LEN] {
//   [self.note_field1 as Field, self.note_field2.to_field()...]
// }
//
// It assumes every struct field can be converted either via the to_field() trait (structs) or cast as Field (integers)
fn generate_note_serialize_content(
    note_type: &str,
    note_fields: &[(String, String)],
    note_serialize_len: &String,
    note_header_field_name: &String,
    impl_span: Option<Span>,
) -> Result<NoirFunction, AztecMacroError> {
    let function_source = generate_note_serialize_content_source(
        note_type,
        note_fields,
        note_serialize_len,
        note_header_field_name,
    );

    let (function_ast, errors) = parse_program(&function_source);
    if !errors.is_empty() {
        dbg!(errors);
        return Err(AztecMacroError::CouldNotImplementNoteInterface {
            secondary_message: Some("Failed to parse Noir macro code (fn serialize_content). This is either a bug in the compiler or the Noir macro code".to_string()),
            span: impl_span
        });
    }

    let mut function_ast = function_ast.into_sorted();
    let mut noir_fn = function_ast.functions.remove(0);
    noir_fn.def.span = impl_span.unwrap();
    noir_fn.def.visibility = ItemVisibility::Public;
    Ok(noir_fn)
}

// Automatically generate a function in the Note's impl that returns the note's fields metadata
fn generate_note_properties_fn(
    note_type: &str,
    note_fields: &[(String, String)],
    note_header_field_name: &String,
    impl_span: Option<Span>,
) -> Result<NoirFunction, AztecMacroError> {
    let function_source =
        generate_note_properties_fn_source(note_type, note_fields, note_header_field_name);
    let (function_ast, errors) = parse_program(&function_source);
    if !errors.is_empty() {
        dbg!(errors);
        return Err(AztecMacroError::CouldNotImplementNoteInterface {
            secondary_message: Some("Failed to parse Noir macro code (fn properties). This is either a bug in the compiler or the Noir macro code".to_string()),
            span: impl_span
        });
    }
    let mut function_ast = function_ast.into_sorted();
    let mut noir_fn = function_ast.functions.remove(0);
    noir_fn.def.span = impl_span.unwrap();
    noir_fn.def.visibility = ItemVisibility::Public;
    Ok(noir_fn)
}

// Automatically generate the method to compute the note's content hash as:
// fn compute_note_content_hash(self: NoteType) -> Field {
//    aztec::hash::pedersen_hash(self.serialize_content(), aztec::protocol_types::constants::GENERATOR_INDEX__NOTE_CONTENT_HASH)
// }
//
fn generate_compute_note_content_hash(
    note_type: &String,
    impl_span: Option<Span>,
) -> Result<NoirFunction, AztecMacroError> {
    let function_source = format!(
        "
        fn compute_note_content_hash(self: {}) -> Field {{
            aztec::hash::pedersen_hash(self.serialize_content(), aztec::protocol_types::constants::GENERATOR_INDEX__NOTE_CONTENT_HASH)
        }}
        ",
        note_type
    );
    let (function_ast, errors) = parse_program(&function_source);
    if !errors.is_empty() {
        dbg!(errors);
        return Err(AztecMacroError::CouldNotImplementNoteInterface {
            secondary_message: Some("Failed to parse Noir macro code (fn compute_note_content_hash). This is either a bug in the compiler or the Noir macro code".to_string()),
            span: impl_span
        });
    }
    let mut function_ast = function_ast.into_sorted();
    let mut noir_fn = function_ast.functions.remove(0);
    noir_fn.def.span = impl_span.unwrap();
    noir_fn.def.visibility = ItemVisibility::Public;
    Ok(noir_fn)
}

fn generate_note_exports_global(
    note_type: &str,
    note_type_id: &str,
) -> Result<LetStatement, AztecMacroError> {
    let struct_source = format!(
        "
        #[abi(notes)]
        global {0}_EXPORTS: (Field, str<{1}>) = (0x{2},\"{0}\");
        ",
        note_type,
        note_type.len(),
        note_type_id
    )
    .to_string();

    let (global_ast, errors) = parse_program(&struct_source);
    if !errors.is_empty() {
        dbg!(errors);
        return Err(AztecMacroError::CouldNotImplementNoteInterface {
            secondary_message: Some(format!("Failed to parse Noir macro code (struct {}Exports). This is either a bug in the compiler or the Noir macro code", note_type)),
            span: None
        });
    }

    let mut global_ast = global_ast.into_sorted();
    Ok(global_ast.globals.pop().unwrap())
}

// Source code generator functions. These utility methods produce Noir code as strings, that are then parsed and added to the AST.

fn generate_note_properties_struct_source(
    note_type: &str,
    note_fields: &[(String, String)],
    note_header_field_name: &String,
) -> String {
    let note_property_selectors = note_fields
        .iter()
        .filter_map(|(field_name, _)| {
            if field_name != note_header_field_name {
                Some(format!("{}: aztec::note::note_getter_options::PropertySelector", field_name))
            } else {
                None
            }
        })
        .collect::<Vec<String>>()
        .join(",\n");
    format!(
        "
        struct {}Properties {{
            {}
        }}",
        note_type, note_property_selectors
    )
    .to_string()
}

fn generate_note_properties_fn_source(
    note_type: &str,
    note_fields: &[(String, String)],
    note_header_field_name: &String,
) -> String {
    let note_property_selectors = note_fields
        .iter()
        .enumerate()
        .filter_map(|(index, (field_name, _))| {
            if field_name != note_header_field_name {
                Some(format!(
                    "{}: aztec::note::note_getter_options::PropertySelector {{ index: {}, offset: 0, length: 32 }}",
                    field_name,
                    index
                ))
            } else {
                None
            }
        })
        .collect::<Vec<String>>()
        .join(", ");
    format!(
        "
        pub fn properties() -> {0}Properties {{
            {0}Properties {{
                {1}
            }}
        }}",
        note_type, note_property_selectors
    )
    .to_string()
}

fn generate_note_serialize_content_source(
    note_type: &str,
    note_fields: &[(String, String)],
    note_serialize_len: &String,
    note_header_field_name: &String,
) -> String {
    let note_fields = note_fields
        .iter()
        .filter_map(|(field_name, field_type)| {
            if field_name != note_header_field_name {
                if field_type == "Field" {
                    Some(format!("self.{}", field_name))
                } else {
                    Some(format!("self.{}.to_field()", field_name))
                }
            } else {
                None
            }
        })
        .collect::<Vec<String>>()
        .join(", ");
    format!(
        "
        fn serialize_content(self: {}) -> [Field; {}] {{
            [{}]
        }}",
        note_type, note_serialize_len, note_fields
    )
    .to_string()
}

fn generate_note_deserialize_content_source(
    note_type: &str,
    note_fields: &[(String, String)],
    note_serialize_len: &String,
    note_header_field_name: &String,
) -> String {
    let note_fields = note_fields
        .iter()
        .enumerate()
        .map(|(index, (field_name, field_type))| {
            if field_name != note_header_field_name {
                // TODO: Simplify this when https://github.com/noir-lang/noir/issues/4463 is fixed
                if field_type.eq("Field")
                    || Regex::new(r"u[0-9]+").unwrap().is_match(field_type)
                    || field_type.eq("bool")
                {
                    format!("{}: serialized_note[{}] as {},", field_name, index, field_type)
                } else {
                    format!(
                        "{}: {}::from_field(serialized_note[{}]),",
                        field_name, field_type, index
                    )
                }
            } else {
                format!("{}: aztec::note::note_header::NoteHeader::empty()", note_header_field_name)
            }
        })
        .collect::<Vec<String>>()
        .join("\n");
    format!(
        "
        fn deserialize_content(serialized_note: [Field; {}]) -> Self {{
            {} {{
                {}
            }}
        }}",
        note_serialize_len, note_type, note_fields
    )
    .to_string()
}

// TODO(#7165): nuke this function
// Utility function to generate the note type id as a Field
fn compute_note_type_id(note_type: &str) -> u32 {
    // TODO(#4519) Improve automatic note id generation and assignment
    let mut keccak = Keccak::v256();
    let mut result = [0u8; 32];
    keccak.update(note_type.as_bytes());
    keccak.finalize(&mut result);
    // Take the first 4 bytes of the hash and convert them to an integer
    // If you change the following value you have to change NUM_BYTES_PER_NOTE_TYPE_ID in l1_note_payload.ts as well
    let num_bytes_per_note_type_id = 4;
    u32::from_be_bytes(result[0..num_bytes_per_note_type_id].try_into().unwrap())
}

pub fn inject_note_exports(
    crate_id: &CrateId,
    context: &mut HirContext,
) -> Result<(), (AztecMacroError, FileId)> {
    if let Some((_, module_id, file_id)) = get_contract_module_data(context, crate_id) {
        let notes = fetch_notes(context);

        for (_, note) in notes {
            let func_id = context
                .def_interner
                .lookup_method(
                    &Type::Struct(context.def_interner.get_struct(note.borrow().id), vec![]),
                    note.borrow().id,
                    "get_note_type_id",
                    false,
                )
                .ok_or((
                    AztecMacroError::CouldNotExportStorageLayout {
                        span: None,
                        secondary_message: Some(format!(
                            "Could not retrieve get_note_type_id function for note {}",
                            note.borrow().name.0.contents
                        )),
                    },
                    file_id,
                ))?;
            let get_note_type_id_function =
                context.def_interner.function(&func_id).block(&context.def_interner);
            let get_note_type_id_statement_id =
                get_note_type_id_function.statements().first().ok_or((
                    AztecMacroError::CouldNotExportStorageLayout {
                        span: None,
                        secondary_message: Some(format!(
                            "Could not retrieve note id statement from function for note {}",
                            note.borrow().name.0.contents
                        )),
                    },
                    file_id,
                ))?;
            let note_type_id_statement =
                context.def_interner.statement(get_note_type_id_statement_id);

            let note_type_id = match note_type_id_statement {
                HirStatement::Expression(expression_id) => {
                    match context.def_interner.expression(&expression_id) {
<<<<<<< HEAD
                        HirExpression::Literal(HirLiteral::Integer(value)) => Ok(value),
=======
                        HirExpression::Literal(HirLiteral::Integer(value, _)) => Ok(value),
                        HirExpression::Literal(_) => Err((
                            AztecMacroError::CouldNotExportStorageLayout {
                                span: None,
                                secondary_message: Some(
                                    "note_type_id statement must be a literal integer expression"
                                        .to_string(),
                                ),
                            },
                            file_id,
                        )),
>>>>>>> 083070e8
                        _ => Err((
                            AztecMacroError::CouldNotExportStorageLayout {
                                span: None,
                                secondary_message: Some(
                                    "note_type_id statement must be a literal expression"
                                        .to_string(),
                                ),
                            },
                            file_id,
                        )),
                    }
                }
                _ => Err((
                    AztecMacroError::CouldNotExportStorageLayout {
                        span: None,
                        secondary_message: Some(
                            "note_type_id statement must be an expression".to_string(),
                        ),
                    },
                    file_id,
                )),
            }?;
            let global = generate_note_exports_global(
                &note.borrow().name.0.contents,
                &note_type_id.to_hex(),
            )
            .map_err(|err| (err, file_id))?;

            inject_global(crate_id, context, global, module_id, file_id);
        }
    }
    Ok(())
}<|MERGE_RESOLUTION|>--- conflicted
+++ resolved
@@ -11,7 +11,6 @@
     Type,
 };
 
-use acvm::AcirField;
 use regex::Regex;
 // TODO(#7165): nuke the following dependency from here and Cargo.toml
 use tiny_keccak::{Hasher, Keccak};
@@ -743,10 +742,7 @@
             let note_type_id = match note_type_id_statement {
                 HirStatement::Expression(expression_id) => {
                     match context.def_interner.expression(&expression_id) {
-<<<<<<< HEAD
                         HirExpression::Literal(HirLiteral::Integer(value)) => Ok(value),
-=======
-                        HirExpression::Literal(HirLiteral::Integer(value, _)) => Ok(value),
                         HirExpression::Literal(_) => Err((
                             AztecMacroError::CouldNotExportStorageLayout {
                                 span: None,
@@ -757,7 +753,6 @@
                             },
                             file_id,
                         )),
->>>>>>> 083070e8
                         _ => Err((
                             AztecMacroError::CouldNotExportStorageLayout {
                                 span: None,
@@ -782,7 +777,7 @@
             }?;
             let global = generate_note_exports_global(
                 &note.borrow().name.0.contents,
-                &note_type_id.to_hex(),
+                &note_type_id.to_str_radix(16),
             )
             .map_err(|err| (err, file_id))?;
 
