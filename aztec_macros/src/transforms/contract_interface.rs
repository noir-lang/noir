--- conflicted
+++ resolved
@@ -149,7 +149,6 @@
             .to_string()
         };
 
-<<<<<<< HEAD
         format!(
             "{}
             let selector = {};
@@ -170,22 +169,6 @@
             fn_name,
             original,
             is_static_call
-=======
-        let fn_body = format!(
-            "{}
-                aztec::context::{}{}{}CallInterface {{
-                    target_contract: self.target_contract,
-                    selector: {},
-                    args_hash,
-                }}",
-            args_hash, aztec_visibility, is_static, is_void, fn_selector,
-        );
-        format!(
-            "pub fn {}(self, {}) -> aztec::context::{}{}{}CallInterface{} {{
-                    {}
-                }}",
-            fn_name, fn_parameters, aztec_visibility, is_static, is_void, return_type_hint, fn_body
->>>>>>> b66414fb
         )
     } else {
         let args = format!(
@@ -196,17 +179,12 @@
         );
         format!(
             "{}
-<<<<<<< HEAD
             let selector = {};
             dep::aztec::context::{}{}{}CallInterface {{
-=======
-            aztec::context::Public{}{}CallInterface {{
->>>>>>> b66414fb
                 target_contract: self.target_contract,
                 selector,
                 name: \"{}\",
                 args: args_acc,
-<<<<<<< HEAD
                 gas_opts: dep::aztec::context::gas::GasOpts::default(),
                 original: {},
                 is_static: {}
@@ -219,17 +197,6 @@
             fn_name,
             original,
             is_static_call
-=======
-                gas_opts: aztec::context::gas::GasOpts::default(),
-            }}",
-            args, is_static, is_void, fn_selector,
-        );
-        format!(
-            "pub fn {}(self, {}) -> aztec::context::Public{}{}CallInterface{} {{
-                    {}
-            }}",
-            fn_name, fn_parameters, is_static, is_void, return_type_hint, fn_body
->>>>>>> b66414fb
         )
     };
 
