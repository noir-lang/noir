--- conflicted
+++ resolved
@@ -24,11 +24,7 @@
 rust-version = "1.66"
 
 [workspace.dependencies]
-<<<<<<< HEAD
-acvm = "=0.14.2"
-=======
-acvm = "=0.14.4"
->>>>>>> e299b5c6
+acvm = "0.15.0"
 arena = { path = "crates/arena" }
 fm = { path = "crates/fm" }
 iter-extended = { path = "crates/iter-extended" }
@@ -59,5 +55,4 @@
 wasm-bindgen-test = "0.3.33"
 
 [patch.crates-io]
-acvm = { git = "https://github.com/noir-lang/acvm", rev = "26ff206c350c4bd05dd96a7b363d0944aa6863e3" }
-acvm-backend-barretenberg = { git = "https://github.com/noir-lang/acvm-backend-barretenberg", rev = "6a3c12a263d0a67f0ffa3e246186e8df286ee6a6" }+acvm-backend-barretenberg = { git = "https://github.com/noir-lang/acvm-backend-barretenberg", rev = "07f35ec2d2bf363be726f0e1a6d56caa4a401acc" }