[workspace]

members = [
    # Compiler crates
    "compiler/noirc_arena",
    "compiler/noirc_evaluator",
    "compiler/noirc_frontend",
    "compiler/noirc_errors",
    "compiler/noirc_driver",
    "compiler/noirc_printable_type",
    "compiler/fm",
    "compiler/wasm",
    # Crates related to tooling built on top of the Noir compiler
    "tooling/lsp",
    "tooling/debugger",
    "tooling/fuzzer",
    "tooling/tracer",
    "tooling/nargo",
    "tooling/nargo_fmt",
    "tooling/nargo_cli",
    "tooling/nargo_toml",
    "tooling/noirc_artifacts",
    "tooling/noirc_abi",
    "tooling/noirc_abi_wasm",
    "tooling/acvm_cli",
    "tooling/profiler",
    "testing/format_trace",
    # ACVM
    "acvm-repo/acir_field",
    "acvm-repo/acir",
    "acvm-repo/acvm",
    "acvm-repo/acvm_js",
    "acvm-repo/brillig",
    "acvm-repo/brillig_vm",
    "acvm-repo/blackbox_solver",
    "acvm-repo/bn254_blackbox_solver",
    # Utility crates
    "utils/iter-extended",
]
default-members = ["tooling/nargo_cli", "tooling/acvm_cli", "tooling/profiler"]
resolver = "2"

[workspace.package]
# x-release-please-start-version
version = "1.0.0-beta.1"
# x-release-please-end
authors = ["The Noir Team <team@noir-lang.org>"]
edition = "2021"
rust-version = "1.75.0"
license = "MIT OR Apache-2.0"
repository = "https://github.com/noir-lang/noir/"

[workspace.lints.rust]
trivial_casts = "warn"
trivial_numeric_casts = "warn"
unused_import_braces = "warn"
unused_qualifications = "warn"

[workspace.dependencies]

# ACVM workspace dependencies
acir_field = { version = "1.0.0-beta.1", path = "acvm-repo/acir_field", default-features = false }
acir = { version = "1.0.0-beta.1", path = "acvm-repo/acir", default-features = false }
acvm = { version = "1.0.0-beta.1", path = "acvm-repo/acvm" }
brillig = { version = "1.0.0-beta.1", path = "acvm-repo/brillig", default-features = false }
brillig_vm = { version = "1.0.0-beta.1", path = "acvm-repo/brillig_vm", default-features = false }
acvm_blackbox_solver = { version = "1.0.0-beta.1", path = "acvm-repo/blackbox_solver", default-features = false }
bn254_blackbox_solver = { version = "1.0.0-beta.1", path = "acvm-repo/bn254_blackbox_solver", default-features = false }

# Noir compiler workspace dependencies
fm = { path = "compiler/fm" }
noirc_arena = { path = "compiler/noirc_arena" }
noirc_driver = { path = "compiler/noirc_driver" }
noirc_errors = { path = "compiler/noirc_errors" }
noirc_evaluator = { path = "compiler/noirc_evaluator" }
noirc_frontend = { path = "compiler/noirc_frontend" }
noirc_printable_type = { path = "compiler/noirc_printable_type" }

# Noir tooling workspace dependencies
noir_fuzzer = { path = "tooling/fuzzer" }
nargo = { path = "tooling/nargo" }
nargo_fmt = { path = "tooling/nargo_fmt" }
nargo_toml = { path = "tooling/nargo_toml" }
noir_lsp = { path = "tooling/lsp" }
noir_debugger = { path = "tooling/debugger" }
noir_tracer = { path = "tooling/tracer" }
noirc_abi = { path = "tooling/noirc_abi" }
noirc_artifacts = { path = "tooling/noirc_artifacts" }
<<<<<<< HEAD
bb_abstraction_leaks = { path = "tooling/bb_abstraction_leaks" }
acvm_cli = { path = "tooling/acvm_cli" }
runtime_tracing = { git = "https://github.com/metacraft-labs/runtime_tracing.git", tag = "0.5.16" }
=======
>>>>>>> 7cc8dbfe

# Arkworks
ark-bn254 = { version = "^0.5.0", default-features = false, features = [
    "curve",
] }
ark-bls12-381 = { version = "^0.5.0", default-features = false, features = [
    "curve",
] }
ark-grumpkin = { version = "^0.5.0", default-features = false }
ark-ec = { version = "^0.5.0", default-features = false }
ark-ff = { version = "^0.5.0", default-features = false }
ark-std = { version = "^0.5.0", default-features = false }

# Misc utils crates
iter-extended = { path = "utils/iter-extended" }

# LSP
async-lsp = { version = "0.1.0", default-features = false }
lsp-types = "0.94.1"
tower = "0.4"

# Wasm
wasm-bindgen = { version = "=0.2.86", features = ["serde-serialize"] }
wasm-bindgen-test = "0.3.36"
wasm-bindgen-futures = "0.4.36"
console_error_panic_hook = "0.1.7"
gloo-utils = { version = "0.1", features = ["serde"] }
js-sys = "0.3.62"
getrandom = "0.2"

# Debugger
dap = "0.4.1-alpha1"
clap = { version = "4.3.19", features = ["derive", "env"] }
codespan = { version = "0.11.1", features = ["serialization"] }
codespan-lsp = "0.11.1"
codespan-reporting = "0.11.1"

# Benchmarking
criterion = "0.5.0"
# Note that using the "frame-pointer" feature breaks framegraphs on linux
# https://github.com/tikv/pprof-rs/pull/172
pprof = { version = "0.14", features = ["flamegraph", "criterion"] }

cfg-if = "1.0.0"
dirs = "4"
serde = { version = "1.0.136", features = ["derive"] }
serde_json = "1.0"
smol_str = { version = "0.1.17", features = ["serde"] }
thiserror = "1.0.21"
toml = "0.7.2"
url = "2.5.4"
base64 = "0.21.2"
fxhash = "0.2.1"
build-data = "0.1.3"
bincode = "1.3.3"
hex = "0.4.2"
const_format = "0.2.30"
lazy_static = "1.4"
num-bigint = "0.4"
num-traits = "0.2"
similar-asserts = "1.5.0"
tempfile = "3.6.0"
test-case = "3.3.1"
jsonrpsee = { version = "0.24.7", features = ["client-core"] }
flate2 = "1.0.24"
color-eyre = "0.6.2"
rand = "0.8.5"
# The `fork` and `timeout` feature doesn't compile with Wasm (wait-timeout doesn't find the `imp` module).
proptest = { version = "1.6.0", default-features = false, features = [
    "std",
    "bit-set",
] }
proptest-derive = "0.5.0"
rayon = "1.8.0"
sha2 = { version = "0.10.6", features = ["compress"] }
sha3 = "0.10.6"
strum = "0.24"
strum_macros = "0.24"
tokio = "1.42"
im = { version = "15.1", features = ["serde"] }
tracing = "0.1.40"
tracing-web = "0.1.3"
tracing-subscriber = { version = "0.3.18", features = ["env-filter", "json"] }
rust-embed = "6.6.0"

[profile.dev]
# This is required to be able to run `cargo test` in acvm_js due to the `locals exceeds maximum` error.
# See https://ritik-mishra.medium.com/resolving-the-wasm-pack-error-locals-exceed-maximum-ec3a9d96685b
opt-level = 1

# release mode with extra checks, e.g. overflow checks
[profile.release-pedantic]
inherits = "release"
overflow-checks = true

[profile.test]
inherits = "dev"
overflow-checks = true

[profile.size]
inherits = "release"
lto = true
opt-level = "z"

[profile.size-aggressive]
inherits = "release"
strip = true
lto = true
panic = "abort"
opt-level = "z"<|MERGE_RESOLUTION|>--- conflicted
+++ resolved
@@ -86,12 +86,9 @@
 noir_tracer = { path = "tooling/tracer" }
 noirc_abi = { path = "tooling/noirc_abi" }
 noirc_artifacts = { path = "tooling/noirc_artifacts" }
-<<<<<<< HEAD
 bb_abstraction_leaks = { path = "tooling/bb_abstraction_leaks" }
 acvm_cli = { path = "tooling/acvm_cli" }
 runtime_tracing = { git = "https://github.com/metacraft-labs/runtime_tracing.git", tag = "0.5.16" }
-=======
->>>>>>> 7cc8dbfe
 
 # Arkworks
 ark-bn254 = { version = "^0.5.0", default-features = false, features = [
