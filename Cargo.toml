--- conflicted
+++ resolved
@@ -148,14 +148,11 @@
 prost-build = "0.13"
 protoc-prebuilt = "0.3"
 
-<<<<<<< HEAD
 # MessagePack
 rmp = "0.8.14"
 rmp-serde = "1.3.0"
 
-=======
 arbitrary = "1.4.1"
->>>>>>> df0439e9
 cfg-if = "1.0.0"
 dirs = "4"
 serde = { version = "1.0.136", features = ["derive"] }
