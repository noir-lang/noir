[workspace]

members = [
    # Compiler crates
    "compiler/noirc_arena",
    "compiler/noirc_evaluator",
    "compiler/noirc_frontend",
    "compiler/noirc_errors",
    "compiler/noirc_driver",
    "compiler/noirc_printable_type",
    "compiler/noirc_span",
    "compiler/fm",
    "compiler/wasm",
    # Crates related to tooling built on top of the Noir compiler
    "tooling/lsp",
    "tooling/debugger",
    "tooling/ast_fuzzer",
    "tooling/ast_fuzzer/fuzz",
    "tooling/greybox_fuzzer",
    "tooling/nargo",
    "tooling/nargo_doc",
    "tooling/nargo_expand",
    "tooling/nargo_fmt",
    "tooling/nargo_cli",
    "tooling/nargo_toml",
    "tooling/nargo_fuzz_target",
    "tooling/noirc_artifacts",
    "tooling/noirc_artifacts_info",
    "tooling/noirc_abi",
    "tooling/noirc_abi_wasm",
    "tooling/acvm_cli",
    "tooling/artifact_cli",
    "tooling/profiler",
    "tooling/inspector",
    # ACVM
    "acvm-repo/acir_field",
    "acvm-repo/acir",
    "acvm-repo/acvm",
    "acvm-repo/acvm_js",
    "acvm-repo/brillig",
    "acvm-repo/brillig_vm",
    "acvm-repo/blackbox_solver",
    "acvm-repo/bn254_blackbox_solver",
    # Utility crates
    "utils/iter-extended",

    "tooling/ssa_cli",
    "tooling/ssa_fuzzer",
    "tooling/ssa_fuzzer/fuzzer",
    "tooling/ssa_verification",
    "tooling/ssa_executor",
]
default-members = [
    "tooling/nargo_cli",
    "tooling/acvm_cli",
    "tooling/artifact_cli",
    "tooling/ssa_cli",
    "tooling/profiler",
    "tooling/inspector",
]
resolver = "2"

[workspace.package]
# x-release-please-start-version
version = "1.0.0-beta.16"
# x-release-please-end
authors = ["The Noir Team <team@noir-lang.org>"]
edition = "2024"
rust-version = "1.85.0"
license = "MIT OR Apache-2.0"
repository = "https://github.com/noir-lang/noir/"

[workspace.lints.rust]
trivial_casts = "warn"
trivial_numeric_casts = "warn"
unused_import_braces = "warn"
unused_qualifications = "warn"
unreachable_pub = "warn"
unsafe_code = "deny"
unused_must_use = "warn"
mismatched_lifetime_syntaxes = "allow"

[workspace.lints.clippy]
cast_lossless = "warn"
semicolon_if_nothing_returned = "warn"
result_large_err = "allow"
uninlined_format_args = "warn"

[workspace.dependencies]

# ACVM workspace dependencies
acir_field = { version = "1.0.0-beta.16", path = "acvm-repo/acir_field", default-features = false }
acir = { version = "1.0.0-beta.16", path = "acvm-repo/acir", default-features = false }
acvm = { version = "1.0.0-beta.16", path = "acvm-repo/acvm" }
brillig = { version = "1.0.0-beta.16", path = "acvm-repo/brillig", default-features = false }
brillig_vm = { version = "1.0.0-beta.16", path = "acvm-repo/brillig_vm", default-features = false }
acvm_blackbox_solver = { version = "1.0.0-beta.16", path = "acvm-repo/blackbox_solver", default-features = false }
bn254_blackbox_solver = { version = "1.0.0-beta.16", path = "acvm-repo/bn254_blackbox_solver", default-features = false }

# Noir compiler workspace dependencies
fm = { path = "compiler/fm" }
noirc_arena = { path = "compiler/noirc_arena" }
noirc_driver = { path = "compiler/noirc_driver" }
noirc_errors = { path = "compiler/noirc_errors" }
noirc_evaluator = { path = "compiler/noirc_evaluator" }
noirc_frontend = { path = "compiler/noirc_frontend" }
noirc_printable_type = { path = "compiler/noirc_printable_type" }
noirc_span = { path = "compiler/noirc_span" }

# Noir tooling workspace dependencies
noir_greybox_fuzzer = { path = "tooling/greybox_fuzzer" }
nargo = { path = "tooling/nargo" }
nargo_cli = { path = "tooling/nargo_cli" }
nargo_doc = { path = "tooling/nargo_doc" }
nargo_expand = { path = "tooling/nargo_expand" }
nargo_fmt = { path = "tooling/nargo_fmt" }
nargo_toml = { path = "tooling/nargo_toml" }
noir_lsp = { path = "tooling/lsp" }
noir_debugger = { path = "tooling/debugger" }
noirc_abi = { path = "tooling/noirc_abi" }
noirc_artifacts = { path = "tooling/noirc_artifacts" }
noirc_artifacts_info = { path = "tooling/noirc_artifacts_info" }
noir_artifact_cli = { path = "tooling/artifact_cli" }
noir_ssa_executor = { path = "tooling/ssa_executor" }
noir_ast_fuzzer = { path = "tooling/ast_fuzzer" }

# Arkworks
ark-bn254 = { version = "^0.5.0", default-features = false, features = [
    "curve",
] }
ark-bls12-381 = { version = "^0.5.0", default-features = false, features = [
    "curve",
] }
ark-grumpkin = { version = "^0.5.0", default-features = false }
ark-ec = { version = "^0.5.0", default-features = false }
ark-ff = { version = "^0.5.0", default-features = false, features = ["asm"] }
ark-std = { version = "^0.5.0", default-features = false }

# Misc utils crates
iter-extended = { path = "utils/iter-extended" }

# LSP
async-lsp = { version = "0.2.2", default-features = false }
tower = "0.5"

# Wasm
wasm-bindgen = { version = "=0.2.100", features = ["serde-serialize"] }
wasm-bindgen-test = "0.3.50"
wasm-bindgen-futures = "0.4.50"
console_error_panic_hook = "0.1.7"
gloo-utils = { version = "0.1", features = ["serde"] }
js-sys = "0.3.62"
getrandom = "0.2"

# Debugger
dap = "0.4.1-alpha1"
clap = { version = "4.3.19", features = ["derive", "env"] }
codespan = { version = "0.11.1", features = ["serialization"] }
codespan-lsp = "0.11.1"
codespan-reporting = "0.11.1"

# Benchmarking
criterion = "^0.5.0"
# Note that using the "frame-pointer" feature breaks framegraphs on linux
# https://github.com/tikv/pprof-rs/pull/172
pprof = { version = "^0.15.0", features = ["flamegraph", "criterion"] }

<<<<<<< HEAD
# MessagePack
rmp = "0.8.14"
=======
# Protobuf
prost = "0.13"
prost-build = "0.13"
protoc-bin-vendored = "3.1.0"
>>>>>>> 1eeaba17
rmp-serde = "1.3.0"
rmpv = "1.3.0"

arbitrary = "1.4.1"
arbtest = "0.3.2"
cfg-if = "1.0.0"
dirs = "4"
env_logger = "0.11.6"
log = "0.4"
serde = { version = "1.0.136", features = ["derive"] }
serde_json = "1.0"
smol_str = { version = "0.3.2", features = ["serde"] }
thiserror = "1.0.21"
toml = "0.7.2"
url = "2.5.4"
base64 = "^0.22.1"
rustc-hash = "2.1.1"
build-data = "^0.3.3"
bincode = { version = "^2.0.1", features = ["serde"] }
hex = "0.4.2"
const_format = "0.2.30"
indexmap = "^2.10.0"
lazy_static = "1.4"
libfuzzer-sys = "0.4"
num-bigint = "0.4"
num-traits = "0.2"
num_enum = "0.7.3"
num-integer = "0.1"
regex = "1.11"
similar = "2.7.0"
similar-asserts = "1.5.0"
tempfile = "3.6.0"
test-case = "3.3.1"
jsonrpsee = { version = "0.25.1", features = ["client-core"] }
flate2 = "1.0.24"
color-eyre = "0.6.2"
rand = "0.8.5"
# The `fork` and `timeout` feature doesn't compile with Wasm (wait-timeout doesn't find the `imp` module).
proptest = { version = "1.6.0", default-features = false, features = [
    "std",
    "bit-set",
] }
proptest-derive = "^0.6.0"
rayon = "1.8.0"
sha2 = { version = "0.10.6", features = ["compress"] }
sha3 = "0.10.6"
strum = "0.24"
strum_macros = "0.24"
tokio = "1.42"
im = { version = "15.1", features = ["serde"] }
tracing = "0.1.40"
tracing-web = "0.1.3"
tracing-subscriber = { version = "0.3.18", features = ["env-filter", "json"] }
rust-embed = "^8.7.2"
petgraph = "^0.8.2"
insta = "1.42.2"

[profile.dev]
# This is required to be able to run `cargo test` in acvm_js due to the `locals exceeds maximum` error.
# See https://ritik-mishra.medium.com/resolving-the-wasm-pack-error-locals-exceed-maximum-ec3a9d96685b
opt-level = 1

# release mode with extra checks, e.g. overflow checks
[profile.release-pedantic]
inherits = "release"
overflow-checks = true

[profile.test]
inherits = "dev"
overflow-checks = true

[profile.size]
inherits = "release"
lto = true
opt-level = "z"

[profile.size-aggressive]
inherits = "release"
strip = true
lto = true
panic = "abort"
opt-level = "z"

[profile.bench]
lto = true<|MERGE_RESOLUTION|>--- conflicted
+++ resolved
@@ -165,15 +165,8 @@
 # https://github.com/tikv/pprof-rs/pull/172
 pprof = { version = "^0.15.0", features = ["flamegraph", "criterion"] }
 
-<<<<<<< HEAD
 # MessagePack
 rmp = "0.8.14"
-=======
-# Protobuf
-prost = "0.13"
-prost-build = "0.13"
-protoc-bin-vendored = "3.1.0"
->>>>>>> 1eeaba17
 rmp-serde = "1.3.0"
 rmpv = "1.3.0"
 
