--- conflicted
+++ resolved
@@ -180,17 +180,10 @@
 thiserror = "1.0.21"
 toml = "0.7.2"
 url = "2.5.4"
-<<<<<<< HEAD
-base64 = "0.21.2"
+base64 = "^0.22.1"
 rustc-hash = "2.1.1"
-build-data = "0.1.3"
-bincode = "1.3.3"
-=======
-base64 = "^0.22.1"
-fxhash = "0.2.1"
 build-data = "^0.3.3"
 bincode =  { version = "^2.0.1", features = ["serde"] }
->>>>>>> 11e956e4
 hex = "0.4.2"
 const_format = "0.2.30"
 lazy_static = "1.4"
