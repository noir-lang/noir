[workspace]

members = [
    "crates/noirc_evaluator",
    "crates/noirc_frontend",
    "crates/noirc_errors",
    "crates/noirc_driver",
    "crates/nargo",
    "crates/nargo_cli",
    "crates/fm",
    "crates/arena",
    "crates/noirc_abi",
    "crates/iter-extended",
    "crates/wasm",
]
default-members = ["crates/nargo_cli"]

[workspace.package]
# x-release-please-start-version
version = "0.6.0"
# x-release-please-end
authors = ["The Noir Team <team@noir-lang.org>"]
edition = "2021"
rust-version = "1.66"

[workspace.dependencies]
<<<<<<< HEAD
acvm = "=0.14.3"
=======
acvm = "=0.14.4"
>>>>>>> a0cef17d
arena = { path = "crates/arena" }
fm = { path = "crates/fm" }
iter-extended = { path = "crates/iter-extended" }
nargo = { path = "crates/nargo" }
nargo_cli = { path = "crates/nargo_cli" }
noir_lsp = { path = "crates/lsp" }
noirc_abi = { path = "crates/noirc_abi" }
noirc_driver = { path = "crates/noirc_driver" }
noirc_errors = { path = "crates/noirc_errors" }
noirc_evaluator = { path = "crates/noirc_evaluator" }
noirc_frontend = { path = "crates/noirc_frontend" }
noir_wasm = { path = "crates/wasm" }

cfg-if = "1.0.0"
clap = { version = "4.1.4", features = ["derive"] }
codespan = "0.11.1"
codespan-reporting = "0.11.1"
chumsky = { git = "https://github.com/jfecher/chumsky", rev = "ad9d312" }
dirs = "4"
serde = { version = "1.0.136", features = ["derive"] }
serde_json = "1.0"
smol_str = "0.1.17"
thiserror = "1.0.21"
toml = "0.7.2"
tower = "0.4"
url = "2.2.0"
wasm-bindgen = { version = "0.2.83", features = ["serde-serialize"] }
wasm-bindgen-test = "0.3.33"<|MERGE_RESOLUTION|>--- conflicted
+++ resolved
@@ -24,11 +24,7 @@
 rust-version = "1.66"
 
 [workspace.dependencies]
-<<<<<<< HEAD
-acvm = "=0.14.3"
-=======
 acvm = "=0.14.4"
->>>>>>> a0cef17d
 arena = { path = "crates/arena" }
 fm = { path = "crates/fm" }
 iter-extended = { path = "crates/iter-extended" }
