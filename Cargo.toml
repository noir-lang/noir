--- conflicted
+++ resolved
@@ -43,11 +43,8 @@
 
     "tooling/ssa_fuzzer",
     "tooling/ssa_fuzzer/fuzzer",
-<<<<<<< HEAD
     "tooling/ssa_verification",
-=======
     "tooling/ssa_executor",
->>>>>>> 79fb4823
     "utils/protobuf",
 ]
 default-members = [
