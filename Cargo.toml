[workspace]

members = [
    # Compiler crates
    "compiler/noirc_arena",
    "compiler/noirc_evaluator",
    "compiler/noirc_frontend",
    "compiler/noirc_errors",
    "compiler/noirc_driver",
    "compiler/noirc_printable_type",
    "compiler/fm",
    "compiler/wasm",
    # Crates related to tooling built on top of the Noir compiler
    "tooling/lsp",
    "tooling/debugger",
    "tooling/ast_fuzzer",
    "tooling/ast_fuzzer/fuzz",
    "tooling/greybox_fuzzer",
    "tooling/tracer",
    "tooling/nargo",
    "tooling/nargo_fmt",
    "tooling/nargo_cli",
    "tooling/nargo_toml",
    "tooling/nargo_fuzz_target",
    "tooling/noirc_artifacts",
    "tooling/noirc_artifacts_info",
    "tooling/noirc_abi",
    "tooling/noirc_abi_wasm",
    "tooling/acvm_cli",
    "tooling/artifact_cli",
    "tooling/profiler",
    "tooling/inspector",
    "testing/format_trace",
    # ACVM
    "acvm-repo/acir_field",
    "acvm-repo/acir",
    "acvm-repo/acvm",
    "acvm-repo/acvm_js",
    "acvm-repo/brillig",
    "acvm-repo/brillig_vm",
    "acvm-repo/blackbox_solver",
    "acvm-repo/bn254_blackbox_solver",
    # Utility crates
    "utils/iter-extended",

    "tooling/ssa_fuzzer",
    "tooling/ssa_fuzzer/fuzzer",
    "tooling/ssa_verification",
    "tooling/ssa_executor",
    "utils/protobuf",
]
default-members = [
    "tooling/nargo_cli",
    "tooling/acvm_cli",
    "tooling/artifact_cli",
    "tooling/profiler",
    "tooling/inspector",
]
resolver = "2"

[workspace.package]
# x-release-please-start-version
version = "1.0.0-beta.6"
# x-release-please-end
authors = ["The Noir Team <team@noir-lang.org>"]
edition = "2024"
rust-version = "1.85.0"
license = "MIT OR Apache-2.0"
repository = "https://github.com/noir-lang/noir/"

[workspace.lints.rust]
trivial_casts = "warn"
trivial_numeric_casts = "warn"
unused_import_braces = "warn"
unused_qualifications = "warn"

[workspace.dependencies]

# ACVM workspace dependencies
acir_field = { version = "1.0.0-beta.6", path = "acvm-repo/acir_field", default-features = false }
acir = { version = "1.0.0-beta.6", path = "acvm-repo/acir", default-features = false }
acvm = { version = "1.0.0-beta.6", path = "acvm-repo/acvm" }
brillig = { version = "1.0.0-beta.6", path = "acvm-repo/brillig", default-features = false }
brillig_vm = { version = "1.0.0-beta.6", path = "acvm-repo/brillig_vm", default-features = false }
acvm_blackbox_solver = { version = "1.0.0-beta.6", path = "acvm-repo/blackbox_solver", default-features = false }
bn254_blackbox_solver = { version = "1.0.0-beta.6", path = "acvm-repo/bn254_blackbox_solver", default-features = false }

# Noir compiler workspace dependencies
fm = { path = "compiler/fm" }
noirc_arena = { path = "compiler/noirc_arena" }
noirc_driver = { path = "compiler/noirc_driver" }
noirc_errors = { path = "compiler/noirc_errors" }
noirc_evaluator = { path = "compiler/noirc_evaluator" }
noirc_frontend = { path = "compiler/noirc_frontend" }
noirc_printable_type = { path = "compiler/noirc_printable_type" }

# Noir tooling workspace dependencies
noir_greybox_fuzzer = { path = "tooling/greybox_fuzzer" }
nargo = { path = "tooling/nargo" }
nargo_cli = { path = "tooling/nargo_cli" }
nargo_fmt = { path = "tooling/nargo_fmt" }
nargo_toml = { path = "tooling/nargo_toml" }
noir_lsp = { path = "tooling/lsp" }
noir_debugger = { path = "tooling/debugger" }
noir_tracer = { path = "tooling/tracer" }
noirc_abi = { path = "tooling/noirc_abi" }
noirc_artifacts = { path = "tooling/noirc_artifacts" }
noirc_artifacts_info = { path = "tooling/noirc_artifacts_info" }
noir_artifact_cli = { path = "tooling/artifact_cli" }
noir_protobuf = { path = "utils/protobuf" }
<<<<<<< HEAD
runtime_tracing = "0.9.0"
=======
noir_ssa_executor = { path = "tooling/ssa_executor" }
>>>>>>> d3cb2b2f

# Arkworks
ark-bn254 = { version = "^0.5.0", default-features = false, features = [
    "curve",
] }
ark-bls12-381 = { version = "^0.5.0", default-features = false, features = [
    "curve",
] }
ark-grumpkin = { version = "^0.5.0", default-features = false }
ark-ec = { version = "^0.5.0", default-features = false }
ark-ff = { version = "^0.5.0", default-features = false }
ark-std = { version = "^0.5.0", default-features = false }

# Misc utils crates
iter-extended = { path = "utils/iter-extended" }

# LSP
async-lsp = { version = "0.2.2", default-features = false }
tower = "0.5"

# Wasm
wasm-bindgen = { version = "=0.2.100", features = ["serde-serialize"] }
wasm-bindgen-test = "0.3.50"
wasm-bindgen-futures = "0.4.50"
console_error_panic_hook = "0.1.7"
gloo-utils = { version = "0.1", features = ["serde"] }
js-sys = "0.3.62"
getrandom = "0.2"

# Debugger
dap = "0.4.1-alpha1"
clap = { version = "4.3.19", features = ["derive", "env"] }
codespan = { version = "0.11.1", features = ["serialization"] }
codespan-lsp = "0.11.1"
codespan-reporting = "0.11.1"

# Benchmarking
criterion = "0.5.1"
# Note that using the "frame-pointer" feature breaks framegraphs on linux
# https://github.com/tikv/pprof-rs/pull/172
pprof = { version = "0.14", features = ["flamegraph", "criterion"] }

# Protobuf
prost = "0.13"
prost-build = "0.13"
protoc-prebuilt = "0.3"

# MessagePack
rmp = "0.8.14"
rmp-serde = "1.3.0"
rmpv = "1.3.0"

arbitrary = "1.4.1"
arbtest = "0.3.2"
cfg-if = "1.0.0"
dirs = "4"
env_logger = "0.11.6"
log = "0.4"
serde = { version = "1.0.136", features = ["derive"] }
serde_json = "1.0"
smol_str = { version = "0.3.2", features = ["serde"] }
thiserror = "1.0.21"
toml = "0.7.2"
url = "2.5.4"
base64 = "0.21.2"
fxhash = "0.2.1"
build-data = "0.1.3"
bincode = "1.3.3"
hex = "0.4.2"
const_format = "0.2.30"
lazy_static = "1.4"
libfuzzer-sys = "0.4"
num-bigint = "0.4"
num-traits = "0.2"
num_enum = "0.7.3"
num-integer = "0.1"
regex = "1.11"
similar = "2.7.0"
similar-asserts = "1.5.0"
tempfile = "3.6.0"
test-case = "3.3.1"
jsonrpsee = { version = "0.25.1", features = ["client-core"] }
flate2 = "1.0.24"
color-eyre = "0.6.2"
rand = "0.8.5"
# The `fork` and `timeout` feature doesn't compile with Wasm (wait-timeout doesn't find the `imp` module).
proptest = { version = "1.6.0", default-features = false, features = [
    "std",
    "bit-set",
] }
proptest-derive = "0.5.0"
rayon = "1.8.0"
sha2 = { version = "0.10.6", features = ["compress"] }
sha3 = "0.10.6"
strum = "0.24"
strum_macros = "0.24"
tokio = "1.42"
im = { version = "15.1", features = ["serde"] }
tracing = "0.1.40"
tracing-web = "0.1.3"
tracing-subscriber = { version = "0.3.18", features = ["env-filter", "json"] }
rust-embed = "6.6.0"
petgraph = "0.6"
format_trace ={ path = "testing/format_trace" }
insta = "1.42.2"

[profile.dev]
# This is required to be able to run `cargo test` in acvm_js due to the `locals exceeds maximum` error.
# See https://ritik-mishra.medium.com/resolving-the-wasm-pack-error-locals-exceed-maximum-ec3a9d96685b
opt-level = 1

# release mode with extra checks, e.g. overflow checks
[profile.release-pedantic]
inherits = "release"
overflow-checks = true

[profile.test]
inherits = "dev"
overflow-checks = true

[profile.size]
inherits = "release"
lto = true
opt-level = "z"

[profile.size-aggressive]
inherits = "release"
strip = true
lto = true
panic = "abort"
opt-level = "z"

[profile.bench]
lto = true<|MERGE_RESOLUTION|>--- conflicted
+++ resolved
@@ -108,11 +108,8 @@
 noirc_artifacts_info = { path = "tooling/noirc_artifacts_info" }
 noir_artifact_cli = { path = "tooling/artifact_cli" }
 noir_protobuf = { path = "utils/protobuf" }
-<<<<<<< HEAD
+noir_ssa_executor = { path = "tooling/ssa_executor" }
 runtime_tracing = "0.9.0"
-=======
-noir_ssa_executor = { path = "tooling/ssa_executor" }
->>>>>>> d3cb2b2f
 
 # Arkworks
 ark-bn254 = { version = "^0.5.0", default-features = false, features = [
