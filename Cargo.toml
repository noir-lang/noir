--- conflicted
+++ resolved
@@ -49,24 +49,13 @@
 [workspace.dependencies]
 
 # ACVM workspace dependencies
-<<<<<<< HEAD
-acir_field = { version = "0.38.0", path = "acvm-repo/acir_field", default-features = false }
-acir = { version = "0.38.0", path = "acvm-repo/acir", default-features = false }
-acvm = { version = "0.38.0", path = "acvm-repo/acvm" }
-brillig = { version = "0.38.0", path = "acvm-repo/brillig", default-features = false }
-brillig_vm = { version = "0.38.0", path = "acvm-repo/brillig_vm", default-features = false }
-acvm_blackbox_solver = { version = "0.38.0", path = "acvm-repo/blackbox_solver", default-features = false }
-bn254_blackbox_solver = { version = "0.38.0", path = "acvm-repo/bn254_blackbox_solver", default-features = false }
-=======
 acir_field = { version = "0.39.0", path = "acvm-repo/acir_field", default-features = false }
 acir = { version = "0.39.0", path = "acvm-repo/acir", default-features = false }
 acvm = { version = "0.39.0", path = "acvm-repo/acvm" }
-stdlib = { version = "0.37.1", package = "acvm_stdlib", path = "acvm-repo/stdlib", default-features = false }
 brillig = { version = "0.39.0", path = "acvm-repo/brillig", default-features = false }
 brillig_vm = { version = "0.39.0", path = "acvm-repo/brillig_vm", default-features = false }
 acvm_blackbox_solver = { version = "0.39.0", path = "acvm-repo/blackbox_solver", default-features = false }
 bn254_blackbox_solver = { version = "0.39.0", path = "acvm-repo/bn254_blackbox_solver", default-features = false }
->>>>>>> 7f3abbbc
 
 # Noir compiler workspace dependencies
 arena = { path = "compiler/utils/arena" }
